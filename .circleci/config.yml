--- conflicted
+++ resolved
@@ -37,21 +37,14 @@
     triggers:
       - schedule:
           # Run job at 10.30pm PST or 11.30pm PDT
-<<<<<<< HEAD
-          # TODO revert to '45 6'
+          # TODO revert to '30 6'
           cron: "55 * * * *"
-=======
-          cron: "30 6 * * *"
->>>>>>> fbe1d2be
           filters:
             branches:
               # TODO remove nightly branch
               only:
                 - develop
-<<<<<<< HEAD
                 - feature/nightly
-=======
->>>>>>> fbe1d2be
     jobs:
       - create-tag
 
