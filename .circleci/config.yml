--- conflicted
+++ resolved
@@ -54,11 +54,7 @@
       - restore_cache: &restore_virtualenv
           name: Restore virtualenv from cache
           keys:
-<<<<<<< HEAD
             - v13-python-venv-{{ checksum "~/python_cache_key.md5" }}
-=======
-            - v12-python-venv-{{ checksum "~/python_cache_key.md5" }}
->>>>>>> 33afc1f0
 
       - restore_cache: &restore_nvm
           name: Restore nvm and node_modules from cache
@@ -233,14 +229,6 @@
       #################################################################
       - restore-from-cache
 
-<<<<<<< HEAD
-      - restore_cache:
-          name: Restore protobufs from cache
-          keys:
-            - v13-protobuf-{{ checksum "~/protobuf.md5" }}
-
-=======
->>>>>>> 33afc1f0
       #################################################################
       # Pre Make commands
       #################################################################
@@ -334,11 +322,7 @@
       #################################################################
       - save_cache:
           name: Save virtualenv to cache
-<<<<<<< HEAD
           key: v13-python-venv-{{ checksum "~/python_cache_key.md5" }}
-=======
-          key: v12-python-venv-{{ checksum "~/python_cache_key.md5" }}
->>>>>>> 33afc1f0
           paths:
             - venv
 
@@ -349,16 +333,6 @@
             - ~/.nvm
             - ~/.cache
 
-<<<<<<< HEAD
-      - save_cache:
-          name: Save generated protobufs to cache
-          key: v13-protobuf-{{ checksum "~/protobuf.md5" }}
-          paths:
-            - frontend/src/autogen/proto.js
-            - lib/streamlit/proto
-
-=======
->>>>>>> 33afc1f0
   # The following inherits from python-3-8. In a few cases, steps are skipped
   # based on the name of the current job (see, e.g., "Run frontend tests").
   python-3-6:
