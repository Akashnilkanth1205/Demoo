{
    "_meta": {
        "hash": {
<<<<<<< HEAD
            "sha256": "a0560da386d3738de6de8297ee1130330127e33d542b68a76cd81e4b377b3613"
=======
            "sha256": "4f0897ef6f7f0b7c427ab988cc1cc537834f42fd5d0138a74c3be31275127154"
>>>>>>> 62588bfa
        },
        "pipfile-spec": 6,
        "requires": {},
        "sources": [
            {
                "name": "pypi",
                "url": "https://pypi.org/simple",
                "verify_ssl": true
            }
        ]
    },
    "default": {
        "argh": {
            "hashes": [
                "sha256:a9b3aaa1904eeb78e32394cd46c6f37ac0fb4af6dc488daa58971bdc7d7fcaf3",
                "sha256:e9535b8c84dc9571a48999094fda7f33e63c3f1b74f3e5f3ac0105a58405bb65"
            ],
            "version": "==0.26.2"
        },
        "astor": {
            "hashes": [
                "sha256:0e41295809baf43ae8303350e031aff81ae52189b6f881f36d623fa8b2f1960e",
                "sha256:37a6eed8b371f1228db08234ed7f6cfdc7817a3ed3824797e20cbb11dc2a7862"
            ],
            "index": "pypi",
            "version": "==0.8.0"
        },
        "base58": {
            "hashes": [
                "sha256:1e42993c0628ed4f898c03b522b26af78fb05115732549b21a028bc4633d19ab",
                "sha256:6aa0553e477478993588303c54659d15e3c17ae062508c854a8b752d07c716bd",
                "sha256:9a793c599979c497800eb414c852b80866f28daaed5494703fc129592cc83e60"
            ],
            "index": "pypi",
            "version": "==1.0.3"
        },
        "blinker": {
            "hashes": [
                "sha256:471aee25f3992bd325afa3772f1063dbdbbca947a041b8b89466dc00d606f8b6"
            ],
            "index": "pypi",
            "version": "==1.4"
        },
        "boto3": {
            "hashes": [
                "sha256:778e66711d7de9352b6330692ae44c0ba012559dabb4c39d7416b0135fb335a6",
                "sha256:c8371f1f9c52f64cef1f14a773629fc8434ecca6195b2ef2a429a7bbbf8ecf23"
            ],
            "index": "pypi",
            "version": "==1.9.228"
        },
        "botocore": {
            "hashes": [
                "sha256:7c391c46cf1f8d6c04758f84b51337a64136077e4a160eced87551fdcc051669",
                "sha256:c9148df92ba21a90ea32f2c7f185c31b1c8b8e48417d0ba8cad02b9b3336c09a"
            ],
            "index": "pypi",
            "version": "==1.12.228"
<<<<<<< HEAD
        },
        "certifi": {
            "hashes": [
                "sha256:e4f3620cfea4f83eedc95b24abd9cd56f3c4b146dd0177e83a21b4eb49e21e50",
                "sha256:fd7c7c74727ddcf00e9acd26bba8da604ffec95bf1c2144e67aff7a8b50e6cef"
            ],
            "version": "==2019.9.11"
        },
        "chardet": {
            "hashes": [
                "sha256:84ab92ed1c4d4f16916e05906b6b75a6c0fb5db821cc65e70cbd64a3e2a5eaae",
                "sha256:fc323ffcaeaed0e0a02bf4d117757b98aed530d9ed4531e3e15460124c106691"
            ],
            "version": "==3.0.4"
=======
>>>>>>> 62588bfa
        },
        "click": {
            "hashes": [
                "sha256:2335065e6395b9e67ca716de5f7526736bfa6ceead690adf616d925bdc622b13",
                "sha256:5b94b49521f6456670fdb30cd82a4eca9412788a93fa6dd6df72c94d5a8ff2d7"
            ],
            "index": "pypi",
            "version": "==7.0"
        },
        "docutils": {
            "hashes": [
                "sha256:6c4f696463b79f1fb8ba0c594b63840ebd41f059e92b31957c46b74a4599b6d0",
                "sha256:9e4d7ecfc600058e07ba661411a2b7de2fd0fafa17d1a7f7361cd47b1175c827",
                "sha256:a2aeea129088da402665e92e0b25b04b073c04b2dce4ab65caaa38b7ce2e1a99"
            ],
            "version": "==0.15.2"
        },
        "enum-compat": {
            "hashes": [
                "sha256:939ceff18186a5762ae4db9fa7bfe017edbd03b66526b798dd8245394c8a4192"
            ],
            "index": "pypi",
            "version": "==0.0.2"
        },
        "future": {
            "hashes": [
                "sha256:67045236dcfd6816dc439556d009594abf643e5eb48992e36beac09c2ca659b8"
            ],
            "index": "pypi",
            "version": "==0.17.1"
        },
<<<<<<< HEAD
        "futures": {
            "hashes": [
                "sha256:51ecb45f0add83c806c68e4b06106f90db260585b25ef2abfcda0bd95c0132fd",
                "sha256:c4884a65654a7c45435063e14ae85280eb1f111d94e542396717ba9828c4337f"
            ],
            "index": "pypi",
            "markers": "python_version < '3.0'",
            "version": "==3.1.1"
        },
        "idna": {
            "hashes": [
                "sha256:c357b3f628cf53ae2c4c05627ecc484553142ca23264e593d327bcde5e9c3407",
                "sha256:ea8b7f6188e6fa117537c3df7da9fc686d485087abf6ac197f9c46432f7e4a3c"
            ],
            "version": "==2.8"
        },
=======
>>>>>>> 62588bfa
        "jmespath": {
            "hashes": [
                "sha256:3720a4b1bd659dd2eecad0666459b9788813e032b83e7ba58578e48254e0a0e6",
                "sha256:bde2aef6f44302dfb30320115b17d030798de8c4110e28d5cf6cf91a7a31074c"
            ],
            "version": "==0.9.4"
        },
        "numpy": {
            "hashes": [
                "sha256:05dbfe72684cc14b92568de1bc1f41e5f62b00f714afc9adee42f6311738091f",
                "sha256:0d82cb7271a577529d07bbb05cb58675f2deb09772175fab96dc8de025d8ac05",
                "sha256:10132aa1fef99adc85a905d82e8497a580f83739837d7cbd234649f2e9b9dc58",
                "sha256:12322df2e21f033a60c80319c25011194cd2a21294cc66fee0908aeae2c27832",
                "sha256:16f19b3aa775dddc9814e02a46b8e6ae6a54ed8cf143962b4e53f0471dbd7b16",
                "sha256:3d0b0989dd2d066db006158de7220802899a1e5c8cf622abe2d0bd158fd01c2c",
                "sha256:438a3f0e7b681642898fd7993d38e2bf140a2d1eafaf3e89bb626db7f50db355",
                "sha256:5fd214f482ab53f2cea57414c5fb3e58895b17df6e6f5bca5be6a0bb6aea23bb",
                "sha256:73615d3edc84dd7c4aeb212fa3748fb83217e00d201875a47327f55363cef2df",
                "sha256:7bd355ad7496f4ce1d235e9814ec81ee3d28308d591c067ce92e49f745ba2c2f",
                "sha256:7d077f2976b8f3de08a0dcf5d72083f4af5411e8fddacd662aae27baa2601196",
                "sha256:a4092682778dc48093e8bda8d26ee8360153e2047826f95a3f5eae09f0ae3abf",
                "sha256:b458de8624c9f6034af492372eb2fee41a8e605f03f4732f43fc099e227858b2",
                "sha256:e70fc8ff03a961f13363c2c95ef8285e0cf6a720f8271836f852cc0fa64e97c8",
                "sha256:ee8e9d7cad5fe6dde50ede0d2e978d81eafeaa6233fb0b8719f60214cf226578",
                "sha256:f4a4f6aba148858a5a5d546a99280f71f5ee6ec8182a7d195af1a914195b21a2"
<<<<<<< HEAD
            ],
            "index": "pypi",
            "version": "==1.17.2"
        },
        "pandas": {
            "hashes": [
                "sha256:18d91a9199d1dfaa01ad645f7540370ba630bdcef09daaf9edf45b4b1bca0232",
                "sha256:3f26e5da310a0c0b83ea50da1fd397de2640b02b424aa69be7e0784228f656c9",
                "sha256:4182e32f4456d2c64619e97c58571fa5ca0993d1e8c2d9ca44916185e1726e15",
                "sha256:426e590e2eb0e60f765271d668a30cf38b582eaae5ec9b31229c8c3c10c5bc21",
                "sha256:5eb934a8f0dc358f0e0cdf314072286bbac74e4c124b64371395e94644d5d919",
                "sha256:717928808043d3ea55b9bcde636d4a52d2236c246f6df464163a66ff59980ad8",
                "sha256:8145f97c5ed71827a6ec98ceaef35afed1377e2d19c4078f324d209ff253ecb5",
                "sha256:8744c84c914dcc59cbbb2943b32b7664df1039d99e834e1034a3372acb89ea4d",
                "sha256:c1ac1d9590d0c9314ebf01591bd40d4c03d710bfc84a3889e5263c97d7891dee",
                "sha256:cb2e197b7b0687becb026b84d3c242482f20cbb29a9981e43604eb67576da9f6",
                "sha256:d4001b71ad2c9b84ff18b182cea22b7b6cbf624216da3ea06fb7af28d1f93165",
                "sha256:d8930772adccb2882989ab1493fa74bd87d47c8ac7417f5dd3dd834ba8c24dc9",
                "sha256:dfbb0173ee2399bc4ed3caf2d236e5c0092f948aafd0a15fbe4a0e77ee61a958",
                "sha256:eebfbba048f4fa8ac711b22c78516e16ff8117d05a580e7eeef6b0c2be554c18",
                "sha256:f1b21bc5cf3dbea53d33615d1ead892dfdae9d7052fa8898083bec88be20dcd2"
            ],
            "index": "pypi",
            "version": "==0.25.1"
=======
            ],
            "index": "pypi",
            "version": "==1.17.2"
>>>>>>> 62588bfa
        },
        "pathtools": {
            "hashes": [
                "sha256:7c35c5421a39bb82e58018febd90e3b6e5db34c5443aaaf742b3f33d4655f1c0"
            ],
            "version": "==0.1.2"
        },
        "pillow": {
            "hashes": [
                "sha256:0804f77cb1e9b6dbd37601cee11283bba39a8d44b9ddb053400c58e0c0d7d9de",
                "sha256:0ab7c5b5d04691bcbd570658667dd1e21ca311c62dcfd315ad2255b1cd37f64f",
                "sha256:0b3e6cf3ea1f8cecd625f1420b931c83ce74f00c29a0ff1ce4385f99900ac7c4",
                "sha256:365c06a45712cd723ec16fa4ceb32ce46ad201eb7bbf6d3c16b063c72b61a3ed",
                "sha256:38301fbc0af865baa4752ddae1bb3cbb24b3d8f221bf2850aad96b243306fa03",
                "sha256:3aef1af1a91798536bbab35d70d35750bd2884f0832c88aeb2499aa2d1ed4992",
                "sha256:3fe0ab49537d9330c9bba7f16a5f8b02da615b5c809cdf7124f356a0f182eccd",
                "sha256:45a619d5c1915957449264c81c008934452e3fd3604e36809212300b2a4dab68",
                "sha256:49f90f147883a0c3778fd29d3eb169d56416f25758d0f66775db9184debc8010",
                "sha256:571b5a758baf1cb6a04233fb23d6cf1ca60b31f9f641b1700bfaab1194020555",
                "sha256:5ac381e8b1259925287ccc5a87d9cf6322a2dc88ae28a97fe3e196385288413f",
                "sha256:6153db744a743c0c8c91b8e3b9d40e0b13a5d31dbf8a12748c6d9bfd3ddc01ad",
                "sha256:6fd63afd14a16f5d6b408f623cc2142917a1f92855f0df997e09a49f0341be8a",
                "sha256:70acbcaba2a638923c2d337e0edea210505708d7859b87c2bd81e8f9902ae826",
                "sha256:70b1594d56ed32d56ed21a7fbb2a5c6fd7446cdb7b21e749c9791eac3a64d9e4",
                "sha256:76638865c83b1bb33bcac2a61ce4d13c17dba2204969dedb9ab60ef62bede686",
                "sha256:7b2ec162c87fc496aa568258ac88631a2ce0acfe681a9af40842fc55deaedc99",
                "sha256:7cee2cef07c8d76894ebefc54e4bb707dfc7f258ad155bd61d87f6cd487a70ff",
                "sha256:7d16d4498f8b374fc625c4037742fbdd7f9ac383fd50b06f4df00c81ef60e829",
                "sha256:b50bc1780681b127e28f0075dfb81d6135c3a293e0c1d0211133c75e2179b6c0",
                "sha256:bd0582f831ad5bcad6ca001deba4568573a4675437db17c4031939156ff339fa",
                "sha256:cfd40d8a4b59f7567620410f966bb1f32dc555b2b19f82a91b147fac296f645c",
                "sha256:e3ae410089de680e8f84c68b755b42bc42c0ceb8c03dbea88a5099747091d38e",
                "sha256:e9046e559c299b395b39ac7dbf16005308821c2f24a63cae2ab173bd6aa11616",
                "sha256:ef6be704ae2bc8ad0ebc5cb850ee9139493b0fc4e81abcc240fb392a63ebc808",
                "sha256:f8dc19d92896558f9c4317ee365729ead9d7bbcf2052a9a19a3ef17abbb8ac5b"
            ],
            "index": "pypi",
            "version": "==6.1.0"
        },
        "protobuf": {
            "hashes": [
                "sha256:06d052733d5d3d7717278b7d2cc243823b51cb54bdbee1b08b89dbe0a1bc13c1",
                "sha256:12e3f3b3d56cfd7d9fd3ec6c0e85c2c5e9a6ba0ae7bdef83cf6174914293327d",
                "sha256:3801142e73ed1798bdc9dd505e2bd9c3162cd5a620af45ca314d8b267bc00502",
                "sha256:40cda57cb2a7e006f833a3e3f9107277588c9e707345a3c0b5df54fb0461b611",
                "sha256:4efc44083168e33a325d524c3ce3d43ac2ff5d5af4158ae6fb85a2ed1a0b68f8",
                "sha256:50e6383c6f56e1c95aa770d3231b139e9aa8c233fb8e0408fba57a47c943911a",
                "sha256:73ca898affd1671504458224f49e2bda661fe46fbd38f525fe658ffd6cb602ab",
                "sha256:7cd1f2d92499c3fcca2b2a7b2c7573c665eea90ff56f322bbced646eb4413573",
                "sha256:869d12be4f306c64282f77aab0a46c1c717e24ba49ac3bb039c2160684edae00",
                "sha256:8cd42d7513a244ae14dad5a638bf276dbb8e91caffc3465d1ec1e22bbf492f09",
                "sha256:bb824e94980bfd711101c648dd9e0d9562907617bf60c936e21739101d1b325b",
                "sha256:c897b011a10d220cdbf399286c7e2a26ad6c013fa50a30a0204d2be1548fea1f",
                "sha256:c9652260da7862c5ebd317104bcaba3b591874ca1f5c5c7083f5502dafbb1aa3",
                "sha256:d26ac8c604dfe13e91b05e15ef7dce848c1d63815d79a8c940ab16b5a5adc80b",
                "sha256:df4a0d1c96e0ca909e2fae52524f0f1a78aaf387edc51f3e5ee2893a8c42b070",
                "sha256:e3f7e1d8e5e972c3cf8dc46268ba2b43b3d2e5d7e4968d26e333100c8f311f0b"
            ],
            "index": "pypi",
            "version": "==3.10.0rc1"
        },
        "python-dateutil": {
            "hashes": [
                "sha256:7e6584c74aeed623791615e26efd690f29817a27c73085b78e4bad02493df2fb",
                "sha256:c89805f6f4d64db21ed966fda138f8a5ed7a4fdbc1a8ee329ce1b74e3c74da9e"
            ],
            "markers": "python_version >= '2.7'",
            "version": "==2.8.0"
        },
        "pytz": {
            "hashes": [
                "sha256:26c0b32e437e54a18161324a2fca3c4b9846b74a8dccddd843113109e1116b32",
                "sha256:c894d57500a4cd2d5c71114aaab77dbab5eabd9022308ce5ac9bb93a60a6f0c7"
            ],
            "version": "==2019.2"
        },
        "pyyaml": {
            "hashes": [
                "sha256:0113bc0ec2ad727182326b61326afa3d1d8280ae1122493553fd6f4397f33df9",
                "sha256:01adf0b6c6f61bd11af6e10ca52b7d4057dd0be0343eb9283c878cf3af56aee4",
                "sha256:5124373960b0b3f4aa7df1707e63e9f109b5263eca5976c66e08b1c552d4eaf8",
                "sha256:5ca4f10adbddae56d824b2c09668e91219bb178a1eee1faa56af6f99f11bf696",
                "sha256:7907be34ffa3c5a32b60b95f4d95ea25361c951383a894fec31be7252b2b6f34",
                "sha256:7ec9b2a4ed5cad025c2278a1e6a19c011c80a3caaac804fd2d329e9cc2c287c9",
                "sha256:87ae4c829bb25b9fe99cf71fbb2140c448f534e24c998cc60f39ae4f94396a73",
                "sha256:9de9919becc9cc2ff03637872a440195ac4241c80536632fffeb6a1e25a74299",
                "sha256:a5a85b10e450c66b49f98846937e8cfca1db3127a9d5d1e31ca45c3d0bef4c5b",
                "sha256:b0997827b4f6a7c286c01c5f60384d218dca4ed7d9efa945c3e1aa623d5709ae",
                "sha256:b631ef96d3222e62861443cc89d6563ba3eeb816eeb96b2629345ab795e53681",
                "sha256:bf47c0607522fdbca6c9e817a6e81b08491de50f3766a7a0e6a5be7905961b41",
                "sha256:f81025eddd0327c7d4cfe9b62cf33190e1e736cc6e97502b3ec425f574b3e7a8"
            ],
            "version": "==5.1.2"
        },
        "requests": {
            "hashes": [
                "sha256:11e007a8a2aa0323f5a921e9e6a2d7e4e67d9877e85773fba9ba6419025cbeb4",
                "sha256:9cf5292fcd0f598c671cfc1e0d7d1a7f13bb8085e9a590f48c010551dc6c4b31"
            ],
            "index": "pypi",
            "version": "==2.22.0"
        },
        "s3transfer": {
            "hashes": [
                "sha256:6efc926738a3cd576c2a79725fed9afde92378aa5c6a957e3af010cb019fac9d",
                "sha256:b780f2411b824cb541dbcd2c713d0cb61c7d1bcadae204cdddda2b35cef493ba"
            ],
            "version": "==0.2.1"
        },
        "six": {
            "hashes": [
                "sha256:3350809f0555b11f552448330d0b52d5f24c91a322ea4a15ef22629740f3761c",
                "sha256:d16a0141ec1a18405cd4ce8b4613101da75da0e9a7aec5bdd4fa804d0e0eba73"
            ],
            "version": "==1.12.0"
        },
        "toml": {
            "hashes": [
                "sha256:229f81c57791a41d65e399fc06bf0848bab550a9dfd5ed66df18ce5f05e73d5c",
                "sha256:235682dd292d5899d361a811df37e04a8828a5b1da3115886b73cf81ebc9100e"
            ],
            "index": "pypi",
            "version": "==0.10.0"
        },
        "tornado": {
            "hashes": [
                "sha256:0662d28b1ca9f67108c7e3b77afabfb9c7e87bde174fbda78186ecedc2499a9d",
                "sha256:4e5158d97583502a7e2739951553cbd88a72076f152b4b11b64b9a10c4c49409",
                "sha256:732e836008c708de2e89a31cb2fa6c0e5a70cb60492bee6f1ea1047500feaf7f",
                "sha256:8154ec22c450df4e06b35f131adc4f2f3a12ec85981a203301d310abf580500f",
                "sha256:8e9d728c4579682e837c92fdd98036bd5cdefa1da2aaf6acf26947e6dd0c01c5",
                "sha256:d4b3e5329f572f055b587efc57d29bd051589fb5a43ec8898c77a47ec2fa2bbb",
                "sha256:e5f2585afccbff22390cddac29849df463b252b711aa2ce7c5f3f342a5b3b444"
            ],
            "index": "pypi",
            "version": "==5.1.1"
        },
        "tzlocal": {
            "hashes": [
                "sha256:11c9f16e0a633b4b60e1eede97d8a46340d042e67b670b290ca526576e039048",
                "sha256:949b9dd5ba4be17190a80c0268167d7e6c92c62b30026cf9764caf3e308e5590"
            ],
            "index": "pypi",
            "version": "==2.0.0"
        },
        "urllib3": {
            "hashes": [
                "sha256:b246607a25ac80bedac05c6f282e3cdaf3afb65420fd024ac94435cabe6e18d1",
                "sha256:dbe59173209418ae49d485b87d1681aefa36252ee85884c31346debd19463232"
            ],
            "markers": "python_version >= '3.4'",
            "version": "==1.25.3"
        },
        "watchdog": {
            "hashes": [
                "sha256:965f658d0732de3188211932aeb0bb457587f04f63ab4c1e33eab878e9de961d"
            ],
            "index": "pypi",
            "version": "==0.9.0"
        }
    },
    "develop": {
        "absl-py": {
            "hashes": [
                "sha256:0ce45920056fbbb66f52fcee7408ba6311da19f55589b2b3aab9f8af92a0e1f2"
            ],
            "version": "==0.8.0"
        },
        "alabaster": {
            "hashes": [
                "sha256:446438bdcca0e05bd45ea2de1668c1d9b032e1a9154c2c259092d77031ddd359",
                "sha256:a661d72d58e6ea8a57f7a86e37d86716863ee5e92788398526d58b26a4e4dc02"
            ],
            "version": "==0.7.12"
        },
        "altair": {
            "hashes": [
                "sha256:9abe13d88a3694857138ac61512c4f873f762f432cf82623eea4700d2a531525",
                "sha256:bd8f42b487ffb67bdb1d2ae7970df69c0801431c9201742599525037bc8bd56d"
            ],
            "index": "pypi",
            "version": "==3.2.0"
        },
<<<<<<< HEAD
=======
        "appdirs": {
            "hashes": [
                "sha256:9e5896d1372858f8dd3344faf4e5014d21849c756c8d5701f78f8a103b372d92",
                "sha256:d8b24664561d0d34ddfaec54636d502d7cea6e29c3eaf68f3df6180863e2166e"
            ],
            "version": "==1.4.3"
        },
>>>>>>> 62588bfa
        "astor": {
            "hashes": [
                "sha256:0e41295809baf43ae8303350e031aff81ae52189b6f881f36d623fa8b2f1960e",
                "sha256:37a6eed8b371f1228db08234ed7f6cfdc7817a3ed3824797e20cbb11dc2a7862"
            ],
            "index": "pypi",
            "version": "==0.8.0"
        },
        "atomicwrites": {
            "hashes": [
                "sha256:03472c30eb2c5d1ba9227e4c2ca66ab8287fbfbbda3888aa93dc2e28fc6811b4",
                "sha256:75a9445bac02d8d058d5e1fe689654ba5a6556a1dfd8ce6ec55a0ed79866cfa6"
            ],
            "version": "==1.3.0"
        },
        "attrs": {
            "hashes": [
                "sha256:69c0dbf2ed392de1cb5ec704444b08a5ef81680a61cb899dc08127123af36a79",
                "sha256:f0b870f674851ecbfbbbd364d6b5cbdff9dcedbc7f3f5e18a6891057f21fe399"
            ],
            "version": "==19.1.0"
        },
        "babel": {
            "hashes": [
                "sha256:af92e6106cb7c55286b25b38ad7695f8b4efb36a90ba483d7f7a6628c46158ab",
                "sha256:e86135ae101e31e2c8ec20a4e0c5220f4eed12487d5cf3f78be7e98d3a57fc28"
            ],
            "version": "==2.7.0"
        },
        "black": {
            "hashes": [
                "sha256:09a9dcb7c46ed496a9850b76e4e825d6049ecd38b611f1224857a79bd985a8cf",
                "sha256:68950ffd4d9169716bcb8719a56c07a2f4485354fec061cdd5910aa07369731c"
            ],
            "index": "pypi",
            "markers": "python_version >= '3.6'",
            "version": "==19.3b0"
        },
        "bleach": {
            "hashes": [
                "sha256:213336e49e102af26d9cde77dd2d0397afabc5a6bf2fed985dc35b5d1e285a16",
                "sha256:3fdf7f77adcf649c9911387df51254b813185e32b2c6619f690b593a617e19fa"
            ],
            "version": "==3.1.0"
        },
        "bokeh": {
            "hashes": [
                "sha256:e2d97bed5b199a10686486001fed5c854e4c04ebe28859923f27c52b93904754"
            ],
            "index": "pypi",
            "version": "==1.3.4"
        },
        "certifi": {
            "hashes": [
                "sha256:e4f3620cfea4f83eedc95b24abd9cd56f3c4b146dd0177e83a21b4eb49e21e50",
                "sha256:fd7c7c74727ddcf00e9acd26bba8da604ffec95bf1c2144e67aff7a8b50e6cef"
            ],
            "version": "==2019.9.11"
        },
        "chardet": {
            "hashes": [
                "sha256:84ab92ed1c4d4f16916e05906b6b75a6c0fb5db821cc65e70cbd64a3e2a5eaae",
                "sha256:fc323ffcaeaed0e0a02bf4d117757b98aed530d9ed4531e3e15460124c106691"
            ],
            "version": "==3.0.4"
        },
        "chart-studio": {
            "hashes": [
                "sha256:1293776553a552bb3ff918c33d70f3b0794103b8cb0ac08aad8bde1c94ee65e3",
                "sha256:7dcd66ccdba81ca54025cfcb76e0e68ed9922f474adc45848542f186567f60da"
            ],
            "index": "pypi",
            "version": "==1.0.0"
        },
        "click": {
            "hashes": [
                "sha256:2335065e6395b9e67ca716de5f7526736bfa6ceead690adf616d925bdc622b13",
                "sha256:5b94b49521f6456670fdb30cd82a4eca9412788a93fa6dd6df72c94d5a8ff2d7"
            ],
            "index": "pypi",
            "version": "==7.0"
        },
        "commonmark": {
            "hashes": [
                "sha256:14c3df31e8c9c463377e287b2a1eefaa6019ab97b22dad36e2f32be59d61d68d",
                "sha256:867fc5db078ede373ab811e16b6789e9d033b15ccd7296f370ca52d1ee792ce0"
            ],
            "version": "==0.9.0"
        },
        "coverage": {
            "hashes": [
                "sha256:108efa19b676e62590a7a13084098e35183479c0d9608131c20b0921c5a72dc0",
                "sha256:16fe3ef881eff27bab287f91dadb4ff0ce4388b9e928d84cbf148a83cc70b3a1",
                "sha256:1d0bbc11421827d1100da82ac8dc929532b97ad464038475a0f6505cbf83d6ea",
                "sha256:23a8ca5b3c9673f775cc151e85a737f1a967df2ec02b09e8c5a3b606ff2050bf",
                "sha256:24b890e51455276762b55cb06fa1c922066e8fc18d1deb1a6399b4d24dfa8ea2",
                "sha256:2f0041757ca4801f3c6a74d1660862fdb18a25aea302dd0ce9b067ddbb06b667",
                "sha256:3169aba03baddfccdab7cc04cf0878dbf76fc06d300bc35639129a6b794d6484",
                "sha256:364fb1bf0f999af2e7f4b1a1e614b2af8c3e0017d11af716aad25f911b7cd0c7",
                "sha256:5256856d23f3e45959e7e3a8f9d4cbad3d1613e5660cb8117cd1417798efc395",
                "sha256:5b26daa1e1a1147455bf62cd682e504e68f1d1e04235374d50a5248a3c792b1c",
                "sha256:60247c8f0c756732e2cfe21f03e6847b923b9a9eaff61f04dc64d3047ec1b669",
                "sha256:6463d51507308eb3973340d903537f17ece2ee1e6513aa0c27548fc3a09b0471",
                "sha256:64cbadf7a884b299794238bc4391752130e74f71e919993b50c1c431786ef2a2",
                "sha256:6de85748ea39ce819ad6d90e660da43964457a1f5cd25262e962a7c7c87945b3",
                "sha256:6f95b4794bd84f64aeca25087d8e3abc416aad76842afcac34fa6c3a6f61c62e",
                "sha256:778fa184aa3079fa3cbd240e2f5b36771c3382db26bc7bf78aea9d06212c6c66",
                "sha256:790a9c5e2dbdf6c41eec9776ed663e99bd36c1604e3bf2e8ae3b123181bfee9f",
                "sha256:7d97c1aec0b68b4ea5e3c9edb9fc3f951e8a52360f4bad3aacab9a77defe5b17",
                "sha256:93cefddcc0b541d3c52981a232947bf085a38092b0812317f1adb56f02869bcb",
                "sha256:95e49867ac616ec63ecd69ea005e65e4b896a48b8db7f9f3ad69f37be29324b7",
                "sha256:aca423563eafba66a7c15125391b267befd1e45238de5e1a119ae1fb4ea83b5c",
                "sha256:baef7c35e7fce738d9637e9c7a6aa79cb79085e4de49c2ec517ce19239a660f6",
                "sha256:c10ccf0797ffce85e93a40aff3a96a3adb63c734f95b59384a7c9522ed25c9e2",
                "sha256:ca39704a05bba1886c384a4d7944fda72c53fe5e61979cd933d22084678ad4c1",
                "sha256:f6e96d5eee578187f5b7e9266bf646b73de29e2dd7adca8bd83e383680ce1f4c",
                "sha256:fc6524511fa664cb4e91401229eedd0dad4ba6ded9c4423fee2f698d78908d9c",
                "sha256:fdf2e7e5f074495ad6ea796ca0d245aa6a8b9e4c546ffbf8d30aaaee6601af0f"
            ],
            "version": "==5.0a6"
        },
        "cycler": {
            "hashes": [
                "sha256:1d8a5ae1ff6c5cf9b93e8811e581232ad8920aeec647c37316ceac982b08cb2d",
                "sha256:cd7b2d1018258d7247a71425e9f26463dfb444d411c39569972f4ce586b0c9d8"
            ],
            "version": "==0.10.0"
        },
        "docutils": {
            "hashes": [
                "sha256:6c4f696463b79f1fb8ba0c594b63840ebd41f059e92b31957c46b74a4599b6d0",
                "sha256:9e4d7ecfc600058e07ba661411a2b7de2fd0fafa17d1a7f7361cd47b1175c827",
                "sha256:a2aeea129088da402665e92e0b25b04b073c04b2dce4ab65caaa38b7ce2e1a99"
            ],
            "version": "==0.15.2"
        },
        "entrypoints": {
            "hashes": [
                "sha256:589f874b313739ad35be6e0cd7efde2a4e9b6fea91edcc34e58ecbb8dbe56d19",
                "sha256:c70dd71abe5a8c85e55e12c19bd91ccfeec11a6e99044204511f9ed547d48451"
            ],
            "version": "==0.3"
        },
        "flake8": {
            "hashes": [
                "sha256:19241c1cbc971b9962473e4438a2ca19749a7dd002dd1a946eaba171b4114548",
                "sha256:8e9dfa3cecb2400b3738a42c54c3043e821682b9c840b0448c0503f781130696"
            ],
            "index": "pypi",
            "version": "==3.7.8"
        },
        "funcsigs": {
            "hashes": [
                "sha256:330cc27ccbf7f1e992e69fef78261dc7c6569012cf397db8d3de0234e6c937ca",
                "sha256:a7bb0f2cf3a3fd1ab2732cb49eba4252c2af4240442415b4abce3b87022a8f50"
            ],
            "index": "pypi",
            "markers": "python_version < '3.0'",
            "version": "==1.0.2"
        },
        "future": {
            "hashes": [
                "sha256:67045236dcfd6816dc439556d009594abf643e5eb48992e36beac09c2ca659b8"
            ],
            "index": "pypi",
            "version": "==0.17.1"
        },
        "gast": {
            "hashes": [
                "sha256:cc987dad3bea3104cd1cc4832c7d864023eb4578043b63ee061c7b42febd4c16"
            ],
            "version": "==0.3.1"
        },
        "google-pasta": {
            "hashes": [
                "sha256:40b4f55ba7b44823eac96d055000572c84ce48cacb3e91c100869844064b2d07",
                "sha256:79d1ce28b381d68e98ef7707d19909adb58912f8dae8734402454424fc76b8fe",
                "sha256:7ca8afc4cfeebf4a079cdf586333d5447cecd19a997475136138fc83c3351bc4"
            ],
            "version": "==0.1.7"
        },
        "graphviz": {
            "hashes": [
                "sha256:dc08677f37c65a4a480f00df4bd0d19a0a103c06aad95f21a37f0b7fd440de81",
                "sha256:df54c2e0d2c8df6aee3397eb44de186d94e2a0610f4052649bfbb26d03d56850"
            ],
            "index": "pypi",
            "version": "==0.13"
        },
        "grpcio": {
            "hashes": [
                "sha256:1303578092f1f6e4bfbc354c04ac422856c393723d3ffa032fff0f7cb5cfd693",
                "sha256:229c6b313cd82bec8f979b059d87f03cc1a48939b543fe170b5a9c5cf6a6bc69",
                "sha256:3cd3d99a8b5568d0d186f9520c16121a0f2a4bcad8e2b9884b76fb88a85a7774",
                "sha256:41cfb222db358227521f9638a6fbc397f310042a4db5539a19dea01547c621cd",
                "sha256:43330501660f636fd6547d1e196e395cd1e2c2ae57d62219d6184a668ffebda0",
                "sha256:45d7a2bd8b4f25a013296683f4140d636cdbb507d94a382ea5029a21e76b1648",
                "sha256:47dc935658a13b25108823dabd010194ddea9610357c5c1ef1ad7b3f5157ebee",
                "sha256:480aa7e2b56238badce0b9413a96d5b4c90c3bfbd79eba5a0501e92328d9669e",
                "sha256:4a0934c8b0f97e1d8c18e76c45afc0d02d33ab03125258179f2ac6c7a13f3626",
                "sha256:5624dab19e950f99e560400c59d87b685809e4cfcb2c724103f1ab14c06071f7",
                "sha256:60515b1405bb3dadc55e6ca99429072dad3e736afcf5048db5452df5572231ff",
                "sha256:610f97ebae742a57d336a69b09a9c7d7de1f62aa54aaa8adc635b38f55ba4382",
                "sha256:64ea189b2b0859d1f7b411a09185028744d494ef09029630200cc892e366f169",
                "sha256:686090c6c1e09e4f49585b8508d0a31d58bc3895e4049ea55b197d1381e9f70f",
                "sha256:7745c365195bb0605e3d47b480a2a4d1baa8a41a5fd0a20de5fa48900e2c886a",
                "sha256:79491e0d2b77a1c438116bf9e5f9e2e04e78b78524615e2ce453eff62db59a09",
                "sha256:825177dd4c601c487836b7d6b4ba268db59787157911c623ba59a7c03c8d3adc",
                "sha256:8a060e1f72fb94eee8a035ed29f1201ce903ad14cbe27bda56b4a22a8abda045",
                "sha256:90168cc6353e2766e47b650c963f21cfff294654b10b3a14c67e26a4e3683634",
                "sha256:94b7742734bceeff6d8db5edb31ac844cb68fc7f13617eca859ff1b78bb20ba1",
                "sha256:962aebf2dd01bbb2cdb64580e61760f1afc470781f9ecd5fe8f3d8dcd8cf4556",
                "sha256:9c8d9eacdce840b72eee7924c752c31b675f8aec74790e08cff184a4ea8aa9c1",
                "sha256:af5b929debc336f6bab9b0da6915f9ee5e41444012aed6a79a3c7e80d7662fdf",
                "sha256:b9cdb87fc77e9a3eabdc42a512368538d648fa0760ad30cf97788076985c790a",
                "sha256:c5e6380b90b389454669dc67d0a39fb4dc166416e01308fcddd694236b8329ef",
                "sha256:d60c90fe2bfbee735397bf75a2f2c4e70c5deab51cd40c6e4fa98fae018c8db6",
                "sha256:d8582c8b1b1063249da1588854251d8a91df1e210a328aeb0ece39da2b2b763b",
                "sha256:ddbf86ba3aa0ad8fed2867910d2913ee237d55920b55f1d619049b3399f04efc",
                "sha256:e46bc0664c5c8a0545857aa7a096289f8db148e7f9cca2d0b760113e8994bddc",
                "sha256:f6437f70ec7fed0ca3a0eef1146591bb754b418bb6c6b21db74f0333d624e135",
                "sha256:f71693c3396530c6b00773b029ea85e59272557e9bd6077195a6593e4229892a",
                "sha256:f79f7455f8fbd43e8e9d61914ecf7f48ba1c8e271801996fef8d6a8f3cc9f39f"
            ],
            "version": "==1.23.0"
        },
        "h5py": {
            "hashes": [
                "sha256:063947eaed5f271679ed4ffa36bb96f57bc14f44dd4336a827d9a02702e6ce6b",
                "sha256:13c87efa24768a5e24e360a40e0bc4c49bcb7ce1bb13a3a7f9902cec302ccd36",
                "sha256:16ead3c57141101e3296ebeed79c9c143c32bdd0e82a61a2fc67e8e6d493e9d1",
                "sha256:3dad1730b6470fad853ef56d755d06bb916ee68a3d8272b3bab0c1ddf83bb99e",
                "sha256:51ae56894c6c93159086ffa2c94b5b3388c0400548ab26555c143e7cfa05b8e5",
                "sha256:54817b696e87eb9e403e42643305f142cd8b940fe9b3b490bbf98c3b8a894cf4",
                "sha256:549ad124df27c056b2e255ea1c44d30fb7a17d17676d03096ad5cd85edb32dc1",
                "sha256:6998be619c695910cb0effe5eb15d3a511d3d1a5d217d4bd0bebad1151ec2262",
                "sha256:6ef7ab1089e3ef53ca099038f3c0a94d03e3560e6aff0e9d6c64c55fb13fc681",
                "sha256:769e141512b54dee14ec76ed354fcacfc7d97fea5a7646b709f7400cf1838630",
                "sha256:79b23f47c6524d61f899254f5cd5e486e19868f1823298bc0c29d345c2447172",
                "sha256:7be5754a159236e95bd196419485343e2b5875e806fe68919e087b6351f40a70",
                "sha256:84412798925dc870ffd7107f045d7659e60f5d46d1c70c700375248bf6bf512d",
                "sha256:86868dc07b9cc8cb7627372a2e6636cdc7a53b7e2854ad020c9e9d8a4d3fd0f5",
                "sha256:8bb1d2de101f39743f91512a9750fb6c351c032e5cd3204b4487383e34da7f75",
                "sha256:a5f82cd4938ff8761d9760af3274acf55afc3c91c649c50ab18fcff5510a14a5",
                "sha256:aac4b57097ac29089f179bbc2a6e14102dd210618e94d77ee4831c65f82f17c0",
                "sha256:bffbc48331b4a801d2f4b7dac8a72609f0b10e6e516e5c480a3e3241e091c878",
                "sha256:c0d4b04bbf96c47b6d360cd06939e72def512b20a18a8547fa4af810258355d5",
                "sha256:c54a2c0dd4957776ace7f95879d81582298c5daf89e77fb8bee7378f132951de",
                "sha256:cbf28ae4b5af0f05aa6e7551cee304f1d317dbed1eb7ac1d827cee2f1ef97a99",
                "sha256:d3c59549f90a891691991c17f8e58c8544060fdf3ccdea267100fa5f561ff62f",
                "sha256:d7ae7a0576b06cb8e8a1c265a8bc4b73d05fdee6429bffc9a26a6eb531e79d72",
                "sha256:ecf4d0b56ee394a0984de15bceeb97cbe1fe485f1ac205121293fc44dcf3f31f",
                "sha256:f0e25bb91e7a02efccb50aba6591d3fe2c725479e34769802fcdd4076abfa917",
                "sha256:f23951a53d18398ef1344c186fb04b26163ca6ce449ebd23404b153fd111ded9",
                "sha256:ff7d241f866b718e4584fa95f520cb19405220c501bd3a53ee11871ba5166ea2"
            ],
            "version": "==2.10.0"
        },
        "idna": {
            "hashes": [
                "sha256:c357b3f628cf53ae2c4c05627ecc484553142ca23264e593d327bcde5e9c3407",
                "sha256:ea8b7f6188e6fa117537c3df7da9fc686d485087abf6ac197f9c46432f7e4a3c"
            ],
            "version": "==2.8"
        },
        "imagesize": {
            "hashes": [
                "sha256:3f349de3eb99145973fefb7dbe38554414e5c30abd0c8e4b970a7c9d09f3a1d8",
                "sha256:f3832918bc3c66617f92e35f5d70729187676313caa60c187eb0f28b8fe5e3b5"
            ],
            "version": "==1.1.0"
        },
        "importlib-metadata": {
            "hashes": [
                "sha256:652234b6ab8f2506ae58e528b6fbcc668831d3cc758e1bc01ef438d328b68cdb",
                "sha256:6f264986fb88042bc1f0535fa9a557e6a376cfe5679dc77caac7fe8b5d43d05f"
            ],
            "markers": "python_version < '3.8'",
            "version": "==0.22"
        },
        "jinja2": {
            "hashes": [
                "sha256:065c4f02ebe7f7cf559e49ee5a95fb800a9e4528727aec6f24402a5374c65013",
                "sha256:14dd6caf1527abb21f08f86c784eac40853ba93edb79552aa1e4b8aef1b61c7b"
            ],
            "version": "==2.10.1"
        },
        "jsonschema": {
            "hashes": [
                "sha256:5f9c0a719ca2ce14c5de2fd350a64fd2d13e8539db29836a86adc990bb1a068f",
                "sha256:8d4a2b7b6c2237e0199c8ea1a6d3e05bf118e289ae2b9d7ba444182a2959560d"
            ],
            "version": "==3.0.2"
        },
        "keras-applications": {
            "hashes": [
                "sha256:5579f9a12bcde9748f4a12233925a59b93b73ae6947409ff34aa2ba258189fe5",
                "sha256:df4323692b8c1174af821bf906f1e442e63fa7589bf0f1230a0b6bdc5a810c95"
            ],
            "version": "==1.0.8"
        },
        "keras-preprocessing": {
            "hashes": [
                "sha256:44aee5f2c4d80c3b29f208359fcb336df80f293a0bb6b1c738da43ca206656fb",
                "sha256:5a8debe01d840de93d49e05ccf1c9b81ae30e210d34dacbcc47aeb3049b528e5"
            ],
            "version": "==1.1.0"
        },
        "kiwisolver": {
            "hashes": [
                "sha256:05b5b061e09f60f56244adc885c4a7867da25ca387376b02c1efc29cc16bcd0f",
                "sha256:26f4fbd6f5e1dabff70a9ba0d2c4bd30761086454aa30dddc5b52764ee4852b7",
                "sha256:3b2378ad387f49cbb328205bda569b9f87288d6bc1bf4cd683c34523a2341efe",
                "sha256:400599c0fe58d21522cae0e8b22318e09d9729451b17ee61ba8e1e7c0346565c",
                "sha256:47b8cb81a7d18dbaf4fed6a61c3cecdb5adec7b4ac292bddb0d016d57e8507d5",
                "sha256:53eaed412477c836e1b9522c19858a8557d6e595077830146182225613b11a75",
                "sha256:58e626e1f7dfbb620d08d457325a4cdac65d1809680009f46bf41eaf74ad0187",
                "sha256:5a52e1b006bfa5be04fe4debbcdd2688432a9af4b207a3f429c74ad625022641",
                "sha256:5c7ca4e449ac9f99b3b9d4693debb1d6d237d1542dd6a56b3305fe8a9620f883",
                "sha256:682e54f0ce8f45981878756d7203fd01e188cc6c8b2c5e2cf03675390b4534d5",
                "sha256:79bfb2f0bd7cbf9ea256612c9523367e5ec51d7cd616ae20ca2c90f575d839a2",
                "sha256:7f4dd50874177d2bb060d74769210f3bce1af87a8c7cf5b37d032ebf94f0aca3",
                "sha256:8944a16020c07b682df861207b7e0efcd2f46c7488619cb55f65882279119389",
                "sha256:8aa7009437640beb2768bfd06da049bad0df85f47ff18426261acecd1cf00897",
                "sha256:939f36f21a8c571686eb491acfffa9c7f1ac345087281b412d63ea39ca14ec4a",
                "sha256:9733b7f64bd9f807832d673355f79703f81f0b3e52bfce420fc00d8cb28c6a6c",
                "sha256:a02f6c3e229d0b7220bd74600e9351e18bc0c361b05f29adae0d10599ae0e326",
                "sha256:a0c0a9f06872330d0dd31b45607197caab3c22777600e88031bfe66799e70bb0",
                "sha256:acc4df99308111585121db217681f1ce0eecb48d3a828a2f9bbf9773f4937e9e",
                "sha256:b64916959e4ae0ac78af7c3e8cef4becee0c0e9694ad477b4c6b3a536de6a544",
                "sha256:d3fcf0819dc3fea58be1fd1ca390851bdb719a549850e708ed858503ff25d995",
                "sha256:d52e3b1868a4e8fd18b5cb15055c76820df514e26aa84cc02f593d99fef6707f",
                "sha256:db1a5d3cc4ae943d674718d6c47d2d82488ddd94b93b9e12d24aabdbfe48caee",
                "sha256:e3a21a720791712ed721c7b95d433e036134de6f18c77dbe96119eaf7aa08004",
                "sha256:e8bf074363ce2babeb4764d94f8e65efd22e6a7c74860a4f05a6947afc020ff2",
                "sha256:f16814a4a96dc04bf1da7d53ee8d5b1d6decfc1a92a63349bb15d37b6a263dd9",
                "sha256:f2b22153870ca5cf2ab9c940d7bc38e8e9089fa0f7e5856ea195e1cf4ff43d5a",
                "sha256:f790f8b3dff3d53453de6a7b7ddd173d2e020fb160baff578d578065b108a05f"
            ],
            "version": "==1.1.0"
        },
        "markdown": {
            "hashes": [
                "sha256:2e50876bcdd74517e7b71f3e7a76102050edec255b3983403f1a63e7c8a41e7a",
                "sha256:56a46ac655704b91e5b7e6326ce43d5ef72411376588afa1dd90e881b83c7e8c"
            ],
            "version": "==3.1.1"
        },
        "markupsafe": {
            "hashes": [
                "sha256:00bc623926325b26bb9605ae9eae8a215691f33cae5df11ca5424f06f2d1f473",
                "sha256:09027a7803a62ca78792ad89403b1b7a73a01c8cb65909cd876f7fcebd79b161",
                "sha256:09c4b7f37d6c648cb13f9230d847adf22f8171b1ccc4d5682398e77f40309235",
                "sha256:1027c282dad077d0bae18be6794e6b6b8c91d58ed8a8d89a89d59693b9131db5",
                "sha256:24982cc2533820871eba85ba648cd53d8623687ff11cbb805be4ff7b4c971aff",
                "sha256:29872e92839765e546828bb7754a68c418d927cd064fd4708fab9fe9c8bb116b",
                "sha256:43a55c2930bbc139570ac2452adf3d70cdbb3cfe5912c71cdce1c2c6bbd9c5d1",
                "sha256:46c99d2de99945ec5cb54f23c8cd5689f6d7177305ebff350a58ce5f8de1669e",
                "sha256:500d4957e52ddc3351cabf489e79c91c17f6e0899158447047588650b5e69183",
                "sha256:535f6fc4d397c1563d08b88e485c3496cf5784e927af890fb3c3aac7f933ec66",
                "sha256:62fe6c95e3ec8a7fad637b7f3d372c15ec1caa01ab47926cfdf7a75b40e0eac1",
                "sha256:6dd73240d2af64df90aa7c4e7481e23825ea70af4b4922f8ede5b9e35f78a3b1",
                "sha256:717ba8fe3ae9cc0006d7c451f0bb265ee07739daf76355d06366154ee68d221e",
                "sha256:79855e1c5b8da654cf486b830bd42c06e8780cea587384cf6545b7d9ac013a0b",
                "sha256:7c1699dfe0cf8ff607dbdcc1e9b9af1755371f92a68f706051cc8c37d447c905",
                "sha256:88e5fcfb52ee7b911e8bb6d6aa2fd21fbecc674eadd44118a9cc3863f938e735",
                "sha256:8defac2f2ccd6805ebf65f5eeb132adcf2ab57aa11fdf4c0dd5169a004710e7d",
                "sha256:98c7086708b163d425c67c7a91bad6e466bb99d797aa64f965e9d25c12111a5e",
                "sha256:9add70b36c5666a2ed02b43b335fe19002ee5235efd4b8a89bfcf9005bebac0d",
                "sha256:9bf40443012702a1d2070043cb6291650a0841ece432556f784f004937f0f32c",
                "sha256:ade5e387d2ad0d7ebf59146cc00c8044acbd863725f887353a10df825fc8ae21",
                "sha256:b00c1de48212e4cc9603895652c5c410df699856a2853135b3967591e4beebc2",
                "sha256:b1282f8c00509d99fef04d8ba936b156d419be841854fe901d8ae224c59f0be5",
                "sha256:b2051432115498d3562c084a49bba65d97cf251f5a331c64a12ee7e04dacc51b",
                "sha256:ba59edeaa2fc6114428f1637ffff42da1e311e29382d81b339c1817d37ec93c6",
                "sha256:c8716a48d94b06bb3b2524c2b77e055fb313aeb4ea620c8dd03a105574ba704f",
                "sha256:cd5df75523866410809ca100dc9681e301e3c27567cf498077e8551b6d20e42f",
                "sha256:e249096428b3ae81b08327a63a485ad0878de3fb939049038579ac0ef61e17e7"
            ],
            "version": "==1.1.1"
        },
        "matplotlib": {
            "hashes": [
                "sha256:1febd22afe1489b13c6749ea059d392c03261b2950d1d45c17e3aed812080c93",
                "sha256:31a30d03f39528c79f3a592857be62a08595dec4ac034978ecd0f814fa0eec2d",
                "sha256:4442ce720907f67a79d45de9ada47be81ce17e6c2f448b3c64765af93f6829c9",
                "sha256:796edbd1182cbffa7e1e7a97f1e141f875a8501ba8dd834269ae3cd45a8c976f",
                "sha256:934e6243df7165aad097572abf5b6003c77c9b6c480c3c4de6f2ef1b5fdd4ec0",
                "sha256:bab9d848dbf1517bc58d1f486772e99919b19efef5dd8596d4b26f9f5ee08b6b",
                "sha256:c1fe1e6cdaa53f11f088b7470c2056c0df7d80ee4858dadf6cbe433fcba4323b",
                "sha256:e5b8aeca9276a3a988caebe9f08366ed519fff98f77c6df5b64d7603d0e42e36",
                "sha256:ec6bd0a6a58df3628ff269978f4a4b924a0d371ad8ce1f8e2b635b99e482877a"
            ],
            "index": "pypi",
            "markers": "python_version > '3.0'",
            "version": "==3.1.1"
        },
        "mccabe": {
            "hashes": [
                "sha256:ab8a6258860da4b6677da4bd2fe5dc2c659cff31b3ee4f7f5d64e79735b80d42",
                "sha256:dd8d182285a0fe56bace7f45b5e7d1a6ebcbf524e8f3bd87eb0f125271b8831f"
            ],
            "version": "==0.6.1"
        },
        "mock": {
            "hashes": [
                "sha256:83657d894c90d5681d62155c82bda9c1187827525880eda8ff5df4ec813437c3",
                "sha256:d157e52d4e5b938c550f39eb2fd15610db062441a9c2747d3dbfa9298211d0f8"
            ],
            "index": "pypi",
            "version": "==3.0.5"
        },
        "more-itertools": {
            "hashes": [
                "sha256:409cd48d4db7052af495b09dec721011634af3753ae1ef92d2b32f73a745f832",
                "sha256:92b8c4b06dac4f0611c0729b2f2ede52b2e1bac1ab48f089c7ddc12e26bb60c4"
            ],
            "version": "==7.2.0"
        },
        "numpy": {
            "hashes": [
                "sha256:05dbfe72684cc14b92568de1bc1f41e5f62b00f714afc9adee42f6311738091f",
                "sha256:0d82cb7271a577529d07bbb05cb58675f2deb09772175fab96dc8de025d8ac05",
                "sha256:10132aa1fef99adc85a905d82e8497a580f83739837d7cbd234649f2e9b9dc58",
                "sha256:12322df2e21f033a60c80319c25011194cd2a21294cc66fee0908aeae2c27832",
                "sha256:16f19b3aa775dddc9814e02a46b8e6ae6a54ed8cf143962b4e53f0471dbd7b16",
                "sha256:3d0b0989dd2d066db006158de7220802899a1e5c8cf622abe2d0bd158fd01c2c",
                "sha256:438a3f0e7b681642898fd7993d38e2bf140a2d1eafaf3e89bb626db7f50db355",
                "sha256:5fd214f482ab53f2cea57414c5fb3e58895b17df6e6f5bca5be6a0bb6aea23bb",
                "sha256:73615d3edc84dd7c4aeb212fa3748fb83217e00d201875a47327f55363cef2df",
                "sha256:7bd355ad7496f4ce1d235e9814ec81ee3d28308d591c067ce92e49f745ba2c2f",
                "sha256:7d077f2976b8f3de08a0dcf5d72083f4af5411e8fddacd662aae27baa2601196",
                "sha256:a4092682778dc48093e8bda8d26ee8360153e2047826f95a3f5eae09f0ae3abf",
                "sha256:b458de8624c9f6034af492372eb2fee41a8e605f03f4732f43fc099e227858b2",
                "sha256:e70fc8ff03a961f13363c2c95ef8285e0cf6a720f8271836f852cc0fa64e97c8",
                "sha256:ee8e9d7cad5fe6dde50ede0d2e978d81eafeaa6233fb0b8719f60214cf226578",
                "sha256:f4a4f6aba148858a5a5d546a99280f71f5ee6ec8182a7d195af1a914195b21a2"
            ],
            "index": "pypi",
            "version": "==1.17.2"
        },
        "opencv-python": {
            "hashes": [
                "sha256:01505b131dc35f60e99a5da98b77156e37f872ae0ff5596e5e68d526bb572d3c",
                "sha256:0478a1037505ddde312806c960a5e8958d2cf7a2885e8f2f5dde74c4028e0b04",
                "sha256:17810b89f9ef8e8537e75332acf533e619e26ccadbf1b73f24bf338f2d327ddd",
                "sha256:19ad2ea9fb32946761b47b9d6eed51876a8329da127f27788263fecd66651ba0",
                "sha256:1a250edb739baf3e7c25d99a2ee252aac4f59a97e0bee39237eaa490fd0281d3",
                "sha256:3505468970448f66cd776cb9e179570c87988f94b5cf9bcbc4c2d88bd88bbdf1",
                "sha256:4e04a91da157885359f487534433340b2d709927559c80acf62c28167e59be02",
                "sha256:5a49cffcdec5e37217672579c3343565926d999642844efa9c6a031ed5f32318",
                "sha256:604b2ce3d4a86480ced0813da7fba269b4605ad9fea26cd2144d8077928d4b49",
                "sha256:61cbb8fa9565a0480c46028599431ad8f19181a7fac8070a700515fd54cd7377",
                "sha256:62d7c6e511c9454f099616315c695d02a584048e1affe034b39160db7a2ae34d",
                "sha256:6555272dd9efd412d17cdc1a4f4c2da5753c099d95d9ff01aca54bb9782fb5cf",
                "sha256:67d994c6b2b14cb9239e85dc7dfa6c08ef7cf6eb4def80c0af6141dfacc8cbb9",
                "sha256:68c9cbe538666c4667523821cc56caee49389bea06bae4c0fc2cd68bd264226a",
                "sha256:822ad8f628a9498f569c57d30865f5ef9ee17824cee0a1d456211f742028c135",
                "sha256:82d972429eb4fee22c1dc4204af2a2e981f010e5e4f66daea2a6c68381b79184",
                "sha256:9128924f5b58269ee221b8cf2d736f31bd3bb0391b92ee8504caadd68c8176a2",
                "sha256:9172cf8270572c494d8b2ae12ef87c0f6eed9d132927e614099f76843b0c91d7",
                "sha256:952bce4d30a8287b17721ddaad7f115dab268efee8576249ddfede80ec2ce404",
                "sha256:a8147718e70b1f170a3d26518e992160137365a4db0ed82a9efd3040f9f660d4",
                "sha256:bfdb636a3796ff223460ea0fcfda906b3b54f4bef22ae433a5b67e66fab00b25",
                "sha256:c9c3f27867153634e1083390920067008ebaaab78aeb09c4e0274e69746cb2c8",
                "sha256:d69be21973d450a4662ae6bd1b3df6b1af030e448d7276380b0d1adf7c8c2ae6",
                "sha256:db1479636812a6579a3753b72a6fefaa73190f32bf7b19e483f8bc750cebe1a5",
                "sha256:db8313d755962a7dd61e5c22a651e0743208adfdb255c6ec8904ce9cb02940c6",
                "sha256:e4625a6b032e7797958aeb630d6e3e91e3896d285020aae612e6d7b342d6dfea",
                "sha256:e8397a26966a1290836a52c34b362aabc65a422b9ffabcbbdec1862f023ccab8"
            ],
            "index": "pypi",
            "version": "==4.1.1.26"
<<<<<<< HEAD
=======
        },
        "opt-einsum": {
            "hashes": [
                "sha256:8aba07af4cf80e86ec57a0fcc0d36267a37e15a19fbdcf8734ed836e04defea9"
            ],
            "version": "==3.0.1"
>>>>>>> 62588bfa
        },
        "packaging": {
            "hashes": [
                "sha256:a7ac867b97fdc07ee80a8058fe4435ccd274ecc3b0ed61d852d7d53055528cf9",
                "sha256:c491ca87294da7cc01902edbe30a5bc6c4c28172b5138ab4e4aa1b9d7bfaeafe"
            ],
            "version": "==19.1"
        },
        "pandas": {
            "hashes": [
                "sha256:18d91a9199d1dfaa01ad645f7540370ba630bdcef09daaf9edf45b4b1bca0232",
                "sha256:3f26e5da310a0c0b83ea50da1fd397de2640b02b424aa69be7e0784228f656c9",
                "sha256:4182e32f4456d2c64619e97c58571fa5ca0993d1e8c2d9ca44916185e1726e15",
                "sha256:426e590e2eb0e60f765271d668a30cf38b582eaae5ec9b31229c8c3c10c5bc21",
                "sha256:5eb934a8f0dc358f0e0cdf314072286bbac74e4c124b64371395e94644d5d919",
                "sha256:717928808043d3ea55b9bcde636d4a52d2236c246f6df464163a66ff59980ad8",
                "sha256:8145f97c5ed71827a6ec98ceaef35afed1377e2d19c4078f324d209ff253ecb5",
                "sha256:8744c84c914dcc59cbbb2943b32b7664df1039d99e834e1034a3372acb89ea4d",
                "sha256:c1ac1d9590d0c9314ebf01591bd40d4c03d710bfc84a3889e5263c97d7891dee",
                "sha256:cb2e197b7b0687becb026b84d3c242482f20cbb29a9981e43604eb67576da9f6",
                "sha256:d4001b71ad2c9b84ff18b182cea22b7b6cbf624216da3ea06fb7af28d1f93165",
                "sha256:d8930772adccb2882989ab1493fa74bd87d47c8ac7417f5dd3dd834ba8c24dc9",
                "sha256:dfbb0173ee2399bc4ed3caf2d236e5c0092f948aafd0a15fbe4a0e77ee61a958",
                "sha256:eebfbba048f4fa8ac711b22c78516e16ff8117d05a580e7eeef6b0c2be554c18",
                "sha256:f1b21bc5cf3dbea53d33615d1ead892dfdae9d7052fa8898083bec88be20dcd2"
            ],
<<<<<<< HEAD
            "index": "pypi",
=======
>>>>>>> 62588bfa
            "version": "==0.25.1"
        },
        "parameterized": {
            "hashes": [
                "sha256:020343a281efcfe9b71b9028a91817f981202c14d72104b5a2fbe401dee25a18",
                "sha256:d8c8837fb677ed2d5a93b9e2308ce0da3aeb58cf513120d501e0b7af14da78d5"
            ],
            "index": "pypi",
            "version": "==0.7.0"
        },
        "pillow": {
            "hashes": [
                "sha256:0804f77cb1e9b6dbd37601cee11283bba39a8d44b9ddb053400c58e0c0d7d9de",
                "sha256:0ab7c5b5d04691bcbd570658667dd1e21ca311c62dcfd315ad2255b1cd37f64f",
                "sha256:0b3e6cf3ea1f8cecd625f1420b931c83ce74f00c29a0ff1ce4385f99900ac7c4",
                "sha256:365c06a45712cd723ec16fa4ceb32ce46ad201eb7bbf6d3c16b063c72b61a3ed",
                "sha256:38301fbc0af865baa4752ddae1bb3cbb24b3d8f221bf2850aad96b243306fa03",
                "sha256:3aef1af1a91798536bbab35d70d35750bd2884f0832c88aeb2499aa2d1ed4992",
                "sha256:3fe0ab49537d9330c9bba7f16a5f8b02da615b5c809cdf7124f356a0f182eccd",
                "sha256:45a619d5c1915957449264c81c008934452e3fd3604e36809212300b2a4dab68",
                "sha256:49f90f147883a0c3778fd29d3eb169d56416f25758d0f66775db9184debc8010",
                "sha256:571b5a758baf1cb6a04233fb23d6cf1ca60b31f9f641b1700bfaab1194020555",
                "sha256:5ac381e8b1259925287ccc5a87d9cf6322a2dc88ae28a97fe3e196385288413f",
                "sha256:6153db744a743c0c8c91b8e3b9d40e0b13a5d31dbf8a12748c6d9bfd3ddc01ad",
                "sha256:6fd63afd14a16f5d6b408f623cc2142917a1f92855f0df997e09a49f0341be8a",
                "sha256:70acbcaba2a638923c2d337e0edea210505708d7859b87c2bd81e8f9902ae826",
                "sha256:70b1594d56ed32d56ed21a7fbb2a5c6fd7446cdb7b21e749c9791eac3a64d9e4",
                "sha256:76638865c83b1bb33bcac2a61ce4d13c17dba2204969dedb9ab60ef62bede686",
                "sha256:7b2ec162c87fc496aa568258ac88631a2ce0acfe681a9af40842fc55deaedc99",
                "sha256:7cee2cef07c8d76894ebefc54e4bb707dfc7f258ad155bd61d87f6cd487a70ff",
                "sha256:7d16d4498f8b374fc625c4037742fbdd7f9ac383fd50b06f4df00c81ef60e829",
                "sha256:b50bc1780681b127e28f0075dfb81d6135c3a293e0c1d0211133c75e2179b6c0",
                "sha256:bd0582f831ad5bcad6ca001deba4568573a4675437db17c4031939156ff339fa",
                "sha256:cfd40d8a4b59f7567620410f966bb1f32dc555b2b19f82a91b147fac296f645c",
                "sha256:e3ae410089de680e8f84c68b755b42bc42c0ceb8c03dbea88a5099747091d38e",
                "sha256:e9046e559c299b395b39ac7dbf16005308821c2f24a63cae2ab173bd6aa11616",
                "sha256:ef6be704ae2bc8ad0ebc5cb850ee9139493b0fc4e81abcc240fb392a63ebc808",
                "sha256:f8dc19d92896558f9c4317ee365729ead9d7bbcf2052a9a19a3ef17abbb8ac5b"
            ],
            "index": "pypi",
            "version": "==6.1.0"
        },
        "pipenv": {
            "hashes": [
                "sha256:56ad5f5cb48f1e58878e14525a6e3129d4306049cb76d2f6a3e95df0d5fc6330",
                "sha256:7df8e33a2387de6f537836f48ac6fcd94eda6ed9ba3d5e3fd52e35b5bc7ff49e",
                "sha256:a673e606e8452185e9817a987572b55360f4d28b50831ef3b42ac3cab3fee846"
            ],
            "index": "pypi",
            "version": "==2018.11.26"
        },
        "pkginfo": {
            "hashes": [
                "sha256:7424f2c8511c186cd5424bbf31045b77435b37a8d604990b79d4e70d741148bb",
                "sha256:a6d9e40ca61ad3ebd0b72fbadd4fba16e4c0e4df0428c041e01e06eb6ee71f32"
            ],
            "version": "==1.5.0.1"
        },
        "plotly": {
            "hashes": [
                "sha256:0f0cd50a8bad5acadfc95af367820da8ed3e1569d83ef13bb218cc4259dcf219",
                "sha256:b1ff1f29dffca9085847dcb3b8a92d4c3750c433996cf620b0b3c9dcf8a7b268"
            ],
            "index": "pypi",
            "version": "==4.1.1"
        },
        "pluggy": {
            "hashes": [
                "sha256:0db4b7601aae1d35b4a033282da476845aa19185c1e6964b25cf324b5e4ec3e6",
                "sha256:fa5fa1622fa6dd5c030e9cad086fa19ef6a0cf6d7a2d12318e10cb49d6d68f34"
            ],
            "version": "==0.13.0"
        },
        "prometheus-client": {
            "hashes": [
                "sha256:71cd24a2b3eb335cb800c7159f423df1bd4dcd5171b234be15e3f31ec9f622da"
            ],
            "index": "pypi",
            "version": "==0.7.1"
        },
        "protobuf": {
            "hashes": [
                "sha256:06d052733d5d3d7717278b7d2cc243823b51cb54bdbee1b08b89dbe0a1bc13c1",
                "sha256:12e3f3b3d56cfd7d9fd3ec6c0e85c2c5e9a6ba0ae7bdef83cf6174914293327d",
                "sha256:3801142e73ed1798bdc9dd505e2bd9c3162cd5a620af45ca314d8b267bc00502",
                "sha256:40cda57cb2a7e006f833a3e3f9107277588c9e707345a3c0b5df54fb0461b611",
                "sha256:4efc44083168e33a325d524c3ce3d43ac2ff5d5af4158ae6fb85a2ed1a0b68f8",
                "sha256:50e6383c6f56e1c95aa770d3231b139e9aa8c233fb8e0408fba57a47c943911a",
                "sha256:73ca898affd1671504458224f49e2bda661fe46fbd38f525fe658ffd6cb602ab",
                "sha256:7cd1f2d92499c3fcca2b2a7b2c7573c665eea90ff56f322bbced646eb4413573",
                "sha256:869d12be4f306c64282f77aab0a46c1c717e24ba49ac3bb039c2160684edae00",
                "sha256:8cd42d7513a244ae14dad5a638bf276dbb8e91caffc3465d1ec1e22bbf492f09",
                "sha256:bb824e94980bfd711101c648dd9e0d9562907617bf60c936e21739101d1b325b",
                "sha256:c897b011a10d220cdbf399286c7e2a26ad6c013fa50a30a0204d2be1548fea1f",
                "sha256:c9652260da7862c5ebd317104bcaba3b591874ca1f5c5c7083f5502dafbb1aa3",
                "sha256:d26ac8c604dfe13e91b05e15ef7dce848c1d63815d79a8c940ab16b5a5adc80b",
                "sha256:df4a0d1c96e0ca909e2fae52524f0f1a78aaf387edc51f3e5ee2893a8c42b070",
                "sha256:e3f7e1d8e5e972c3cf8dc46268ba2b43b3d2e5d7e4968d26e333100c8f311f0b"
            ],
            "index": "pypi",
            "version": "==3.10.0rc1"
        },
        "py": {
            "hashes": [
                "sha256:64f65755aee5b381cea27766a3a147c3f15b9b6b9ac88676de66ba2ae36793fa",
                "sha256:dc639b046a6e2cff5bbe40194ad65936d6ba360b52b3c3fe1d08a82dd50b5e53"
            ],
            "version": "==1.8.0"
        },
        "pycodestyle": {
            "hashes": [
                "sha256:95a2219d12372f05704562a14ec30bc76b05a5b297b21a5dfe3f6fac3491ae56",
                "sha256:e40a936c9a450ad81df37f549d676d127b1b66000a6c500caa2b085bc0ca976c"
            ],
            "version": "==2.5.0"
        },
        "pydot": {
            "hashes": [
                "sha256:67be714300c78fda5fd52f79ec994039e3f76f074948c67b5ff539b433ad354f",
                "sha256:d49c9d4dd1913beec2a997f831543c8cbd53e535b1a739e921642fe416235f01"
            ],
            "index": "pypi",
            "version": "==1.4.1"
        },
        "pyflakes": {
            "hashes": [
                "sha256:17dbeb2e3f4d772725c777fabc446d5634d1038f234e77343108ce445ea69ce0",
                "sha256:d976835886f8c5b31d47970ed689944a0262b5f3afa00a5a7b4dc81e5449f8a2"
            ],
            "version": "==2.1.1"
        },
        "pygments": {
            "hashes": [
                "sha256:71e430bc85c88a430f000ac1d9b331d2407f681d6f6aec95e8bcfbc3df5b0127",
                "sha256:881c4c157e45f30af185c1ffe8d549d48ac9127433f2c380c24b84572ad66297"
            ],
            "version": "==2.4.2"
        },
        "pyparsing": {
            "hashes": [
                "sha256:6f98a7b9397e206d78cc01df10131398f1c8b8510a2f4d97d9abd82e1aacdd80",
                "sha256:d9338df12903bbf5d65a0e4e87c2161968b10d2e489652bb47001d82a9b028b4"
            ],
            "version": "==2.4.2"
        },
        "pyrsistent": {
            "hashes": [
                "sha256:34b47fa169d6006b32e99d4b3c4031f155e6e68ebcc107d6454852e8e0ee6533"
            ],
            "version": "==0.15.4"
        },
        "pytest": {
            "hashes": [
                "sha256:95d13143cc14174ca1a01ec68e84d76ba5d9d493ac02716fd9706c949a505210",
                "sha256:b78fe2881323bd44fd9bd76e5317173d4316577e7b1cddebae9136a4495ec865"
            ],
            "index": "pypi",
            "version": "==5.1.2"
        },
        "pytest-cov": {
            "hashes": [
                "sha256:2b097cde81a302e1047331b48cadacf23577e431b61e9c6f49a1170bbe3d3da6",
                "sha256:e00ea4fdde970725482f1f35630d12f074e121a23801aabf2ae154ec6bdd343a"
            ],
            "index": "pypi",
            "version": "==2.7.1"
        },
        "python-dateutil": {
            "hashes": [
                "sha256:7e6584c74aeed623791615e26efd690f29817a27c73085b78e4bad02493df2fb",
                "sha256:c89805f6f4d64db21ed966fda138f8a5ed7a4fdbc1a8ee329ce1b74e3c74da9e"
            ],
            "markers": "python_version >= '2.7'",
            "version": "==2.8.0"
        },
        "pytz": {
            "hashes": [
                "sha256:26c0b32e437e54a18161324a2fca3c4b9846b74a8dccddd843113109e1116b32",
                "sha256:c894d57500a4cd2d5c71114aaab77dbab5eabd9022308ce5ac9bb93a60a6f0c7"
            ],
            "version": "==2019.2"
        },
        "pyyaml": {
            "hashes": [
                "sha256:0113bc0ec2ad727182326b61326afa3d1d8280ae1122493553fd6f4397f33df9",
                "sha256:01adf0b6c6f61bd11af6e10ca52b7d4057dd0be0343eb9283c878cf3af56aee4",
                "sha256:5124373960b0b3f4aa7df1707e63e9f109b5263eca5976c66e08b1c552d4eaf8",
                "sha256:5ca4f10adbddae56d824b2c09668e91219bb178a1eee1faa56af6f99f11bf696",
                "sha256:7907be34ffa3c5a32b60b95f4d95ea25361c951383a894fec31be7252b2b6f34",
                "sha256:7ec9b2a4ed5cad025c2278a1e6a19c011c80a3caaac804fd2d329e9cc2c287c9",
                "sha256:87ae4c829bb25b9fe99cf71fbb2140c448f534e24c998cc60f39ae4f94396a73",
                "sha256:9de9919becc9cc2ff03637872a440195ac4241c80536632fffeb6a1e25a74299",
                "sha256:a5a85b10e450c66b49f98846937e8cfca1db3127a9d5d1e31ca45c3d0bef4c5b",
                "sha256:b0997827b4f6a7c286c01c5f60384d218dca4ed7d9efa945c3e1aa623d5709ae",
                "sha256:b631ef96d3222e62861443cc89d6563ba3eeb816eeb96b2629345ab795e53681",
                "sha256:bf47c0607522fdbca6c9e817a6e81b08491de50f3766a7a0e6a5be7905961b41",
                "sha256:f81025eddd0327c7d4cfe9b62cf33190e1e736cc6e97502b3ec425f574b3e7a8"
            ],
            "version": "==5.1.2"
        },
        "readme-renderer": {
            "hashes": [
                "sha256:bb16f55b259f27f75f640acf5e00cf897845a8b3e4731b5c1a436e4b8529202f",
                "sha256:c8532b79afc0375a85f10433eca157d6b50f7d6990f337fa498c96cd4bfc203d"
            ],
            "version": "==24.0"
        },
        "recommonmark": {
            "hashes": [
                "sha256:29cd4faeb6c5268c633634f2d69aef9431e0f4d347f90659fd0aab20e541efeb",
                "sha256:2ec4207a574289355d5b6ae4ae4abb29043346ca12cdd5f07d374dc5987d2852"
            ],
            "index": "pypi",
            "version": "==0.6.0"
        },
        "requests": {
            "hashes": [
                "sha256:11e007a8a2aa0323f5a921e9e6a2d7e4e67d9877e85773fba9ba6419025cbeb4",
                "sha256:9cf5292fcd0f598c671cfc1e0d7d1a7f13bb8085e9a590f48c010551dc6c4b31"
            ],
            "index": "pypi",
            "version": "==2.22.0"
        },
        "requests-mock": {
            "hashes": [
                "sha256:510df890afe08d36eca5bb16b4aa6308a6f85e3159ad3013bac8b9de7bd5a010",
                "sha256:88d3402dd8b3c69a9e4f9d3a73ad11b15920c6efd36bc27bf1f701cf4a8e4646"
            ],
            "index": "pypi",
            "version": "==1.7.0"
        },
        "requests-toolbelt": {
            "hashes": [
                "sha256:380606e1d10dc85c3bd47bf5a6095f815ec007be7a8b69c878507068df059e6f",
                "sha256:968089d4584ad4ad7c171454f0a5c6dac23971e9472521ea3b6d49d610aa6fc0"
            ],
            "version": "==0.9.1"
        },
        "retrying": {
            "hashes": [
                "sha256:08c039560a6da2fe4f2c426d0766e284d3b736e355f8dd24b37367b0bb41973b"
            ],
            "version": "==1.3.3"
        },
        "scipy": {
            "hashes": [
                "sha256:0baa64bf42592032f6f6445a07144e355ca876b177f47ad8d0612901c9375bef",
                "sha256:243b04730d7223d2b844bda9500310eecc9eda0cba9ceaf0cde1839f8287dfa8",
                "sha256:2643cfb46d97b7797d1dbdb6f3c23fe3402904e3c90e6facfe6a9b98d808c1b5",
                "sha256:396eb4cdad421f846a1498299474f0a3752921229388f91f60dc3eda55a00488",
                "sha256:3ae3692616975d3c10aca6d574d6b4ff95568768d4525f76222fb60f142075b9",
                "sha256:435d19f80b4dcf67dc090cc04fde2c5c8a70b3372e64f6a9c58c5b806abfa5a8",
                "sha256:46a5e55850cfe02332998b3aef481d33f1efee1960fe6cfee0202c7dd6fc21ab",
                "sha256:75b513c462e58eeca82b22fc00f0d1875a37b12913eee9d979233349fce5c8b2",
                "sha256:7ccfa44a08226825126c4ef0027aa46a38c928a10f0a8a8483c80dd9f9a0ad44",
                "sha256:89dd6a6d329e3f693d1204d5562dd63af0fd7a17854ced17f9cbc37d5b853c8d",
                "sha256:a81da2fe32f4eab8b60d56ad43e44d93d392da228a77e229e59b51508a00299c",
                "sha256:a9d606d11eb2eec7ef893eb825017fbb6eef1e1d0b98a5b7fc11446ebeb2b9b1",
                "sha256:ac37eb652248e2d7cbbfd89619dce5ecfd27d657e714ed049d82f19b162e8d45",
                "sha256:cbc0611699e420774e945f6a4e2830f7ca2b3ee3483fca1aa659100049487dd5",
                "sha256:d02d813ec9958ed63b390ded463163685af6025cb2e9a226ec2c477df90c6957",
                "sha256:dd3b52e00f93fd1c86f2d78243dfb0d02743c94dd1d34ffea10055438e63b99d"
            ],
            "index": "pypi",
            "version": "==1.3.1"
        },
        "seaborn": {
            "hashes": [
                "sha256:42e627b24e849c2d3bbfd059e00005f6afbc4a76e4895baf44ae23fe8a4b09a5",
                "sha256:76c83f794ca320fb6b23a7c6192d5e185a5fcf4758966a0c0a54baee46d41e2f"
            ],
            "index": "pypi",
            "version": "==0.9.0"
        },
        "six": {
            "hashes": [
                "sha256:3350809f0555b11f552448330d0b52d5f24c91a322ea4a15ef22629740f3761c",
                "sha256:d16a0141ec1a18405cd4ce8b4613101da75da0e9a7aec5bdd4fa804d0e0eba73"
            ],
            "version": "==1.12.0"
        },
        "snowballstemmer": {
            "hashes": [
                "sha256:713e53b79cbcf97bc5245a06080a33d54a77e7cce2f789c835a143bcdb5c033e"
            ],
            "version": "==1.9.1"
        },
        "sphinx": {
            "hashes": [
                "sha256:9f3e17c64b34afc653d7c5ec95766e03043cc6d80b0de224f59b6b6e19d37c3c",
                "sha256:c7658aab75c920288a8cf6f09f244c6cfdae30d82d803ac1634d9f223a80ca08"
            ],
            "index": "pypi",
            "version": "==1.8.5"
        },
        "sphinx-rtd-theme": {
            "hashes": [
                "sha256:00cf895504a7895ee433807c62094cf1e95f065843bf3acd17037c3e9a2becd4",
                "sha256:728607e34d60456d736cc7991fd236afb828b21b82f956c5ea75f94c8414040a"
            ],
            "index": "pypi",
            "version": "==0.4.3"
        },
        "sphinxcontrib-websupport": {
            "hashes": [
                "sha256:1501befb0fdf1d1c29a800fdbf4ef5dc5369377300ddbdd16d2cd40e54c6eefc",
                "sha256:e02f717baf02d0b6c3dd62cf81232ffca4c9d5c331e03766982e3ff9f1d2bc3f"
            ],
            "version": "==1.1.2"
        },
        "tb-nightly": {
            "hashes": [
                "sha256:098b01d82f4715a64e5a87ca56ff70f2c3d0673bcaa7d4790e58ccafa7ee0b68",
                "sha256:5d89070e848d2e0f5ad23a768dfe075cfb364368c8c96a40162d6c1c1edff324"
            ],
            "version": "==1.15.0a20190806"
        },
        "tensorflow": {
            "hashes": [
                "sha256:03285a98434c00736a389739673df29633f16016214228da70597652fdabb95a",
                "sha256:204ae5e3399df1fcfb08c873013415d0bca6d47fd03b5dbcf0432c3fa94090b6",
                "sha256:2a4f0123f32c4b684f0b44b34d7dcd2aebc8fa97cab9fde1f56dc0b06c4b0aa0",
                "sha256:2b00d8c1912db34e098b8376cedeb12ea762a34bbc52adaa85f77ee892486c3c",
                "sha256:34c24b76755be14ee217773201cc6f2139ea6c32b306f7d363d9c36da1ed6601",
                "sha256:c8b95238d48807680e33a0eb56e6d6a5f053414facb9463f0a0d997eb40e9de9",
                "sha256:caae6f9ff54664a9d7770a53e363a86bf7b394dfd4b63a7ee72663abbe114d7f",
                "sha256:d341d5c608fc348ffacc64146713e3e6d32a2d9ce35f016afab87846573fae93",
                "sha256:d705e781cf14f9f3bcb2ec6ccbead312da6611fc14ca8e6bb2e4d7aecc746f1a",
                "sha256:e3900399527451ad33830256e54f03bd599882a5d174c35f963765b3ea22423d",
                "sha256:fcb5dcece36bd6fbe982922c6b73d93ff5faff33e1dde06b8331a5c5361bfada"
            ],
            "index": "pypi",
            "version": "==2.0.0rc1"
        },
        "termcolor": {
            "hashes": [
                "sha256:1d6d69ce66211143803fbc56652b41d73b4a400a2891d7bf7a1cdf4c02de613b"
            ],
            "version": "==1.1.0"
        },
        "testfixtures": {
            "hashes": [
                "sha256:665a298976c8d77f311b65c46f16b7cda7229a47dff5ad7c822e5b3371a439e2",
                "sha256:9d230c5c80746f9f86a16a1f751a5cf5d8e317d4cc48243a19fb180d22303bce"
            ],
            "index": "pypi",
            "version": "==6.10.0"
        },
        "tf-estimator-nightly": {
            "hashes": [
                "sha256:2248848f875f13918586bc7dc5482e32315d6792281471867ab5bd3ef517cd73"
            ],
            "version": "==1.14.0.dev2019080601"
        },
        "toml": {
            "hashes": [
                "sha256:229f81c57791a41d65e399fc06bf0848bab550a9dfd5ed66df18ce5f05e73d5c",
                "sha256:235682dd292d5899d361a811df37e04a8828a5b1da3115886b73cf81ebc9100e"
            ],
            "index": "pypi",
            "version": "==0.10.0"
        },
        "toolz": {
            "hashes": [
                "sha256:08fdd5ef7c96480ad11c12d472de21acd32359996f69a5259299b540feba4560"
            ],
            "version": "==0.10.0"
        },
        "tornado": {
            "hashes": [
                "sha256:0662d28b1ca9f67108c7e3b77afabfb9c7e87bde174fbda78186ecedc2499a9d",
                "sha256:4e5158d97583502a7e2739951553cbd88a72076f152b4b11b64b9a10c4c49409",
                "sha256:732e836008c708de2e89a31cb2fa6c0e5a70cb60492bee6f1ea1047500feaf7f",
                "sha256:8154ec22c450df4e06b35f131adc4f2f3a12ec85981a203301d310abf580500f",
                "sha256:8e9d728c4579682e837c92fdd98036bd5cdefa1da2aaf6acf26947e6dd0c01c5",
                "sha256:d4b3e5329f572f055b587efc57d29bd051589fb5a43ec8898c77a47ec2fa2bbb",
                "sha256:e5f2585afccbff22390cddac29849df463b252b711aa2ce7c5f3f342a5b3b444"
            ],
            "index": "pypi",
            "version": "==5.1.1"
        },
        "tqdm": {
            "hashes": [
                "sha256:1be3e4e3198f2d0e47b928e9d9a8ec1b63525db29095cec1467f4c5a4ea8ebf9",
                "sha256:7e39a30e3d34a7a6539378e39d7490326253b7ee354878a92255656dc4284457"
            ],
            "version": "==4.35.0"
        },
        "twine": {
            "hashes": [
                "sha256:b2cec0dc1ac55bd74280d257f43763cf0cf928bdcd0de0fd70be70aa1195e3b0",
                "sha256:e37d5a73d77b095b85314dde807bfb85b580b5b9d137f5b21332f4636990d97a"
            ],
            "index": "pypi",
            "version": "==1.14.0"
        },
        "urllib3": {
            "hashes": [
                "sha256:b246607a25ac80bedac05c6f282e3cdaf3afb65420fd024ac94435cabe6e18d1",
                "sha256:dbe59173209418ae49d485b87d1681aefa36252ee85884c31346debd19463232"
            ],
            "markers": "python_version >= '3.4'",
            "version": "==1.25.3"
        },
        "virtualenv": {
            "hashes": [
                "sha256:680af46846662bb38c5504b78bad9ed9e4f3ba2d54f54ba42494fdf94337fe30",
                "sha256:f78d81b62d3147396ac33fc9d77579ddc42cc2a98dd9ea38886f616b33bc7fb2"
            ],
            "version": "==16.7.5"
        },
        "virtualenv-clone": {
            "hashes": [
                "sha256:532f789a5c88adf339506e3ca03326f20ee82fd08ee5586b44dc859b5b4468c5",
                "sha256:c88ae171a11b087ea2513f260cdac9232461d8e9369bcd1dc143fc399d220557"
            ],
            "version": "==0.5.3"
        },
        "wcwidth": {
            "hashes": [
                "sha256:3df37372226d6e63e1b1e1eda15c594bca98a22d33a23832a90998faa96bc65e",
                "sha256:f4ebe71925af7b40a864553f761ed559b43544f8f71746c2d756c7fe788ade7c"
            ],
            "version": "==0.1.7"
        },
        "webencodings": {
            "hashes": [
                "sha256:a0af1213f3c2226497a97e2b3aa01a7e4bee4f403f95be16fc9acd2947514a78",
                "sha256:b36a1c245f2d304965eb4e0a82848379241dc04b865afcc4aab16748587e1923"
            ],
            "version": "==0.5.1"
        },
        "werkzeug": {
            "hashes": [
                "sha256:00d32beac38fcd48d329566f80d39f10ec2ed994efbecfb8dd4b320062d05902",
                "sha256:0a24d43be6a7dce81bae05292356176d6c46d63e42a0dd3f9504b210a9cfaa43"
            ],
            "version": "==0.15.6"
        },
        "wheel": {
            "hashes": [
                "sha256:10c9da68765315ed98850f8e048347c3eb06dd81822dc2ab1d4fde9dc9702646",
                "sha256:f4da1763d3becf2e2cd92a14a7c920f0f00eca30fdde9ea992c836685b9faf28"
            ],
            "index": "pypi",
            "version": "==0.33.6"
        },
        "wrapt": {
            "hashes": [
                "sha256:565a021fd19419476b9362b05eeaa094178de64f8361e44468f9e9d7843901e1"
            ],
            "version": "==1.11.2"
        },
        "zipp": {
            "hashes": [
                "sha256:3718b1cbcd963c7d4c5511a8240812904164b7f381b647143a89d3b98f9bcd8e",
                "sha256:f06903e9f1f43b12d371004b4ac7b06ab39a44adc747266928ae6debfa7b3335"
            ],
            "version": "==0.6.0"
        }
    }
}<|MERGE_RESOLUTION|>--- conflicted
+++ resolved
@@ -1,11 +1,7 @@
 {
     "_meta": {
         "hash": {
-<<<<<<< HEAD
-            "sha256": "a0560da386d3738de6de8297ee1130330127e33d542b68a76cd81e4b377b3613"
-=======
-            "sha256": "4f0897ef6f7f0b7c427ab988cc1cc537834f42fd5d0138a74c3be31275127154"
->>>>>>> 62588bfa
+            "sha256": "c4ebaa90e3bd3a812cbccffe2058aaecaa77a35b96efde78cdea639b2fd67200"
         },
         "pipfile-spec": 6,
         "requires": {},
@@ -64,7 +60,6 @@
             ],
             "index": "pypi",
             "version": "==1.12.228"
-<<<<<<< HEAD
         },
         "certifi": {
             "hashes": [
@@ -79,8 +74,6 @@
                 "sha256:fc323ffcaeaed0e0a02bf4d117757b98aed530d9ed4531e3e15460124c106691"
             ],
             "version": "==3.0.4"
-=======
->>>>>>> 62588bfa
         },
         "click": {
             "hashes": [
@@ -112,16 +105,6 @@
             "index": "pypi",
             "version": "==0.17.1"
         },
-<<<<<<< HEAD
-        "futures": {
-            "hashes": [
-                "sha256:51ecb45f0add83c806c68e4b06106f90db260585b25ef2abfcda0bd95c0132fd",
-                "sha256:c4884a65654a7c45435063e14ae85280eb1f111d94e542396717ba9828c4337f"
-            ],
-            "index": "pypi",
-            "markers": "python_version < '3.0'",
-            "version": "==3.1.1"
-        },
         "idna": {
             "hashes": [
                 "sha256:c357b3f628cf53ae2c4c05627ecc484553142ca23264e593d327bcde5e9c3407",
@@ -129,8 +112,6 @@
             ],
             "version": "==2.8"
         },
-=======
->>>>>>> 62588bfa
         "jmespath": {
             "hashes": [
                 "sha256:3720a4b1bd659dd2eecad0666459b9788813e032b83e7ba58578e48254e0a0e6",
@@ -156,36 +137,9 @@
                 "sha256:e70fc8ff03a961f13363c2c95ef8285e0cf6a720f8271836f852cc0fa64e97c8",
                 "sha256:ee8e9d7cad5fe6dde50ede0d2e978d81eafeaa6233fb0b8719f60214cf226578",
                 "sha256:f4a4f6aba148858a5a5d546a99280f71f5ee6ec8182a7d195af1a914195b21a2"
-<<<<<<< HEAD
             ],
             "index": "pypi",
             "version": "==1.17.2"
-        },
-        "pandas": {
-            "hashes": [
-                "sha256:18d91a9199d1dfaa01ad645f7540370ba630bdcef09daaf9edf45b4b1bca0232",
-                "sha256:3f26e5da310a0c0b83ea50da1fd397de2640b02b424aa69be7e0784228f656c9",
-                "sha256:4182e32f4456d2c64619e97c58571fa5ca0993d1e8c2d9ca44916185e1726e15",
-                "sha256:426e590e2eb0e60f765271d668a30cf38b582eaae5ec9b31229c8c3c10c5bc21",
-                "sha256:5eb934a8f0dc358f0e0cdf314072286bbac74e4c124b64371395e94644d5d919",
-                "sha256:717928808043d3ea55b9bcde636d4a52d2236c246f6df464163a66ff59980ad8",
-                "sha256:8145f97c5ed71827a6ec98ceaef35afed1377e2d19c4078f324d209ff253ecb5",
-                "sha256:8744c84c914dcc59cbbb2943b32b7664df1039d99e834e1034a3372acb89ea4d",
-                "sha256:c1ac1d9590d0c9314ebf01591bd40d4c03d710bfc84a3889e5263c97d7891dee",
-                "sha256:cb2e197b7b0687becb026b84d3c242482f20cbb29a9981e43604eb67576da9f6",
-                "sha256:d4001b71ad2c9b84ff18b182cea22b7b6cbf624216da3ea06fb7af28d1f93165",
-                "sha256:d8930772adccb2882989ab1493fa74bd87d47c8ac7417f5dd3dd834ba8c24dc9",
-                "sha256:dfbb0173ee2399bc4ed3caf2d236e5c0092f948aafd0a15fbe4a0e77ee61a958",
-                "sha256:eebfbba048f4fa8ac711b22c78516e16ff8117d05a580e7eeef6b0c2be554c18",
-                "sha256:f1b21bc5cf3dbea53d33615d1ead892dfdae9d7052fa8898083bec88be20dcd2"
-            ],
-            "index": "pypi",
-            "version": "==0.25.1"
-=======
-            ],
-            "index": "pypi",
-            "version": "==1.17.2"
->>>>>>> 62588bfa
         },
         "pathtools": {
             "hashes": [
@@ -227,25 +181,25 @@
         },
         "protobuf": {
             "hashes": [
-                "sha256:06d052733d5d3d7717278b7d2cc243823b51cb54bdbee1b08b89dbe0a1bc13c1",
-                "sha256:12e3f3b3d56cfd7d9fd3ec6c0e85c2c5e9a6ba0ae7bdef83cf6174914293327d",
-                "sha256:3801142e73ed1798bdc9dd505e2bd9c3162cd5a620af45ca314d8b267bc00502",
-                "sha256:40cda57cb2a7e006f833a3e3f9107277588c9e707345a3c0b5df54fb0461b611",
-                "sha256:4efc44083168e33a325d524c3ce3d43ac2ff5d5af4158ae6fb85a2ed1a0b68f8",
-                "sha256:50e6383c6f56e1c95aa770d3231b139e9aa8c233fb8e0408fba57a47c943911a",
-                "sha256:73ca898affd1671504458224f49e2bda661fe46fbd38f525fe658ffd6cb602ab",
-                "sha256:7cd1f2d92499c3fcca2b2a7b2c7573c665eea90ff56f322bbced646eb4413573",
-                "sha256:869d12be4f306c64282f77aab0a46c1c717e24ba49ac3bb039c2160684edae00",
-                "sha256:8cd42d7513a244ae14dad5a638bf276dbb8e91caffc3465d1ec1e22bbf492f09",
-                "sha256:bb824e94980bfd711101c648dd9e0d9562907617bf60c936e21739101d1b325b",
-                "sha256:c897b011a10d220cdbf399286c7e2a26ad6c013fa50a30a0204d2be1548fea1f",
-                "sha256:c9652260da7862c5ebd317104bcaba3b591874ca1f5c5c7083f5502dafbb1aa3",
-                "sha256:d26ac8c604dfe13e91b05e15ef7dce848c1d63815d79a8c940ab16b5a5adc80b",
-                "sha256:df4a0d1c96e0ca909e2fae52524f0f1a78aaf387edc51f3e5ee2893a8c42b070",
-                "sha256:e3f7e1d8e5e972c3cf8dc46268ba2b43b3d2e5d7e4968d26e333100c8f311f0b"
-            ],
-            "index": "pypi",
-            "version": "==3.10.0rc1"
+                "sha256:00a1b0b352dc7c809749526d1688a64b62ea400c5b05416f93cfb1b11a036295",
+                "sha256:01acbca2d2c8c3f7f235f1842440adbe01bbc379fa1cbdd80753801432b3fae9",
+                "sha256:0a795bca65987b62d6b8a2d934aa317fd1a4d06a6dd4df36312f5b0ade44a8d9",
+                "sha256:0ec035114213b6d6e7713987a759d762dd94e9f82284515b3b7331f34bfaec7f",
+                "sha256:31b18e1434b4907cb0113e7a372cd4d92c047ce7ba0fa7ea66a404d6388ed2c1",
+                "sha256:32a3abf79b0bef073c70656e86d5bd68a28a1fbb138429912c4fc07b9d426b07",
+                "sha256:55f85b7808766e5e3f526818f5e2aeb5ba2edcc45bcccede46a3ccc19b569cb0",
+                "sha256:64ab9bc971989cbdd648c102a96253fdf0202b0c38f15bd34759a8707bdd5f64",
+                "sha256:64cf847e843a465b6c1ba90fb6c7f7844d54dbe9eb731e86a60981d03f5b2e6e",
+                "sha256:917c8662b585470e8fd42f052661fc66d59fccaae450a60044307dcbf82a3335",
+                "sha256:afed9003d7f2be2c3df20f64220c30faec441073731511728a2cb4cab4cd46a6",
+                "sha256:bf8e05d638b585d1752c5a84247134a0350d3a8b73d3632489a014a9f6f1e758",
+                "sha256:d831b047bd69becaf64019a47179eb22118a50dd008340655266a906c69c6417",
+                "sha256:de2760583ed28749ff885789c1cbc6c9c06d6de92fc825740ab99deb2f25ea4d",
+                "sha256:eabc4cf1bc19689af8022ba52fd668564a8d96e0d08f3b4732d26a64255216a4",
+                "sha256:fcff6086c86fb1628d94ea455c7b9de898afc50378042927a59df8065a79a549"
+            ],
+            "index": "pypi",
+            "version": "==3.9.1"
         },
         "python-dateutil": {
             "hashes": [
@@ -369,16 +323,6 @@
             "index": "pypi",
             "version": "==3.2.0"
         },
-<<<<<<< HEAD
-=======
-        "appdirs": {
-            "hashes": [
-                "sha256:9e5896d1372858f8dd3344faf4e5014d21849c756c8d5701f78f8a103b372d92",
-                "sha256:d8b24664561d0d34ddfaec54636d502d7cea6e29c3eaf68f3df6180863e2166e"
-            ],
-            "version": "==1.4.3"
-        },
->>>>>>> 62588bfa
         "astor": {
             "hashes": [
                 "sha256:0e41295809baf43ae8303350e031aff81ae52189b6f881f36d623fa8b2f1960e",
@@ -408,15 +352,6 @@
             ],
             "version": "==2.7.0"
         },
-        "black": {
-            "hashes": [
-                "sha256:09a9dcb7c46ed496a9850b76e4e825d6049ecd38b611f1224857a79bd985a8cf",
-                "sha256:68950ffd4d9169716bcb8719a56c07a2f4485354fec061cdd5910aa07369731c"
-            ],
-            "index": "pypi",
-            "markers": "python_version >= '3.6'",
-            "version": "==19.3b0"
-        },
         "bleach": {
             "hashes": [
                 "sha256:213336e49e102af26d9cde77dd2d0397afabc5a6bf2fed985dc35b5d1e285a16",
@@ -453,14 +388,6 @@
             "index": "pypi",
             "version": "==1.0.0"
         },
-        "click": {
-            "hashes": [
-                "sha256:2335065e6395b9e67ca716de5f7526736bfa6ceead690adf616d925bdc622b13",
-                "sha256:5b94b49521f6456670fdb30cd82a4eca9412788a93fa6dd6df72c94d5a8ff2d7"
-            ],
-            "index": "pypi",
-            "version": "==7.0"
-        },
         "commonmark": {
             "hashes": [
                 "sha256:14c3df31e8c9c463377e287b2a1eefaa6019ab97b22dad36e2f32be59d61d68d",
@@ -470,35 +397,40 @@
         },
         "coverage": {
             "hashes": [
-                "sha256:108efa19b676e62590a7a13084098e35183479c0d9608131c20b0921c5a72dc0",
-                "sha256:16fe3ef881eff27bab287f91dadb4ff0ce4388b9e928d84cbf148a83cc70b3a1",
-                "sha256:1d0bbc11421827d1100da82ac8dc929532b97ad464038475a0f6505cbf83d6ea",
-                "sha256:23a8ca5b3c9673f775cc151e85a737f1a967df2ec02b09e8c5a3b606ff2050bf",
-                "sha256:24b890e51455276762b55cb06fa1c922066e8fc18d1deb1a6399b4d24dfa8ea2",
-                "sha256:2f0041757ca4801f3c6a74d1660862fdb18a25aea302dd0ce9b067ddbb06b667",
-                "sha256:3169aba03baddfccdab7cc04cf0878dbf76fc06d300bc35639129a6b794d6484",
-                "sha256:364fb1bf0f999af2e7f4b1a1e614b2af8c3e0017d11af716aad25f911b7cd0c7",
-                "sha256:5256856d23f3e45959e7e3a8f9d4cbad3d1613e5660cb8117cd1417798efc395",
-                "sha256:5b26daa1e1a1147455bf62cd682e504e68f1d1e04235374d50a5248a3c792b1c",
-                "sha256:60247c8f0c756732e2cfe21f03e6847b923b9a9eaff61f04dc64d3047ec1b669",
-                "sha256:6463d51507308eb3973340d903537f17ece2ee1e6513aa0c27548fc3a09b0471",
-                "sha256:64cbadf7a884b299794238bc4391752130e74f71e919993b50c1c431786ef2a2",
-                "sha256:6de85748ea39ce819ad6d90e660da43964457a1f5cd25262e962a7c7c87945b3",
-                "sha256:6f95b4794bd84f64aeca25087d8e3abc416aad76842afcac34fa6c3a6f61c62e",
-                "sha256:778fa184aa3079fa3cbd240e2f5b36771c3382db26bc7bf78aea9d06212c6c66",
-                "sha256:790a9c5e2dbdf6c41eec9776ed663e99bd36c1604e3bf2e8ae3b123181bfee9f",
-                "sha256:7d97c1aec0b68b4ea5e3c9edb9fc3f951e8a52360f4bad3aacab9a77defe5b17",
-                "sha256:93cefddcc0b541d3c52981a232947bf085a38092b0812317f1adb56f02869bcb",
-                "sha256:95e49867ac616ec63ecd69ea005e65e4b896a48b8db7f9f3ad69f37be29324b7",
-                "sha256:aca423563eafba66a7c15125391b267befd1e45238de5e1a119ae1fb4ea83b5c",
-                "sha256:baef7c35e7fce738d9637e9c7a6aa79cb79085e4de49c2ec517ce19239a660f6",
-                "sha256:c10ccf0797ffce85e93a40aff3a96a3adb63c734f95b59384a7c9522ed25c9e2",
-                "sha256:ca39704a05bba1886c384a4d7944fda72c53fe5e61979cd933d22084678ad4c1",
-                "sha256:f6e96d5eee578187f5b7e9266bf646b73de29e2dd7adca8bd83e383680ce1f4c",
-                "sha256:fc6524511fa664cb4e91401229eedd0dad4ba6ded9c4423fee2f698d78908d9c",
-                "sha256:fdf2e7e5f074495ad6ea796ca0d245aa6a8b9e4c546ffbf8d30aaaee6601af0f"
-            ],
-            "version": "==5.0a6"
+                "sha256:08907593569fe59baca0bf152c43f3863201efb6113ecb38ce7e97ce339805a6",
+                "sha256:0be0f1ed45fc0c185cfd4ecc19a1d6532d72f86a2bac9de7e24541febad72650",
+                "sha256:141f08ed3c4b1847015e2cd62ec06d35e67a3ac185c26f7635f4406b90afa9c5",
+                "sha256:19e4df788a0581238e9390c85a7a09af39c7b539b29f25c89209e6c3e371270d",
+                "sha256:23cc09ed395b03424d1ae30dcc292615c1372bfba7141eb85e11e50efaa6b351",
+                "sha256:245388cda02af78276b479f299bbf3783ef0a6a6273037d7c60dc73b8d8d7755",
+                "sha256:331cb5115673a20fb131dadd22f5bcaf7677ef758741312bee4937d71a14b2ef",
+                "sha256:386e2e4090f0bc5df274e720105c342263423e77ee8826002dcffe0c9533dbca",
+                "sha256:3a794ce50daee01c74a494919d5ebdc23d58873747fa0e288318728533a3e1ca",
+                "sha256:60851187677b24c6085248f0a0b9b98d49cba7ecc7ec60ba6b9d2e5574ac1ee9",
+                "sha256:63a9a5fc43b58735f65ed63d2cf43508f462dc49857da70b8980ad78d41d52fc",
+                "sha256:6b62544bb68106e3f00b21c8930e83e584fdca005d4fffd29bb39fb3ffa03cb5",
+                "sha256:6ba744056423ef8d450cf627289166da65903885272055fb4b5e113137cfa14f",
+                "sha256:7494b0b0274c5072bddbfd5b4a6c6f18fbbe1ab1d22a41e99cd2d00c8f96ecfe",
+                "sha256:826f32b9547c8091679ff292a82aca9c7b9650f9fda3e2ca6bf2ac905b7ce888",
+                "sha256:93715dffbcd0678057f947f496484e906bf9509f5c1c38fc9ba3922893cda5f5",
+                "sha256:9a334d6c83dfeadae576b4d633a71620d40d1c379129d587faa42ee3e2a85cce",
+                "sha256:af7ed8a8aa6957aac47b4268631fa1df984643f07ef00acd374e456364b373f5",
+                "sha256:bf0a7aed7f5521c7ca67febd57db473af4762b9622254291fbcbb8cd0ba5e33e",
+                "sha256:bf1ef9eb901113a9805287e090452c05547578eaab1b62e4ad456fcc049a9b7e",
+                "sha256:c0afd27bc0e307a1ffc04ca5ec010a290e49e3afbe841c5cafc5c5a80ecd81c9",
+                "sha256:dd579709a87092c6dbee09d1b7cfa81831040705ffa12a1b248935274aee0437",
+                "sha256:df6712284b2e44a065097846488f66840445eb987eb81b3cc6e4149e7b6982e1",
+                "sha256:e07d9f1a23e9e93ab5c62902833bf3e4b1f65502927379148b6622686223125c",
+                "sha256:e2ede7c1d45e65e209d6093b762e98e8318ddeff95317d07a27a2140b80cfd24",
+                "sha256:e4ef9c164eb55123c62411f5936b5c2e521b12356037b6e1c2617cef45523d47",
+                "sha256:eca2b7343524e7ba246cab8ff00cab47a2d6d54ada3b02772e908a45675722e2",
+                "sha256:eee64c616adeff7db37cc37da4180a3a5b6177f5c46b187894e633f088fb5b28",
+                "sha256:ef824cad1f980d27f26166f86856efe11eff9912c4fed97d3804820d43fa550c",
+                "sha256:efc89291bd5a08855829a3c522df16d856455297cf35ae827a37edac45f466a7",
+                "sha256:fa964bae817babece5aa2e8c1af841bebb6d0b9add8e637548809d040443fee0",
+                "sha256:ff37757e068ae606659c28c3bd0d923f9d29a85de79bf25b2b34b148473b5025"
+            ],
+            "version": "==4.5.4"
         },
         "cycler": {
             "hashes": [
@@ -521,14 +453,6 @@
                 "sha256:c70dd71abe5a8c85e55e12c19bd91ccfeec11a6e99044204511f9ed547d48451"
             ],
             "version": "==0.3"
-        },
-        "flake8": {
-            "hashes": [
-                "sha256:19241c1cbc971b9962473e4438a2ca19749a7dd002dd1a946eaba171b4114548",
-                "sha256:8e9dfa3cecb2400b3738a42c54c3043e821682b9c840b0448c0503f781130696"
-            ],
-            "index": "pypi",
-            "version": "==3.7.8"
         },
         "funcsigs": {
             "hashes": [
@@ -776,13 +700,6 @@
             "markers": "python_version > '3.0'",
             "version": "==3.1.1"
         },
-        "mccabe": {
-            "hashes": [
-                "sha256:ab8a6258860da4b6677da4bd2fe5dc2c659cff31b3ee4f7f5d64e79735b80d42",
-                "sha256:dd8d182285a0fe56bace7f45b5e7d1a6ebcbf524e8f3bd87eb0f125271b8831f"
-            ],
-            "version": "==0.6.1"
-        },
         "mock": {
             "hashes": [
                 "sha256:83657d894c90d5681d62155c82bda9c1187827525880eda8ff5df4ec813437c3",
@@ -852,15 +769,6 @@
             ],
             "index": "pypi",
             "version": "==4.1.1.26"
-<<<<<<< HEAD
-=======
-        },
-        "opt-einsum": {
-            "hashes": [
-                "sha256:8aba07af4cf80e86ec57a0fcc0d36267a37e15a19fbdcf8734ed836e04defea9"
-            ],
-            "version": "==3.0.1"
->>>>>>> 62588bfa
         },
         "packaging": {
             "hashes": [
@@ -887,10 +795,6 @@
                 "sha256:eebfbba048f4fa8ac711b22c78516e16ff8117d05a580e7eeef6b0c2be554c18",
                 "sha256:f1b21bc5cf3dbea53d33615d1ead892dfdae9d7052fa8898083bec88be20dcd2"
             ],
-<<<<<<< HEAD
-            "index": "pypi",
-=======
->>>>>>> 62588bfa
             "version": "==0.25.1"
         },
         "parameterized": {
@@ -973,25 +877,25 @@
         },
         "protobuf": {
             "hashes": [
-                "sha256:06d052733d5d3d7717278b7d2cc243823b51cb54bdbee1b08b89dbe0a1bc13c1",
-                "sha256:12e3f3b3d56cfd7d9fd3ec6c0e85c2c5e9a6ba0ae7bdef83cf6174914293327d",
-                "sha256:3801142e73ed1798bdc9dd505e2bd9c3162cd5a620af45ca314d8b267bc00502",
-                "sha256:40cda57cb2a7e006f833a3e3f9107277588c9e707345a3c0b5df54fb0461b611",
-                "sha256:4efc44083168e33a325d524c3ce3d43ac2ff5d5af4158ae6fb85a2ed1a0b68f8",
-                "sha256:50e6383c6f56e1c95aa770d3231b139e9aa8c233fb8e0408fba57a47c943911a",
-                "sha256:73ca898affd1671504458224f49e2bda661fe46fbd38f525fe658ffd6cb602ab",
-                "sha256:7cd1f2d92499c3fcca2b2a7b2c7573c665eea90ff56f322bbced646eb4413573",
-                "sha256:869d12be4f306c64282f77aab0a46c1c717e24ba49ac3bb039c2160684edae00",
-                "sha256:8cd42d7513a244ae14dad5a638bf276dbb8e91caffc3465d1ec1e22bbf492f09",
-                "sha256:bb824e94980bfd711101c648dd9e0d9562907617bf60c936e21739101d1b325b",
-                "sha256:c897b011a10d220cdbf399286c7e2a26ad6c013fa50a30a0204d2be1548fea1f",
-                "sha256:c9652260da7862c5ebd317104bcaba3b591874ca1f5c5c7083f5502dafbb1aa3",
-                "sha256:d26ac8c604dfe13e91b05e15ef7dce848c1d63815d79a8c940ab16b5a5adc80b",
-                "sha256:df4a0d1c96e0ca909e2fae52524f0f1a78aaf387edc51f3e5ee2893a8c42b070",
-                "sha256:e3f7e1d8e5e972c3cf8dc46268ba2b43b3d2e5d7e4968d26e333100c8f311f0b"
-            ],
-            "index": "pypi",
-            "version": "==3.10.0rc1"
+                "sha256:00a1b0b352dc7c809749526d1688a64b62ea400c5b05416f93cfb1b11a036295",
+                "sha256:01acbca2d2c8c3f7f235f1842440adbe01bbc379fa1cbdd80753801432b3fae9",
+                "sha256:0a795bca65987b62d6b8a2d934aa317fd1a4d06a6dd4df36312f5b0ade44a8d9",
+                "sha256:0ec035114213b6d6e7713987a759d762dd94e9f82284515b3b7331f34bfaec7f",
+                "sha256:31b18e1434b4907cb0113e7a372cd4d92c047ce7ba0fa7ea66a404d6388ed2c1",
+                "sha256:32a3abf79b0bef073c70656e86d5bd68a28a1fbb138429912c4fc07b9d426b07",
+                "sha256:55f85b7808766e5e3f526818f5e2aeb5ba2edcc45bcccede46a3ccc19b569cb0",
+                "sha256:64ab9bc971989cbdd648c102a96253fdf0202b0c38f15bd34759a8707bdd5f64",
+                "sha256:64cf847e843a465b6c1ba90fb6c7f7844d54dbe9eb731e86a60981d03f5b2e6e",
+                "sha256:917c8662b585470e8fd42f052661fc66d59fccaae450a60044307dcbf82a3335",
+                "sha256:afed9003d7f2be2c3df20f64220c30faec441073731511728a2cb4cab4cd46a6",
+                "sha256:bf8e05d638b585d1752c5a84247134a0350d3a8b73d3632489a014a9f6f1e758",
+                "sha256:d831b047bd69becaf64019a47179eb22118a50dd008340655266a906c69c6417",
+                "sha256:de2760583ed28749ff885789c1cbc6c9c06d6de92fc825740ab99deb2f25ea4d",
+                "sha256:eabc4cf1bc19689af8022ba52fd668564a8d96e0d08f3b4732d26a64255216a4",
+                "sha256:fcff6086c86fb1628d94ea455c7b9de898afc50378042927a59df8065a79a549"
+            ],
+            "index": "pypi",
+            "version": "==3.9.1"
         },
         "py": {
             "hashes": [
@@ -1000,13 +904,6 @@
             ],
             "version": "==1.8.0"
         },
-        "pycodestyle": {
-            "hashes": [
-                "sha256:95a2219d12372f05704562a14ec30bc76b05a5b297b21a5dfe3f6fac3491ae56",
-                "sha256:e40a936c9a450ad81df37f549d676d127b1b66000a6c500caa2b085bc0ca976c"
-            ],
-            "version": "==2.5.0"
-        },
         "pydot": {
             "hashes": [
                 "sha256:67be714300c78fda5fd52f79ec994039e3f76f074948c67b5ff539b433ad354f",
@@ -1014,13 +911,6 @@
             ],
             "index": "pypi",
             "version": "==1.4.1"
-        },
-        "pyflakes": {
-            "hashes": [
-                "sha256:17dbeb2e3f4d772725c777fabc446d5634d1038f234e77343108ce445ea69ce0",
-                "sha256:d976835886f8c5b31d47970ed689944a0262b5f3afa00a5a7b4dc81e5449f8a2"
-            ],
-            "version": "==2.1.1"
         },
         "pygments": {
             "hashes": [
@@ -1137,25 +1027,37 @@
         },
         "scipy": {
             "hashes": [
-                "sha256:0baa64bf42592032f6f6445a07144e355ca876b177f47ad8d0612901c9375bef",
-                "sha256:243b04730d7223d2b844bda9500310eecc9eda0cba9ceaf0cde1839f8287dfa8",
-                "sha256:2643cfb46d97b7797d1dbdb6f3c23fe3402904e3c90e6facfe6a9b98d808c1b5",
-                "sha256:396eb4cdad421f846a1498299474f0a3752921229388f91f60dc3eda55a00488",
-                "sha256:3ae3692616975d3c10aca6d574d6b4ff95568768d4525f76222fb60f142075b9",
-                "sha256:435d19f80b4dcf67dc090cc04fde2c5c8a70b3372e64f6a9c58c5b806abfa5a8",
-                "sha256:46a5e55850cfe02332998b3aef481d33f1efee1960fe6cfee0202c7dd6fc21ab",
-                "sha256:75b513c462e58eeca82b22fc00f0d1875a37b12913eee9d979233349fce5c8b2",
-                "sha256:7ccfa44a08226825126c4ef0027aa46a38c928a10f0a8a8483c80dd9f9a0ad44",
-                "sha256:89dd6a6d329e3f693d1204d5562dd63af0fd7a17854ced17f9cbc37d5b853c8d",
-                "sha256:a81da2fe32f4eab8b60d56ad43e44d93d392da228a77e229e59b51508a00299c",
-                "sha256:a9d606d11eb2eec7ef893eb825017fbb6eef1e1d0b98a5b7fc11446ebeb2b9b1",
-                "sha256:ac37eb652248e2d7cbbfd89619dce5ecfd27d657e714ed049d82f19b162e8d45",
-                "sha256:cbc0611699e420774e945f6a4e2830f7ca2b3ee3483fca1aa659100049487dd5",
-                "sha256:d02d813ec9958ed63b390ded463163685af6025cb2e9a226ec2c477df90c6957",
-                "sha256:dd3b52e00f93fd1c86f2d78243dfb0d02743c94dd1d34ffea10055438e63b99d"
-            ],
-            "index": "pypi",
-            "version": "==1.3.1"
+                "sha256:0bcababa06ff83138a7f30a68f334dee034ce1cc7604f9278b96f62265fe7fd7",
+                "sha256:162b803984ebb76927990d7233cab825d146be8e2a3f6a0efb1b3a61ebacae73",
+                "sha256:271c6e56c8f9a3d6c3f0bc857d7a6e7cf7a8415c879a3915701cd011e82a83a3",
+                "sha256:2eb255b30dac7516c6f3c5237f2e0ad1f1213b5364de409d932249c9a8c5bffb",
+                "sha256:447c40d33ec5e0020750fadbb8599220b9eb9fd8798030efe9b308247800f364",
+                "sha256:4686d699f76068757a81269f1a111c0db689bf048a56b131a339803121534fa8",
+                "sha256:47d4623efa71948dc4a92f978fbf6b9fb69dac5b0f0fae4c1a1f3d955ac8aea9",
+                "sha256:49dcebc6f57bce0bd23cb55dbc6144f4990e5cbce9aab3128af03d6b1b4eab6a",
+                "sha256:5fa84b467b5f77c243c5701628ed7a4238e53bc4120db87be7dafa416e842fb9",
+                "sha256:67d2210c7f6f585e1055bee3dc9f15610b5ebb04e80bfaa757868937ee744fec",
+                "sha256:682b210ff7a65f6f5245fdf73d26a348b57e42d2059bc5fcf7ed25d063f35c45",
+                "sha256:7f58faa422aa493d7b70dd56d6e8783223e84dd6e7f4b4161bd776b39ecbac92",
+                "sha256:7fb4efff9895116428ad65564d2232fb1cac4b9d84398512a858b09dd4a7fd59",
+                "sha256:922e2370674c82dd1367fc13a08c8765f4e5281a584d871e7cb454828d84600f",
+                "sha256:97f26b4b5d4456f44849fd35cad8801f7cae4e64b75fc4e522d26a54aef17391",
+                "sha256:9a21d64d002cb3a9239a55c0aa100b48d58b5e38382c0fdfcdfc68cf417d8142",
+                "sha256:a4331e0b8dab1ff75d2c67b5158a8bb9a83c799d7140094dda936d876c7cfbb1",
+                "sha256:a9fc1fcaa560edf771d4545d7e6dd865a213fc5b485bb127de5dfd32f40094e1",
+                "sha256:b074a83299a82eae617dc46a830cfa7aaa588d07523990507848ee1ded3c52ce",
+                "sha256:bcd0d4b2de5cb3fab69007214a39737e917267f56f887ce9c7732ba3278fc33d",
+                "sha256:c390f1721757ec983616149f00e1bd0432aa32d2c1d9398930d7e7cc9542c922",
+                "sha256:c5b9db9e3f6537bf7b308de12c185b27f22fb9a66fd12efc7aefbcfa0adb4d82",
+                "sha256:d0d41a9ee3264f95820138170b447f5d3e453e5ebd10b411bca37c99237aac69",
+                "sha256:d18d1575d4a54f128c0f34422bd73ce0f177e462d6124f074388e211d8dc2616",
+                "sha256:e99cd49daffe7384fd35046c3b14bee98ce87d97c95865469227001905534e13",
+                "sha256:f4e355afa8fdda11010de308c2376edda29e064cec699974097364115f71e16f",
+                "sha256:f64e29a8b32d672fb6078f456bfff3cae8f36b6c8b64c337ad0942f29404b03f",
+                "sha256:fbdff021643c2dfa35efd29218e0318c4b4987f48ea432be7e8c02bdb1b0c314"
+            ],
+            "index": "pypi",
+            "version": "==1.2.2"
         },
         "seaborn": {
             "hashes": [
@@ -1201,29 +1103,39 @@
             ],
             "version": "==1.1.2"
         },
-        "tb-nightly": {
-            "hashes": [
-                "sha256:098b01d82f4715a64e5a87ca56ff70f2c3d0673bcaa7d4790e58ccafa7ee0b68",
-                "sha256:5d89070e848d2e0f5ad23a768dfe075cfb364368c8c96a40162d6c1c1edff324"
-            ],
-            "version": "==1.15.0a20190806"
+        "tensorboard": {
+            "hashes": [
+                "sha256:50e0b1bdcd488dbe39fd9416976e089b2ff4df18d9f1fab47abf4c498209c3fc",
+                "sha256:c35ba681a52d4922be6b225623cf77285033e7e4e68bac5c1d5490e47d129bb2"
+            ],
+            "version": "==1.14.0"
         },
         "tensorflow": {
             "hashes": [
-                "sha256:03285a98434c00736a389739673df29633f16016214228da70597652fdabb95a",
-                "sha256:204ae5e3399df1fcfb08c873013415d0bca6d47fd03b5dbcf0432c3fa94090b6",
-                "sha256:2a4f0123f32c4b684f0b44b34d7dcd2aebc8fa97cab9fde1f56dc0b06c4b0aa0",
-                "sha256:2b00d8c1912db34e098b8376cedeb12ea762a34bbc52adaa85f77ee892486c3c",
-                "sha256:34c24b76755be14ee217773201cc6f2139ea6c32b306f7d363d9c36da1ed6601",
-                "sha256:c8b95238d48807680e33a0eb56e6d6a5f053414facb9463f0a0d997eb40e9de9",
-                "sha256:caae6f9ff54664a9d7770a53e363a86bf7b394dfd4b63a7ee72663abbe114d7f",
-                "sha256:d341d5c608fc348ffacc64146713e3e6d32a2d9ce35f016afab87846573fae93",
-                "sha256:d705e781cf14f9f3bcb2ec6ccbead312da6611fc14ca8e6bb2e4d7aecc746f1a",
-                "sha256:e3900399527451ad33830256e54f03bd599882a5d174c35f963765b3ea22423d",
-                "sha256:fcb5dcece36bd6fbe982922c6b73d93ff5faff33e1dde06b8331a5c5361bfada"
-            ],
-            "index": "pypi",
-            "version": "==2.0.0rc1"
+                "sha256:0a3784c6ab223b85a87ba6b752d2e6dc97b9345c078172d9b0bb90f3e448a320",
+                "sha256:0a95ab659de39748c418f342fd09bc444a21a7d66f4501593cf7ff6de3c603b1",
+                "sha256:2fc989a5d3be9f3dc96c20deaa3d5cc66d2bf76fe069c202c2914a7f4b5a9a35",
+                "sha256:4008a56940d23345e52ac4885fb4782604eb02574c2d95f3946f5b6baf0e1276",
+                "sha256:4643fcb6aa7bf9261620efe332f821ccdb63422ed5df33479e3c9592659cd64e",
+                "sha256:46fc216db780b1a7b7a28cf6536d6ec0a171ef2fa546a24934ffe077c734c891",
+                "sha256:5a9555eee142324a1cc3d6a5a9c0c8154ded8d013bf18cb459bc375e5d365191",
+                "sha256:5ce034dba1db7cd829af2bf092c48dce96bb3da3e89223d7cb50f3eac2ddc19f",
+                "sha256:7dfefd6fc79fed477c2c550cb79f766fb40533e907e4efbfabc81339b45551a4",
+                "sha256:a3851118d2cc5e9e697503753c2d247dca0e98d5a85b5ea091103f27d9e57a38",
+                "sha256:a4f154fa98cde5974117e05af444e0bed84cf431b8129c78a2de03a1ff7201c9",
+                "sha256:c77888375ef02a5e7e55f81572db1bfa41e6f6597ae297e7bdafb22bf633f79e",
+                "sha256:d982a6fef251ec1358129213385ec027f87ee72246dffe1136ca6109def209f7",
+                "sha256:e20b5d81b07798db5054802405758fb685367772f1d602d359ba60baa34b6b46",
+                "sha256:e84f2c8c7f23ad546076b1e73cec85706da19910b9a89c29cba3b64e297b2eb0"
+            ],
+            "index": "pypi",
+            "version": "==1.14.0"
+        },
+        "tensorflow-estimator": {
+            "hashes": [
+                "sha256:ca073f66063407a091d610ec1b22e39ea30248710198cc6f13769320bdbe3992"
+            ],
+            "version": "==1.14.0"
         },
         "termcolor": {
             "hashes": [
@@ -1238,20 +1150,6 @@
             ],
             "index": "pypi",
             "version": "==6.10.0"
-        },
-        "tf-estimator-nightly": {
-            "hashes": [
-                "sha256:2248848f875f13918586bc7dc5482e32315d6792281471867ab5bd3ef517cd73"
-            ],
-            "version": "==1.14.0.dev2019080601"
-        },
-        "toml": {
-            "hashes": [
-                "sha256:229f81c57791a41d65e399fc06bf0848bab550a9dfd5ed66df18ce5f05e73d5c",
-                "sha256:235682dd292d5899d361a811df37e04a8828a5b1da3115886b73cf81ebc9100e"
-            ],
-            "index": "pypi",
-            "version": "==0.10.0"
         },
         "toolz": {
             "hashes": [
