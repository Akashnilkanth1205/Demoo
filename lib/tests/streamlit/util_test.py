# -*- coding: utf-8 -*-
# Copyright 2018-2019 Streamlit Inc.
#
# Licensed under the Apache License, Version 2.0 (the "License");
# you may not use this file except in compliance with the License.
# You may obtain a copy of the License at
#
#    http://www.apache.org/licenses/LICENSE-2.0
#
# Unless required by applicable law or agreed to in writing, software
# distributed under the License is distributed on an "AS IS" BASIS,
# WITHOUT WARRANTIES OR CONDITIONS OF ANY KIND, either express or implied.
# See the License for the specific language governing permissions and
# limitations under the License.

"""Config System Unittest."""

# Python 2/3 compatibility
from __future__ import print_function, division, unicode_literals, absolute_import

import os

from streamlit.compatibility import setup_2_3_shims
from streamlit.util import CONFIG_FOLDER_NAME

setup_2_3_shims(globals())

import errno
import random
import unittest
from collections import namedtuple

import requests
import pytest
import requests_mock
from mock import patch, mock_open, MagicMock
import plotly.graph_objs as go

from streamlit import util


FILENAME = "/some/cache/file"
mock_get_path = MagicMock(return_value=FILENAME)


class UtilTest(unittest.TestCase):
    """Test Streamlit utility functions."""

    def setUp(self):
        self.patch1 = patch("streamlit.util.os.stat")
        self.os_stat = self.patch1.start()
        util._external_ip = None

    def tearDown(self):
        self.patch1.stop()

    def test_memoization(self):
        """Test that util.memoize works."""
        non_memoized_func = lambda: random.randint(0, 1000000)
        yes_memoized_func = util.memoize(non_memoized_func)
        self.assertNotEqual(non_memoized_func(), non_memoized_func())
        self.assertEqual(yes_memoized_func(), yes_memoized_func())

    def test_decode_ascii(self):
        """Test streamlit.util._decode_ascii."""
        self.assertEqual("test string.", util._decode_ascii(b"test string."))

    @patch("streamlit.credentials.util.get_streamlit_file_path", mock_get_path)
    @patch("streamlit.util.open", mock_open(read_data="data"))
    def test_streamlit_read(self):
        """Test streamlit.util.streamlit.read."""
        with util.streamlit_read(FILENAME) as input:
            data = input.read()
        self.assertEqual("data", data)

    @patch("streamlit.credentials.util.get_streamlit_file_path", mock_get_path)
    @patch("streamlit.util.open", mock_open(read_data=b"\xaa\xbb"))
    def test_streamlit_read_binary(self):
        """Test streamlit.util.streamlit.read."""
        with util.streamlit_read(FILENAME, binary=True) as input:
            data = input.read()
        self.assertEqual(b"\xaa\xbb", data)

    @patch("streamlit.credentials.util.get_streamlit_file_path", mock_get_path)
    @patch("streamlit.util.open", mock_open(read_data="data"))
    def test_streamlit_read_zero_bytes(self):
        """Test streamlit.util.streamlit.read."""
        self.os_stat.return_value.st_size = 0
        with pytest.raises(util.Error) as e:
            with util.streamlit_read(FILENAME) as input:
                data = input.read()
        self.assertEqual(str(e.value), 'Read zero byte file: "/some/cache/file"')

    @patch("streamlit.credentials.util.get_streamlit_file_path", mock_get_path)
    def test_streamlit_write(self):
        """Test streamlit.util.streamlit.write."""

        dirname = os.path.dirname(util.get_streamlit_file_path(FILENAME))
        with patch("streamlit.util.open", mock_open()) as open, patch(
            "streamlit.util.os.makedirs"
        ) as makedirs, util.streamlit_write(FILENAME) as output:
            output.write("some data")
            open().write.assert_called_once_with("some data")
            makedirs.assert_called_once_with(dirname, exist_ok=True)

    @patch("streamlit.credentials.util.get_streamlit_file_path", mock_get_path)
    def test_streamlit_write_exception(self):
        """Test streamlit.util.streamlit.write."""
        with patch("streamlit.util.open", mock_open()) as p, patch(
            "streamlit.util.os.makedirs"
        ), patch("streamlit.util.platform.system") as system:
            system.return_value = "Darwin"
            p.side_effect = OSError(errno.EINVAL, "[Errno 22] Invalid argument")
            with pytest.raises(util.Error) as e, util.streamlit_write(
                FILENAME
            ) as output:
                output.write("some data")
            error_msg = (
                "Unable to write file: /some/cache/file\n"
                "Python is limited to files below 2GB on OSX. "
                "See https://bugs.python.org/issue24658"
            )
            self.assertEqual(str(e.value), error_msg)

    def test_list_is_plotly_chart(self):
        trace0 = go.Scatter(x=[1, 2, 3, 4], y=[10, 15, 13, 17])
        trace1 = go.Scatter(x=[1, 2, 3, 4], y=[16, 5, 11, 9])
        data = [trace0, trace1]

        res = util.is_plotly_chart(data)
        self.assertTrue(res)

    def test_data_dict_is_plotly_chart(self):
        trace0 = go.Scatter(x=[1, 2, 3, 4], y=[10, 15, 13, 17])
        trace1 = go.Scatter(x=[1, 2, 3, 4], y=[16, 5, 11, 9])
        d = {"data": [trace0, trace1]}

        res = util.is_plotly_chart(d)
        self.assertTrue(res)

    def test_dirty_data_dict_is_not_plotly_chart(self):
        trace0 = go.Scatter(x=[1, 2, 3, 4], y=[10, 15, 13, 17])
        trace1 = go.Scatter(x=[1, 2, 3, 4], y=[16, 5, 11, 9])
        d = {"data": [trace0, trace1], "foo": "bar"}  # Illegal property!

        res = util.is_plotly_chart(d)
        self.assertFalse(res)

    def test_layout_dict_is_not_plotly_chart(self):
        d = {
            # Missing a component with a graph object!
            "layout": {"width": 1000}
        }

        res = util.is_plotly_chart(d)
        self.assertFalse(res)

    def test_fig_is_plotly_chart(self):
        trace1 = go.Scatter(x=[1, 2, 3, 4], y=[16, 5, 11, 9])

        # Plotly 3.7 needs to read the config file at /home/.plotly when
        # creating an image. So let's mock that part of the Figure creation:
        with patch("plotly.offline.offline._get_jconfig") as mock:
            mock.return_value = {}
            fig = go.Figure(data=[trace1])

        res = util.is_plotly_chart(fig)
        self.assertTrue(res)

    def test_is_namedtuple(self):
        Boy = namedtuple("Boy", ("name", "age"))
        John = Boy("John", "29")

        res = util.is_namedtuple(John)
        self.assertTrue(res)

    def test_get_external_ip(self):
        # Test success
        with requests_mock.mock() as m:
            m.get(util._AWS_CHECK_IP, text="1.2.3.4")
            self.assertEqual("1.2.3.4", util.get_external_ip())

        util._external_ip = None

        # Test failure
        with requests_mock.mock() as m:
            m.get(util._AWS_CHECK_IP, exc=requests.exceptions.ConnectTimeout)
            self.assertEqual(None, util.get_external_ip())

<<<<<<< HEAD

class FileIsInFolderTest(unittest.TestCase):
    """Tests for file_is_in_folder.
    """

    def test_file_in_folder(self):
        # Test with and without trailing slash
        ret = util.file_is_in_folder_glob("/a/b/c/foo.py", "/a/b/c/")
        self.assertTrue(ret)
        ret = util.file_is_in_folder_glob("/a/b/c/foo.py", "/a/b/c")
        self.assertTrue(ret)

    def test_file_in_subfolder(self):
        # Test with and without trailing slash
        ret = util.file_is_in_folder_glob("/a/b/c/foo.py", "/a")
        self.assertTrue(ret)
        ret = util.file_is_in_folder_glob("/a/b/c/foo.py", "/a/")
        self.assertTrue(ret)
        ret = util.file_is_in_folder_glob("/a/b/c/foo.py", "/a/b")
        self.assertTrue(ret)
        ret = util.file_is_in_folder_glob("/a/b/c/foo.py", "/a/b/")
        self.assertTrue(ret)

    def test_file_not_in_folder(self):
        # Test with and without trailing slash
        ret = util.file_is_in_folder_glob("/a/b/c/foo.py", "/d/e/f/")
        self.assertFalse(ret)
        ret = util.file_is_in_folder_glob("/a/b/c/foo.py", "/d/e/f")
        self.assertFalse(ret)

    def test_rel_file_not_in_folder(self):
        # Test with and without trailing slash
        ret = util.file_is_in_folder_glob("foo.py", "/d/e/f/")
        self.assertFalse(ret)
        ret = util.file_is_in_folder_glob("foo.py", "/d/e/f")
        self.assertFalse(ret)

    def test_file_in_folder_glob(self):
        ret = util.file_is_in_folder_glob("/a/b/c/foo.py", "**/c")
        self.assertTrue(ret)

    def test_file_not_in_folder_glob(self):
        ret = util.file_is_in_folder_glob("/a/b/c/foo.py", "**/f")
        self.assertFalse(ret)

    def test_rel_file_not_in_folder_glob(self):
        ret = util.file_is_in_folder_glob("foo.py", "**/f")
        self.assertFalse(ret)
=======
    def test_get_project_streamlit_file_path(self):
        expected = os.path.join(os.getcwd(), CONFIG_FOLDER_NAME, "some/random/file")

        self.assertEqual(
            expected, util.get_project_streamlit_file_path("some/random/file")
        )

        self.assertEqual(
            expected, util.get_project_streamlit_file_path("some", "random", "file")
        )
>>>>>>> b12dd46e
<|MERGE_RESOLUTION|>--- conflicted
+++ resolved
@@ -187,7 +187,18 @@
             m.get(util._AWS_CHECK_IP, exc=requests.exceptions.ConnectTimeout)
             self.assertEqual(None, util.get_external_ip())
 
-<<<<<<< HEAD
+    def test_get_project_streamlit_file_path(self):
+        expected = os.path.join(os.getcwd(), CONFIG_FOLDER_NAME,
+                                "some/random/file")
+
+        self.assertEqual(
+            expected, util.get_project_streamlit_file_path("some/random/file")
+        )
+
+        self.assertEqual(
+            expected,
+            util.get_project_streamlit_file_path("some", "random", "file")
+        )
 
 class FileIsInFolderTest(unittest.TestCase):
     """Tests for file_is_in_folder.
@@ -235,16 +246,4 @@
 
     def test_rel_file_not_in_folder_glob(self):
         ret = util.file_is_in_folder_glob("foo.py", "**/f")
-        self.assertFalse(ret)
-=======
-    def test_get_project_streamlit_file_path(self):
-        expected = os.path.join(os.getcwd(), CONFIG_FOLDER_NAME, "some/random/file")
-
-        self.assertEqual(
-            expected, util.get_project_streamlit_file_path("some/random/file")
-        )
-
-        self.assertEqual(
-            expected, util.get_project_streamlit_file_path("some", "random", "file")
-        )
->>>>>>> b12dd46e
+        self.assertFalse(ret)