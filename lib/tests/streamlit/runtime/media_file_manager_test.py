# Copyright 2018-2022 Streamlit Inc.
#
# Licensed under the Apache License, Version 2.0 (the "License");
# you may not use this file except in compliance with the License.
# You may obtain a copy of the License at
#
#    http://www.apache.org/licenses/LICENSE-2.0
#
# Unless required by applicable law or agreed to in writing, software
# distributed under the License is distributed on an "AS IS" BASIS,
# WITHOUT WARRANTIES OR CONDITIONS OF ANY KIND, either express or implied.
# See the License for the specific language governing permissions and
# limitations under the License.

"""Unit tests for MediaFileManager"""

from typing import Optional
from unittest import mock, TestCase
import random
<<<<<<< HEAD
import time
from unittest.mock import mock_open
=======
>>>>>>> 2387d990

from streamlit.runtime.media_file_manager import (
    MediaFileManager,
    _calculate_file_id,
    MediaFile,
)


def random_coordinates():
    return "{}.{}.{}".format(
        random.randint(1, 4),
        (random.randint(1, 12), random.randint(1, 12)),
        random.randint(1, 99),
    )


# Smallest possible "real" media files for a handful of different formats.
# Sourced from https://github.com/mathiasbynens/small
AUDIO_FIXTURES = {
    "wav": {
        "content": b"RIFF$\x00\x00\x00WAVEfmt \x10\x00\x00\x00\x01\x00\x01\x00D\xac\x00\x00\x88X\x01\x00\x02\x00\x10\x00data\x00\x00\x00\x00",
        "mimetype": "audio/wav",
    },
    "mp3": {
        "content": b"\xff\xe3\x18\xc4\x00\x00\x00\x03H\x00\x00\x00\x00LAME3.98.2\x00\x00\x00\x00\x00\x00\x00\x00\x00\x00\x00\x00\x00\x00\x00\x00\x00\x00\x00\x00\x00\x00\x00\x00\x00\x00\x00\x00\x00\x00\x00\x00\x00\x00\x00\x00\x00\x00\x00\x00\x00\x00\x00\x00\x00\x00\x00\x00\x00",
        "mimetype": "audio/mp3",
    },
}


VIDEO_FIXTURES = {
    "mp4": {
        "content": b"\x00\x00\x00\x1cftypisom\x00\x00\x02\x00isomiso2mp41\x00\x00\x00\x08free\x00\x00\x02\xefmdat!\x10\x05",
        "mimetype": "video/mp4",
    },
    "webm": {
        "content": b'\x1aE\xdf\xa3@ B\x86\x81\x01B\xf7\x81\x01B\xf2\x81\x04B\xf3\x81\x08B\x82@\x04webmB\x87\x81\x02B\x85\x81\x02\x18S\x80g@\x8d\x15I\xa9f@(*\xd7\xb1@\x03\x0fB@M\x80@\x06whammyWA@\x06whammyD\x89@\x08@\x8f@\x00\x00\x00\x00\x00\x16T\xaek@1\xae@.\xd7\x81\x01c\xc5\x81\x01\x9c\x81\x00"\xb5\x9c@\x03und\x86@\x05V_VP8%\x86\x88@\x03VP8\x83\x81\x01\xe0@\x06\xb0\x81\x08\xba\x81\x08\x1fC\xb6u@"\xe7\x81\x00\xa3@\x1c\x81\x00\x00\x800\x01\x00\x9d\x01*\x08\x00\x08\x00\x01@&%\xa4\x00\x03p\x00\xfe\xfc\xf4\x00\x00',
        "mimetype": "video/webm",
    },
}


IMAGE_FIXTURES = {
    "png": {
        "content": b"\x89PNG\r\n\x1a\n\x00\x00\x00\rIHDR\x00\x00\x00\x01\x00\x00\x00\x01\x08\x06\x00\x00\x00\x1f\x15\xc4\x89\x00\x00\x00\nIDATx\x9cc\x00\x01\x00\x00\x05\x00\x01\r\n-\xb4\x00\x00\x00\x00IEND\xaeB`\x82",
        "mimetype": "image/png",
    },
    "jpg": {
        "content": b"\xff\xd8\xff\xdb\x00C\x00\x03\x02\x02\x02\x02\x02\x03\x02\x02\x02\x03\x03\x03\x03\x04\x06\x04\x04\x04\x04\x04\x08\x06\x06\x05\x06\t\x08\n\n\t\x08\t\t\n\x0c\x0f\x0c\n\x0b\x0e\x0b\t\t\r\x11\r\x0e\x0f\x10\x10\x11\x10\n\x0c\x12\x13\x12\x10\x13\x0f\x10\x10\x10\xff\xc9\x00\x0b\x08\x00\x01\x00\x01\x01\x01\x11\x00\xff\xcc\x00\x06\x00\x10\x10\x05\xff\xda\x00\x08\x01\x01\x00\x00?\x00\xd2\xcf \xff\xd9",
        "mimetype": "image/jpg",
    },
}

TEXT_FIXTURES = {
    "txt": {"content": b"Hello world", "mimetype": "text/plain"},
    "csv": {
        "content": b"""
                    Foo, Bar
                    123, 456
                    789, 111""",
        "mimetype": "text/csv",
    },
}

ALL_FIXTURES = dict()
ALL_FIXTURES.update(AUDIO_FIXTURES)
ALL_FIXTURES.update(VIDEO_FIXTURES)
ALL_FIXTURES.update(IMAGE_FIXTURES)
ALL_FIXTURES.update(TEXT_FIXTURES)


class MediaFileManagerTest(TestCase):
    def setUp(self):
        super().setUp()
        self.media_file_manager = MediaFileManager()
        random.seed(1337)

    def tearDown(self):
        self.media_file_manager._files_by_id.clear()
        self.media_file_manager._files_by_session_and_coord.clear()

    def _add_file_and_get_object(
        self,
        content: bytes,
        mimetype: str,
        coordinates: str,
        file_name: Optional[str] = None,
    ) -> MediaFile:
        """Add a new file to our test manager and return its MediaFile object."""
        file_id = _calculate_file_id(content, mimetype, file_name)
        self.media_file_manager.add(content, mimetype, coordinates, file_name)
        return self.media_file_manager.get(file_id)

    def test_calculate_file_id(self):
        """Test that file_id generation from data works as expected."""

        fake_bytes = "\x00\x00\xff\x00\x00\xff\x00\x00\xff\x00\x00\xff\x00".encode(
            "utf-8"
        )
        test_hash = "2ba850426b188d25adc5a37ad313080c346f5e88e069e0807d0cdb2b"
        self.assertEqual(test_hash, _calculate_file_id(fake_bytes, "media/any"))

        # Make sure we get different file ids for files with same bytes but diff't mimetypes.
        self.assertNotEqual(
            _calculate_file_id(fake_bytes, "audio/wav"),
            _calculate_file_id(fake_bytes, "video/mp4"),
        )

        # Make sure we get different file ids for files with same bytes and mimetypes but diff't filenames.
        self.assertNotEqual(
            _calculate_file_id(fake_bytes, "audio/wav", file_name="name1.wav"),
            _calculate_file_id(fake_bytes, "audio/wav", file_name="name2.wav"),
        )

    @mock.patch(
        "streamlit.runtime.media_file_manager._get_session_id",
<<<<<<< HEAD
        return_value="mock_session",
    )
    def test_reject_null_files(self, _):
        """Adding a null file to the manager raises an error."""
=======
        return_value="mock_session_id",
    )
    def test_reject_null_files(self, _):
        """MediaFileManager.add raises a TypeError if it's passed None."""
        coord = random_coordinates()
>>>>>>> 2387d990
        with self.assertRaises(TypeError):
            self.media_file_manager.add(None, "media/any", random_coordinates())

    @mock.patch(
        "streamlit.runtime.media_file_manager._get_session_id",
<<<<<<< HEAD
        return_value="mock_session",
    )
    def test_add_binary_files(self, _):
        """Test that we can add binary files to the manager."""
=======
        return_value="mock_session_id",
    )
    def test_add_files(self, _):
        """Test that MediaFileManager.add works as expected."""
>>>>>>> 2387d990
        sample_coords = set()
        while len(sample_coords) < len(ALL_FIXTURES):
            sample_coords.add(random_coordinates())

        for sample in ALL_FIXTURES.values():
            content = sample["content"]
            self.assertIsInstance(content, bytes)
            mimetype = sample["mimetype"]
            f = self._add_file_and_get_object(content, mimetype, sample_coords.pop())
            self.assertTrue(f.id in self.media_file_manager)

        # There should be as many files in MFM as we added.
        self.assertEqual(len(self.media_file_manager), len(ALL_FIXTURES))

        # There should only be 1 session with registered files.
        self.assertEqual(len(self.media_file_manager._files_by_session_and_coord), 1)

    @mock.patch(
        "streamlit.runtime.media_file_manager._get_session_id",
<<<<<<< HEAD
        return_value="mock_session",
    )
    @mock.patch(
        "streamlit.runtime.media_file_manager.open",
        mock_open(read_data=b"mock_test_file"),
        create=True,
    )
    def test_add_file_by_name(self, _1):
        """Test that we can add files by filename."""
        self.media_file_manager.add(
            "mock/file/path.png", "image/png", random_coordinates()
        )

        # We should have a single file in the MFM.
        self.assertEqual(len(self.media_file_manager), 1)

        # And it should be registered to our session
        self.assertEqual(
            len(self.media_file_manager._files_by_session_and_coord["mock_session"]), 1
        )

    @mock.patch("streamlit.runtime.media_file_manager._get_session_id")
    @mock.patch("time.time")
    def test_add_files_same_coord(self, _time, _get_session_id):
=======
        return_value="mock_session_id",
    )
    def test_add_files_same_coord(self, _):
>>>>>>> 2387d990
        """Test that MediaFileManager.add works as expected."""
        coord = random_coordinates()

        for sample in ALL_FIXTURES.values():
            f = self._add_file_and_get_object(
                sample["content"], sample["mimetype"], coord
            )
            self.assertTrue(f.id in self.media_file_manager)

        # There should be 6 files in MFM.
        self.assertEqual(len(self.media_file_manager), len(ALL_FIXTURES))

        # There should only be 1 session with registered files.
        self.assertEqual(len(self.media_file_manager._files_by_session_and_coord), 1)

        # There should only be 1 coord in that session.
        self.assertEqual(
            len(self.media_file_manager._files_by_session_and_coord["mock_session_id"]),
            1,
        )

        self.media_file_manager.clear_session_refs()
        self.media_file_manager.remove_orphaned_files()

        # There should be only 0 file in MFM.
        self.assertEqual(len(self.media_file_manager), 0)

        # There should only be 0 session with registered files.
        self.assertEqual(len(self.media_file_manager._files_by_session_and_coord), 0)

    @mock.patch(
        "streamlit.runtime.media_file_manager._get_session_id",
        return_value="mock_session_id",
    )
    def test_add_file_already_exists_same_coord(self, _):
        sample = IMAGE_FIXTURES["png"]
        coord = random_coordinates()

        self.media_file_manager.add(sample["content"], sample["mimetype"], coord)
        file_id = _calculate_file_id(sample["content"], sample["mimetype"])
        self.assertTrue(file_id in self.media_file_manager)

        mediafile = self._add_file_and_get_object(
            sample["content"], sample["mimetype"], coord
        )
        self.assertTrue(file_id in self.media_file_manager)
        self.assertEqual(mediafile.id, file_id)

        # There should only be 1 file in MFM.
        self.assertEqual(len(self.media_file_manager), 1)

        # There should only be 1 session with registered files.
        self.assertEqual(len(self.media_file_manager._files_by_session_and_coord), 1)

    @mock.patch(
        "streamlit.runtime.media_file_manager._get_session_id",
        return_value="mock_session_id",
    )
    def test_add_file_already_exists_different_coord(self, _):
        sample = IMAGE_FIXTURES["png"]

        coord = random_coordinates()
        self.media_file_manager.add(sample["content"], sample["mimetype"], coord)
        file_id = _calculate_file_id(sample["content"], sample["mimetype"])
        self.assertTrue(file_id in self.media_file_manager)

        coord = random_coordinates()
        mediafile = self._add_file_and_get_object(
            sample["content"], sample["mimetype"], coord
        )
        self.assertTrue(file_id in self.media_file_manager)
        self.assertEqual(mediafile.id, file_id)

        # There should only be 1 file in MFM.
        self.assertEqual(len(self.media_file_manager), 1)

        # There should only be 1 session with registered files.
        self.assertEqual(len(self.media_file_manager._files_by_session_and_coord), 1)

    @mock.patch(
        "streamlit.runtime.media_file_manager._get_session_id",
        return_value="mock_session_id",
    )
    def test_add_file_different_mimetypes(self, _):
        """Test that we create a new file if new mimetype, even with same bytes for content."""
        coord = random_coordinates()

        sample = AUDIO_FIXTURES["mp3"]
        f1 = self._add_file_and_get_object(sample["content"], "audio/mp3", coord)
        self.assertTrue(f1.id in self.media_file_manager)

        f2 = self._add_file_and_get_object(sample["content"], "video/mp4", coord)
        self.assertNotEqual(f1.id, f2.id)
        self.assertTrue(f2.id in self.media_file_manager)

        # There should be only 2 files in MFM, one for each mimetye.
        self.assertEqual(len(self.media_file_manager), 2)

        # There should be only 1 session with registered files.
        self.assertEqual(len(self.media_file_manager._files_by_session_and_coord), 1)

    @mock.patch(
        "streamlit.runtime.media_file_manager._get_session_id",
        return_value="mock_session_id",
    )
    def test_remove_orphaned_files_in_empty_manager(self, _):
        """Calling clear_session_refs/remove_orphaned_files in an empty manager
        is a no-op.
        """
        self.assertEqual(len(self.media_file_manager), 0)
        self.assertEqual(len(self.media_file_manager._files_by_session_and_coord), 0)

        self.media_file_manager.clear_session_refs()
        self.media_file_manager.remove_orphaned_files()

        self.assertEqual(len(self.media_file_manager), 0)
        self.assertEqual(len(self.media_file_manager._files_by_session_and_coord), 0)

    @mock.patch("streamlit.runtime.media_file_manager._get_session_id")
<<<<<<< HEAD
    def test_add_file_multiple_sessions_then_clear(self, _get_session_id):
        _get_session_id.return_value = "SESSION1"

        sample = next(iter(ALL_FIXTURES.values()))

        coord = random_coordinates()
        f = self._add_file_and_get_object(sample["content"], sample["mimetype"], coord)
        self.assertTrue(f.id in self.media_file_manager)

        _get_session_id.return_value = "SESSION2"

        coord = random_coordinates()
        f = self._add_file_and_get_object(sample["content"], sample["mimetype"], coord)
        self.assertTrue(f.id in self.media_file_manager)

        # There should be only 1 file in MFM.
        self.assertEqual(len(self.media_file_manager), 1)
=======
    def test_remove_orphaned_files_multiple_sessions(self, mock_get_session_id):
        """clear_session_refs/remove_orphaned_files behaves correctly when multiple
        sessions are referencing some of the same files.
        """
        # Have two sessions add the same set of files
        for session_id in ("mock_session_1", "mock_session_2"):
            mock_get_session_id.return_value = session_id
            for sample in VIDEO_FIXTURES.values():
                coord = random_coordinates()
                self.media_file_manager.add(
                    sample["content"], sample["mimetype"], coord
                )

        self.assertEqual(len(self.media_file_manager), len(VIDEO_FIXTURES))
>>>>>>> 2387d990

        # Remove session1's references
        mock_get_session_id.return_value = "mock_session_1"
        self.media_file_manager.clear_session_refs()
        self.media_file_manager.remove_orphaned_files()

        # The files are all still referenced by session_2
        self.assertEqual(len(self.media_file_manager), len(VIDEO_FIXTURES))

        # Remove session2's references, but don't call "remove_orphaned_files" yet...
        mock_get_session_id.return_value = "mock_session_2"
        self.media_file_manager.clear_session_refs()

        # The files still exist, because they've only been de-referenced and not
        # removed.
        self.assertEqual(len(self.media_file_manager), len(VIDEO_FIXTURES))

        # After a final call to remove_orphaned_files, the files should be gone.
        self.media_file_manager.remove_orphaned_files()
        self.assertEqual(len(self.media_file_manager), 0)

    def test_media_file_url(self):
        self.assertEqual(MediaFile("abcd", b"", "audio/wav").url, "/media/abcd.wav")
        self.assertEqual(MediaFile("abcd", b"", "image/jpeg").url, "/media/abcd.jpeg")
        self.assertEqual(MediaFile("abcd", b"", "video/mp4").url, "/media/abcd.mp4")
        self.assertEqual(MediaFile("abcd", b"", "video/webm").url, "/media/abcd.webm")

    @mock.patch(
        "streamlit.runtime.media_file_manager._get_session_id",
        return_value="mock_session_id",
    )
    def test_stats_provider(self, _):
        manager = self.media_file_manager
        assert len(manager.get_stats()) == 0

        for sample in VIDEO_FIXTURES.values():
            coord = random_coordinates()
            self.media_file_manager.add(sample["content"], sample["mimetype"], coord)

        stats = manager.get_stats()
        assert len(stats) == 2
        assert stats[0].category_name == "st_media_file_manager"
        assert sum(stat.byte_length for stat in stats) == 232

        manager.clear_session_refs("mock_session_id")
        manager.remove_orphaned_files()
        assert len(manager.get_stats()) == 0<|MERGE_RESOLUTION|>--- conflicted
+++ resolved
@@ -17,11 +17,7 @@
 from typing import Optional
 from unittest import mock, TestCase
 import random
-<<<<<<< HEAD
-import time
 from unittest.mock import mock_open
-=======
->>>>>>> 2387d990
 
 from streamlit.runtime.media_file_manager import (
     MediaFileManager,
@@ -138,34 +134,20 @@
 
     @mock.patch(
         "streamlit.runtime.media_file_manager._get_session_id",
-<<<<<<< HEAD
-        return_value="mock_session",
-    )
-    def test_reject_null_files(self, _):
-        """Adding a null file to the manager raises an error."""
-=======
         return_value="mock_session_id",
     )
     def test_reject_null_files(self, _):
         """MediaFileManager.add raises a TypeError if it's passed None."""
         coord = random_coordinates()
->>>>>>> 2387d990
         with self.assertRaises(TypeError):
             self.media_file_manager.add(None, "media/any", random_coordinates())
 
     @mock.patch(
         "streamlit.runtime.media_file_manager._get_session_id",
-<<<<<<< HEAD
         return_value="mock_session",
     )
     def test_add_binary_files(self, _):
         """Test that we can add binary files to the manager."""
-=======
-        return_value="mock_session_id",
-    )
-    def test_add_files(self, _):
-        """Test that MediaFileManager.add works as expected."""
->>>>>>> 2387d990
         sample_coords = set()
         while len(sample_coords) < len(ALL_FIXTURES):
             sample_coords.add(random_coordinates())
@@ -185,7 +167,6 @@
 
     @mock.patch(
         "streamlit.runtime.media_file_manager._get_session_id",
-<<<<<<< HEAD
         return_value="mock_session",
     )
     @mock.patch(
@@ -207,14 +188,11 @@
             len(self.media_file_manager._files_by_session_and_coord["mock_session"]), 1
         )
 
-    @mock.patch("streamlit.runtime.media_file_manager._get_session_id")
-    @mock.patch("time.time")
-    def test_add_files_same_coord(self, _time, _get_session_id):
-=======
+    @mock.patch(
+        "streamlit.runtime.media_file_manager._get_session_id",
         return_value="mock_session_id",
     )
     def test_add_files_same_coord(self, _):
->>>>>>> 2387d990
         """Test that MediaFileManager.add works as expected."""
         coord = random_coordinates()
 
@@ -334,25 +312,6 @@
         self.assertEqual(len(self.media_file_manager._files_by_session_and_coord), 0)
 
     @mock.patch("streamlit.runtime.media_file_manager._get_session_id")
-<<<<<<< HEAD
-    def test_add_file_multiple_sessions_then_clear(self, _get_session_id):
-        _get_session_id.return_value = "SESSION1"
-
-        sample = next(iter(ALL_FIXTURES.values()))
-
-        coord = random_coordinates()
-        f = self._add_file_and_get_object(sample["content"], sample["mimetype"], coord)
-        self.assertTrue(f.id in self.media_file_manager)
-
-        _get_session_id.return_value = "SESSION2"
-
-        coord = random_coordinates()
-        f = self._add_file_and_get_object(sample["content"], sample["mimetype"], coord)
-        self.assertTrue(f.id in self.media_file_manager)
-
-        # There should be only 1 file in MFM.
-        self.assertEqual(len(self.media_file_manager), 1)
-=======
     def test_remove_orphaned_files_multiple_sessions(self, mock_get_session_id):
         """clear_session_refs/remove_orphaned_files behaves correctly when multiple
         sessions are referencing some of the same files.
@@ -367,7 +326,6 @@
                 )
 
         self.assertEqual(len(self.media_file_manager), len(VIDEO_FIXTURES))
->>>>>>> 2387d990
 
         # Remove session1's references
         mock_get_session_id.return_value = "mock_session_1"
