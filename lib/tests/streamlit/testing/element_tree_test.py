--- conflicted
+++ resolved
@@ -190,7 +190,84 @@
 
 
 @patch("streamlit.source_util._cached_pages", new=None)
-<<<<<<< HEAD
+class HeadingTest(InteractiveScriptTests):
+    def test_title(self):
+        script = self.script_from_string(
+            "title_element.py",
+            """
+            import streamlit as st
+
+            st.title("This is a title")
+            st.title("This is a title with anchor", anchor="anchor text")
+            """,
+        )
+        sr = script.run()
+
+        assert len(sr.get("title")) == 2
+        assert sr.get("title")[1].tag == "h1"
+        assert sr.get("title")[1].anchor == "anchor text"
+        assert sr.get("title")[1].value == "This is a title with anchor"
+
+    def test_header(self):
+        script = self.script_from_string(
+            "header_element.py",
+            """
+            import streamlit as st
+
+            st.header("This is a header")
+            st.header("This is a header with anchor", anchor="header anchor text")
+            """,
+        )
+        sr = script.run()
+
+        assert len(sr.get("header")) == 2
+        assert sr.get("header")[1].tag == "h2"
+        assert sr.get("header")[1].anchor == "header anchor text"
+        assert sr.get("header")[1].value == "This is a header with anchor"
+
+    def test_subheader(self):
+        script = self.script_from_string(
+            "subheader_element.py",
+            """
+            import streamlit as st
+
+            st.subheader("This is a subheader")
+            st.subheader(
+                "This is a subheader with anchor",
+                anchor="subheader anchor text"
+            )
+            """,
+        )
+        sr = script.run()
+
+        assert len(sr.get("subheader")) == 2
+        assert sr.get("subheader")[1].tag == "h3"
+        assert sr.get("subheader")[1].anchor == "subheader anchor text"
+        assert sr.get("subheader")[1].value == "This is a subheader with anchor"
+
+    def test_heading_elements_by_type(self):
+        script = self.script_from_string(
+            "heading_elements.py",
+            """
+            import streamlit as st
+
+            st.title("title1")
+            st.header("header1")
+            st.subheader("subheader1")
+
+            st.title("title2")
+            st.header("header2")
+            st.subheader("subheader2")
+            """,
+        )
+        sr = script.run()
+
+        assert len(sr.get("title")) == 2
+        assert len(sr.get("header")) == 2
+        assert len(sr.get("subheader")) == 2
+
+
+@patch("streamlit.source_util._cached_pages", new=None)
 class SliderTest(InteractiveScriptTests):
     def test_value(self):
         script = self.script_from_string(
@@ -246,81 +323,4 @@
         sr2 = sr.get("select_slider")[0].set_value("violet").run()
         sr3 = sr2.get("select_slider")[1].set_range("yellow", "orange").run()
         assert sr3.get("select_slider")[0].value == "violet"
-        assert sr3.get("select_slider")[1].value == ("orange", "yellow")
-=======
-class HeadingTest(InteractiveScriptTests):
-    def test_title(self):
-        script = self.script_from_string(
-            "title_element.py",
-            """
-            import streamlit as st
-
-            st.title("This is a title")
-            st.title("This is a title with anchor", anchor="anchor text")
-            """,
-        )
-        sr = script.run()
-
-        assert len(sr.get("title")) == 2
-        assert sr.get("title")[1].tag == "h1"
-        assert sr.get("title")[1].anchor == "anchor text"
-        assert sr.get("title")[1].value == "This is a title with anchor"
-
-    def test_header(self):
-        script = self.script_from_string(
-            "header_element.py",
-            """
-            import streamlit as st
-
-            st.header("This is a header")
-            st.header("This is a header with anchor", anchor="header anchor text")
-            """,
-        )
-        sr = script.run()
-
-        assert len(sr.get("header")) == 2
-        assert sr.get("header")[1].tag == "h2"
-        assert sr.get("header")[1].anchor == "header anchor text"
-        assert sr.get("header")[1].value == "This is a header with anchor"
-
-    def test_subheader(self):
-        script = self.script_from_string(
-            "subheader_element.py",
-            """
-            import streamlit as st
-
-            st.subheader("This is a subheader")
-            st.subheader(
-                "This is a subheader with anchor",
-                anchor="subheader anchor text"
-            )
-            """,
-        )
-        sr = script.run()
-
-        assert len(sr.get("subheader")) == 2
-        assert sr.get("subheader")[1].tag == "h3"
-        assert sr.get("subheader")[1].anchor == "subheader anchor text"
-        assert sr.get("subheader")[1].value == "This is a subheader with anchor"
-
-    def test_heading_elements_by_type(self):
-        script = self.script_from_string(
-            "heading_elements.py",
-            """
-            import streamlit as st
-
-            st.title("title1")
-            st.header("header1")
-            st.subheader("subheader1")
-
-            st.title("title2")
-            st.header("header2")
-            st.subheader("subheader2")
-            """,
-        )
-        sr = script.run()
-
-        assert len(sr.get("title")) == 2
-        assert len(sr.get("header")) == 2
-        assert len(sr.get("subheader")) == 2
->>>>>>> 71953359
+        assert sr3.get("select_slider")[1].value == ("orange", "yellow")