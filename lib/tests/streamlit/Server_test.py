# Copyright 2018-2020 Streamlit Inc.
#
# Licensed under the Apache License, Version 2.0 (the "License");
# you may not use this file except in compliance with the License.
# You may obtain a copy of the License at
#
#    http://www.apache.org/licenses/LICENSE-2.0
#
# Unless required by applicable law or agreed to in writing, software
# distributed under the License is distributed on an "AS IS" BASIS,
# WITHOUT WARRANTIES OR CONDITIONS OF ANY KIND, either express or implied.
# See the License for the specific language governing permissions and
# limitations under the License.

"""Server.py unit tests"""

import unittest

import mock
import pytest
import tornado.testing
import tornado.web
import tornado.websocket
import errno
from mock import MagicMock
from mock import patch
from tornado import gen

import streamlit.server.Server
from streamlit import config
from streamlit.ReportSession import ReportSession
from streamlit.UploadedFileManager import UploadedFile
from streamlit.server.Server import MAX_PORT_SEARCH_RETRIES
from streamlit.ForwardMsgCache import ForwardMsgCache
from streamlit.ForwardMsgCache import populate_hash_if_needed
from streamlit.elements import data_frame_proto
from streamlit.proto.BlockPath_pb2 import BlockPath
from streamlit.proto.ForwardMsg_pb2 import ForwardMsg
from streamlit.server.Server import State
from streamlit.server.Server import start_listening
from streamlit.server.Server import RetriesExceeded
from streamlit.server.routes import DebugHandler
from streamlit.server.routes import HealthHandler
from streamlit.server.routes import MessageCacheHandler
from streamlit.server.routes import MetricsHandler
from streamlit.server.server_util import is_cacheable_msg
from streamlit.server.server_util import is_url_from_allowed_origins
from streamlit.server.server_util import serialize_forward_msg
from tests.ServerTestCase import ServerTestCase

from streamlit.logger import get_logger

LOGGER = get_logger(__name__)


def _create_dataframe_msg(df, id=1):
    msg = ForwardMsg()
    msg.metadata.delta_id = id
    msg.metadata.parent_block.container = BlockPath.SIDEBAR
    data_frame_proto.marshall_data_frame(df, msg.delta.new_element.data_frame)
    return msg


def _create_report_finished_msg(status):
    msg = ForwardMsg()
    msg.report_finished = status
    return msg


class ServerTest(ServerTestCase):
    _next_report_id = 0

    @tornado.testing.gen_test
    def test_start_stop(self):
        """Test that we can start and stop the server."""
        with self._patch_report_session():
            yield self.start_server_loop()
            self.assertEqual(State.WAITING_FOR_FIRST_BROWSER, self.server._state)

            yield self.ws_connect()
            self.assertEqual(State.ONE_OR_MORE_BROWSERS_CONNECTED, self.server._state)

            self.server.stop()
            self.assertEqual(State.STOPPING, self.server._state)

            yield gen.sleep(0.1)
            self.assertEqual(State.STOPPED, self.server._state)

    @tornado.testing.gen_test
    def test_websocket_connect(self):
        """Test that we can connect to the server via websocket."""

        with self._patch_report_session():
            yield self.start_server_loop()

            self.assertFalse(self.server.browser_is_connected)

            # Open a websocket connection
            ws_client = yield self.ws_connect()
            self.assertTrue(self.server.browser_is_connected)

            # Get this client's SessionInfo object
            self.assertEqual(1, len(self.server._session_info_by_id))
            session_info = list(self.server._session_info_by_id.values())[0]

            # Close the connection
            ws_client.close()
            yield gen.sleep(0.1)
            self.assertFalse(self.server.browser_is_connected)

            # Ensure ReportSession.shutdown() was called, and that our
            # SessionInfo was cleared.
            session_info.session.shutdown.assert_called_once()
            self.assertEqual(0, len(self.server._session_info_by_id))

    @tornado.testing.gen_test
    def test_multiple_connections(self):
        """Test multiple websockets can connect simultaneously."""

        with self._patch_report_session():
            yield self.start_server_loop()

            self.assertFalse(self.server.browser_is_connected)

            # Open a websocket connection
            ws_client1 = yield self.ws_connect()
            self.assertTrue(self.server.browser_is_connected)

            # Open another
            ws_client2 = yield self.ws_connect()
            self.assertTrue(self.server.browser_is_connected)

            # Assert that our session_infos are sane
            session_infos = list(self.server._session_info_by_id.values())
            self.assertEqual(2, len(session_infos))
            self.assertNotEqual(
                session_infos[0].session.id, session_infos[1].session.id,
            )

            # Close the first
            ws_client1.close()
            yield gen.sleep(0.1)
            self.assertTrue(self.server.browser_is_connected)

            # Close the second
            ws_client2.close()
            yield gen.sleep(0.1)
            self.assertFalse(self.server.browser_is_connected)

    @tornado.testing.gen_test
    def test_forwardmsg_hashing(self):
        """Test that outgoing ForwardMsgs contain hashes."""
        with self._patch_report_session():
            yield self.start_server_loop()

            ws_client = yield self.ws_connect()

            # Get the server's socket and session for this client
            session_info = list(self.server._session_info_by_id.values())[0]

            # Create a message and ensure its hash is unset; we're testing
            # that _send_message adds the hash before it goes out.
            msg = _create_dataframe_msg([1, 2, 3])
            msg.ClearField("hash")
            self.server._send_message(session_info, msg)

            received = yield self.read_forward_msg(ws_client)
            self.assertEqual(populate_hash_if_needed(msg), received.hash)

    @tornado.testing.gen_test
    def test_forwardmsg_cacheable_flag(self):
        """Test that the metadata.cacheable flag is set properly on outgoing
         ForwardMsgs."""
        with self._patch_report_session():
            yield self.start_server_loop()

            ws_client = yield self.ws_connect()

            # Get the server's socket and session for this client
            session_info = list(self.server._session_info_by_id.values())[0]

            config._set_option("global.minCachedMessageSize", 0, "test")
            cacheable_msg = _create_dataframe_msg([1, 2, 3])
            self.server._send_message(session_info, cacheable_msg)
            received = yield self.read_forward_msg(ws_client)
            self.assertTrue(cacheable_msg.metadata.cacheable)
            self.assertTrue(received.metadata.cacheable)

            config._set_option("global.minCachedMessageSize", 1000, "test")
            cacheable_msg = _create_dataframe_msg([4, 5, 6])
            self.server._send_message(session_info, cacheable_msg)
            received = yield self.read_forward_msg(ws_client)
            self.assertFalse(cacheable_msg.metadata.cacheable)
            self.assertFalse(received.metadata.cacheable)

    @tornado.testing.gen_test
    def test_duplicate_forwardmsg_caching(self):
        """Test that duplicate ForwardMsgs are sent only once."""
        with self._patch_report_session():
            config._set_option("global.minCachedMessageSize", 0, "test")

            yield self.start_server_loop()
            ws_client = yield self.ws_connect()

            # Get the server's socket and session for this client
            session_info = list(self.server._session_info_by_id.values())[0]

            msg1 = _create_dataframe_msg([1, 2, 3], 1)

            # Send the message, and read it back. It will not have been cached.
            self.server._send_message(session_info, msg1)
            uncached = yield self.read_forward_msg(ws_client)
            self.assertEqual("delta", uncached.WhichOneof("type"))

            msg2 = _create_dataframe_msg([1, 2, 3], 123)

            # Send an equivalent message. This time, it should be cached,
            # and a "hash_reference" message should be received instead.
            self.server._send_message(session_info, msg2)
            cached = yield self.read_forward_msg(ws_client)
            self.assertEqual("ref_hash", cached.WhichOneof("type"))
            # We should have the *hash* of msg1 and msg2:
            self.assertEqual(msg1.hash, cached.ref_hash)
            self.assertEqual(msg2.hash, cached.ref_hash)
            # And the same *metadata* as msg2:
            self.assertEqual(msg2.metadata, cached.metadata)

    @tornado.testing.gen_test
    def test_cache_clearing(self):
        """Test that report_run_count is incremented when a report
        finishes running.
        """
        with self._patch_report_session():
            config._set_option("global.minCachedMessageSize", 0, "test")
            config._set_option("global.maxCachedMessageAge", 1, "test")

            yield self.start_server_loop()
            yield self.ws_connect()

            session = list(self.server._session_info_by_id.values())[0]

            data_msg = _create_dataframe_msg([1, 2, 3])

            def finish_report(success):
                status = (
                    ForwardMsg.FINISHED_SUCCESSFULLY
                    if success
                    else ForwardMsg.FINISHED_WITH_COMPILE_ERROR
                )
                finish_msg = _create_report_finished_msg(status)
                self.server._send_message(session, finish_msg)

            def is_data_msg_cached():
                return self.server._message_cache.get_message(data_msg.hash) is not None

            def send_data_msg():
                self.server._send_message(session, data_msg)

            # Send a cacheable message. It should be cached.
            send_data_msg()
            self.assertTrue(is_data_msg_cached())

            # End the report with a compile error. Nothing should change;
            # compile errors don't increase the age of items in the cache.
            finish_report(False)
            self.assertTrue(is_data_msg_cached())

            # End the report successfully. Nothing should change, because
            # the age of the cached message is now 1.
            finish_report(True)
            self.assertTrue(is_data_msg_cached())

            # Send the message again. This should reset its age to 0 in the
            # cache, so it won't be evicted when the report next finishes.
            send_data_msg()
            self.assertTrue(is_data_msg_cached())

            # Finish the report. The cached message age is now 1.
            finish_report(True)
            self.assertTrue(is_data_msg_cached())

            # Finish again. The cached message age will be 2, and so it
            # should be evicted from the cache.
            finish_report(True)
            self.assertFalse(is_data_msg_cached())

    @tornado.testing.gen_test
    def test_uploaded_file_triggers_rerun(self):
        """Uploading a file should trigger a re-run in the associated
        ReportSession."""
        with self._patch_report_session():
            yield self.start_server_loop()

            # Connect twice and get associated ReportSessions
            yield self.ws_connect()
            yield self.ws_connect()
            session_info1 = list(self.server._session_info_by_id.values())[0]
            session_info2 = list(self.server._session_info_by_id.values())[1]

            file = UploadedFile("file.txt", b"123")

            # "Upload a file" for Session1
            self.server._uploaded_file_mgr.add_files(
                session_id=session_info1.session.id,
                widget_id="widget_id",
                files=[file],
            )

<<<<<<< HEAD
            self.assertEqual(
                self.server._uploaded_file_mgr.get_file_data(
=======
            self.assertEquals(
                self.server._uploaded_file_mgr.get_files(
>>>>>>> 1355b69a
                    session_info1.session.id, "widget_id"
                ),
                [file],
            )

            # Session1 should have a rerun request; Session2 should not
            session_info1.session.request_rerun.assert_called_once()
            session_info2.session.request_rerun.assert_not_called()

    @tornado.testing.gen_test
    def test_orphaned_upload_file_deletion(self):
        """An uploaded file with no associated ReportSession should be
        deleted."""
        with self._patch_report_session():
            yield self.start_server_loop()
            yield self.ws_connect()

            # "Upload a file" for a session that doesn't exist
            self.server._uploaded_file_mgr.add_files(
                session_id="no_such_session",
                widget_id="widget_id",
                files=[UploadedFile("file.txt", b"123")],
            )

            self.assertIsNone(
                self.server._uploaded_file_mgr.get_files("no_such_session", "widget_id")
            )

    @staticmethod
    def _create_mock_report_session(*args, **kwargs):
        """Create a mock ReportSession. Each mocked instance will have
        its own unique ID."""
        mock_id = mock.PropertyMock(
            return_value="mock_id:%s" % ServerTest._next_report_id
        )
        ServerTest._next_report_id += 1

        mock_session = mock.MagicMock(ReportSession, autospec=True, *args, **kwargs)
        type(mock_session).id = mock_id
        return mock_session

    def _patch_report_session(self):
        """Mock the Server's ReportSession import. We don't want
        actual sessions to be instantiated, or scripts to be run.
        """

        return mock.patch(
            "streamlit.server.Server.ReportSession",
            # new_callable must return a function, not an object, or else
            # there will only be a single ReportSession mock. Hence the lambda.
            new_callable=lambda: self._create_mock_report_session,
        )


class ServerUtilsTest(unittest.TestCase):
    def test_is_url_from_allowed_origins_allowed_domains(self):
        self.assertTrue(is_url_from_allowed_origins("localhost"))
        self.assertTrue(is_url_from_allowed_origins("127.0.0.1"))

    def test_is_url_from_allowed_origins_CORS_off(self):
        with patch(
            "streamlit.server.server_util.config.get_option", side_effect=[False]
        ):
            self.assertTrue(is_url_from_allowed_origins("does not matter"))

    def test_is_url_from_allowed_origins_s3_bucket(self):
        with patch(
            "streamlit.server.server_util.config.get_option",
            side_effect=[True, "mybucket"],
        ):
            self.assertTrue(is_url_from_allowed_origins("mybucket"))

    def test_is_url_from_allowed_origins_browser_serverAddress(self):
        with patch(
            "streamlit.server.server_util.config.is_manually_set", side_effect=[True]
        ), patch(
            "streamlit.server.server_util.config.get_option",
            side_effect=[True, "browser.server.address"],
        ):
            self.assertTrue(is_url_from_allowed_origins("browser.server.address"))

    def test_is_url_from_allowed_origins_s3_url(self):
        with patch(
            "streamlit.server.server_util.config.is_manually_set", side_effect=[True]
        ), patch(
            "streamlit.server.server_util.config.get_option",
            side_effect=[True, "s3.amazon.com"],
        ):
            self.assertTrue(is_url_from_allowed_origins("s3.amazon.com"))

    def test_should_cache_msg(self):
        """Test server_util.should_cache_msg"""
        config._set_option("global.minCachedMessageSize", 0, "test")
        self.assertTrue(is_cacheable_msg(_create_dataframe_msg([1, 2, 3])))

        config._set_option("global.minCachedMessageSize", 1000, "test")
        self.assertFalse(is_cacheable_msg(_create_dataframe_msg([1, 2, 3])))


class HealthHandlerTest(tornado.testing.AsyncHTTPTestCase):
    """Tests the /healthz endpoint"""

    def setUp(self):
        super(HealthHandlerTest, self).setUp()
        self._is_healthy = True

    def is_healthy(self):
        return self._is_healthy

    def get_app(self):
        return tornado.web.Application(
            [(r"/healthz", HealthHandler, dict(callback=self.is_healthy))]
        )

    def test_healthz(self):
        response = self.fetch("/healthz")
        self.assertEqual(200, response.code)
        self.assertEqual(b"ok", response.body)

        self._is_healthy = False
        response = self.fetch("/healthz")
        self.assertEqual(503, response.code)


class PortRotateAHundredTest(unittest.TestCase):
    """Tests port rotation handles a MAX_PORT_SEARCH_RETRIES attempts then sys exits"""

    def get_app(self):
        app = mock.MagicMock()

        app.listen = mock.Mock()
        app.listen.side_effect = OSError(errno.EADDRINUSE, "test", "asd")

        return app

    def test_rotates_a_hundred_ports(self):
        app = self.get_app()
        RetriesExceeded = streamlit.server.Server.RetriesExceeded
        with pytest.raises(RetriesExceeded) as pytest_wrapped_e:
            start_listening(app)
            self.assertEqual(pytest_wrapped_e.type, SystemExit)
            self.assertEqual(pytest_wrapped_e.value.code, errno.EADDRINUSE)
            self.assertEqual(app.listen.call_count, MAX_PORT_SEARCH_RETRIES)


class PortRotateOneTest(unittest.TestCase):
    """Tests port rotates one port"""

    which_port = mock.Mock()

    def get_app(self):
        app = mock.MagicMock()

        app.listen = mock.Mock()
        app.listen.side_effect = OSError(errno.EADDRINUSE, "test", "asd")

        return app

    @mock.patch("streamlit.server.Server.config._set_option")
    @mock.patch("streamlit.server.Server.server_port_is_manually_set")
    def test_rotates_one_port(
        self, patched_server_port_is_manually_set, patched__set_option
    ):
        app = self.get_app()

        patched_server_port_is_manually_set.return_value = False
        with pytest.raises(RetriesExceeded) as pytest_wrapped_e:
            start_listening(app)

            PortRotateOneTest.which_port.assert_called_with(8502)

            patched__set_option.assert_called_with(
                "server.port", 8501, config.ConfigOption.STREAMLIT_DEFINITION
            )


class MetricsHandlerTest(tornado.testing.AsyncHTTPTestCase):
    """Tests the /metrics endpoint"""

    def get_app(self):
        return tornado.web.Application([(r"/metrics", MetricsHandler)])

    def test_metrics(self):
        config.set_option("global.metrics", False)
        response = self.fetch("/metrics")
        self.assertEqual(404, response.code)

        config.set_option("global.metrics", True)
        response = self.fetch("/metrics")
        self.assertEqual(200, response.code)


class DebugHandlerTest(tornado.testing.AsyncHTTPTestCase):
    """Tests the /debugz endpoint"""

    def get_app(self):
        return tornado.web.Application([(r"/debugz", DebugHandler)])

    def test_debug(self):
        # TODO - debugz is currently broken
        pass


class MessageCacheHandlerTest(tornado.testing.AsyncHTTPTestCase):
    def get_app(self):
        self._cache = ForwardMsgCache()
        return tornado.web.Application(
            [(r"/message", MessageCacheHandler, dict(cache=self._cache))]
        )

    def test_message_cache(self):
        # Create a new ForwardMsg and cache it
        msg = _create_dataframe_msg([1, 2, 3])
        msg_hash = populate_hash_if_needed(msg)
        self._cache.add_message(msg, MagicMock(), 0)

        # Cache hit
        response = self.fetch("/message?hash=%s" % msg_hash)
        self.assertEqual(200, response.code)
        self.assertEqual(serialize_forward_msg(msg), response.body)

        # Cache misses
        self.assertEqual(404, self.fetch("/message").code)
        self.assertEqual(404, self.fetch("/message?id=non_existent").code)<|MERGE_RESOLUTION|>--- conflicted
+++ resolved
@@ -306,13 +306,8 @@
                 files=[file],
             )
 
-<<<<<<< HEAD
             self.assertEqual(
                 self.server._uploaded_file_mgr.get_file_data(
-=======
-            self.assertEquals(
-                self.server._uploaded_file_mgr.get_files(
->>>>>>> 1355b69a
                     session_info1.session.id, "widget_id"
                 ),
                 [file],
