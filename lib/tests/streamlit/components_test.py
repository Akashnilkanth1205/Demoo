--- conflicted
+++ resolved
@@ -462,11 +462,7 @@
 
         self.assertEqual(200, response.code)
         self.assertEqual(
-<<<<<<< HEAD
             payload,
-=======
-            b"read error",
->>>>>>> d3b50903
             response.body,
         )
 
