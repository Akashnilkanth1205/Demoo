# Copyright (c) Streamlit Inc. (2018-2022) Snowflake Inc. (2022-2024)
#
# Licensed under the Apache License, Version 2.0 (the "License");
# you may not use this file except in compliance with the License.
# You may obtain a copy of the License at
#
#     http://www.apache.org/licenses/LICENSE-2.0
#
# Unless required by applicable law or agreed to in writing, software
# distributed under the License is distributed on an "AS IS" BASIS,
# WITHOUT WARRANTIES OR CONDITIONS OF ANY KIND, either express or implied.
# See the License for the specific language governing permissions and
# limitations under the License.

from __future__ import annotations

import array
import enum
import random
from collections import ChainMap, Counter, OrderedDict, UserDict, defaultdict, deque
from dataclasses import dataclass
from datetime import date
from types import MappingProxyType
from typing import Any, Literal, NamedTuple, TypedDict

import numpy as np
import pandas as pd
import pyarrow as pa

from streamlit.dataframe_util import DataFormat
from tests.streamlit.dask_mocks import DataFrame as DaskDataFrame
from tests.streamlit.dask_mocks import Series as DaskSeries
from tests.streamlit.modin_mocks import DataFrame as ModinDataFrame
from tests.streamlit.modin_mocks import Series as ModinSeries
from tests.streamlit.pyspark_mocks import DataFrame as PySparkDataFrame
from tests.streamlit.snowpandas_mocks import DataFrame as SnowpandasDataFrame
from tests.streamlit.snowpandas_mocks import Index as SnowpandasIndex
from tests.streamlit.snowpandas_mocks import Series as SnowpandasSeries
from tests.streamlit.snowpark_mocks import DataFrame as SnowparkDataFrame
from tests.streamlit.snowpark_mocks import Row as SnowparkRow
from tests.streamlit.snowpark_mocks import Table as SnowparkTable

np.random.seed(0)
random.seed(0)


class CaseMetadata(NamedTuple):
    # The expected number of rows
    expected_rows: int
    # The expected number of columns (doesn't include index columns)
    expected_cols: int
    # The expected data format
    expected_data_format: DataFormat
    # The expected sequence when the data is converted to a sequence
    # If None, the sequence is not checked.
    expected_sequence: list[Any] | None
    # The expected command used when the data is written via `st.write`
    expected_write_command: Literal[
        "markdown", "dataframe", "json", "help", "write_stream"
    ]
    # Whether the data structure is unevaluated and will be truncated
    # if it is too large.
    is_unevaluated: bool
    # The expected return type of the data when it is
    # returned from the `st.data_editor` function.
    expected_type: type | None = None


@dataclass
class ElementDataClass:
    name: str
    is_widget: bool
    usage: float


class ElementNamedTuple(NamedTuple):
    name: str
    is_widget: bool
    usage: float


class ElementTypedDict(TypedDict):
    name: str
    is_widget: bool
    usage: float


class UserDictExample(UserDict):  # type: ignore
    pass


class TestObject:
    def __str__(self):
        return "TestObject"


class StrTestEnum(str, enum.Enum):
    NUMBER_INPUT = "st.number_input"
    TEXT_AREA = "st.text_area"
    TEXT_INPUT = "st.text_input"


class TestEnum(enum.Enum):
    NUMBER_INPUT = "st.number_input"
    TEXT_AREA = "st.text_area"
    TEXT_INPUT = "st.text_input"


def data_generator():
    yield "st.number_input"
    yield "st.text_area"
    yield "st.text_input"


SHARED_TEST_CASES: list[tuple[str, Any, CaseMetadata]] = [
    ###################################
    ####### Native Python Types #######
    ###################################
    (
        "None",
        None,
        CaseMetadata(0, 0, DataFormat.EMPTY, [], "markdown", False, pd.DataFrame),
    ),
    (
        "Empty list",
        [],
        CaseMetadata(0, 0, DataFormat.LIST_OF_VALUES, [], "json", False),
    ),
    (
        "Empty tuple",
        (),
        CaseMetadata(0, 0, DataFormat.TUPLE_OF_VALUES, [], "markdown", False),
    ),
    (
        "Empty dict",
        {},
        CaseMetadata(0, 0, DataFormat.KEY_VALUE_DICT, [], "json", False),
    ),
    (
        "Empty set",
        set(),
        CaseMetadata(0, 0, DataFormat.SET_OF_VALUES, [], "markdown", False),
    ),
    (
        "List[str]",
        ["st.text_area", "st.number_input", "st.text_input"],
        CaseMetadata(
            3,
            1,
            DataFormat.LIST_OF_VALUES,
            ["st.text_area", "st.number_input", "st.text_input"],
            "json",
            False,
        ),
    ),
    (
        "List[int]",
        [1, 2, 3],
        CaseMetadata(3, 1, DataFormat.LIST_OF_VALUES, [1, 2, 3], "json", False),
    ),
    (
        "List[float]",
        [1.1, 2.2, 3.3],
        CaseMetadata(3, 1, DataFormat.LIST_OF_VALUES, [1.1, 2.2, 3.3], "json", False),
    ),
    (
        "List[bool]",
        [True, False, True],
        CaseMetadata(
            3, 1, DataFormat.LIST_OF_VALUES, [True, False, True], "json", False
        ),
    ),
    (
        "List[None]",
        [None, None, None],
        CaseMetadata(
            3, 1, DataFormat.LIST_OF_VALUES, [None, None, None], "json", False
        ),
    ),
    (
        "List[date]",
        [date(2020, 1, 1), date(2020, 1, 2), date(2020, 1, 3)],
        CaseMetadata(
            3,
            1,
            DataFormat.LIST_OF_VALUES,
            [date(2020, 1, 1), date(2020, 1, 2), date(2020, 1, 3)],
            "json",
            False,
        ),
    ),
    (
        "Set[str]",
        # Set does not have a stable order across different Python version.
        # Therefore, we are only testing this with one item.
        {"st.number_input", "st.number_input"},  # noqa: B033
        CaseMetadata(
            1, 1, DataFormat.SET_OF_VALUES, ["st.number_input"], "markdown", False
        ),
    ),
    (
        "Tuple[str]",
        ("st.text_area", "st.number_input", "st.text_input"),
        CaseMetadata(
            3,
            1,
            DataFormat.TUPLE_OF_VALUES,
            ["st.text_area", "st.number_input", "st.text_input"],
            "markdown",
            False,
        ),
    ),
    (
        "Frozenset[str]",
        # Set does not have a stable order across different Python version.
        # Therefore, we are only testing this with one item.
        frozenset({"st.number_input", "st.number_input"}),  # noqa: B033
        CaseMetadata(
            1,
            1,
            DataFormat.SET_OF_VALUES,
            ["st.number_input"],
            "markdown",
            False,
            set,
        ),
    ),
    (
        "Empty frozenset",
        frozenset(),
        CaseMetadata(0, 0, DataFormat.SET_OF_VALUES, [], "markdown", False, set),
    ),
    (
        "Range",
        range(3),
        CaseMetadata(
            3, 1, DataFormat.LIST_OF_VALUES, [0, 1, 2], "markdown", False, list
        ),
    ),
    (
        "Dict Keys",
        {
            "st.number_input": "number",
            "st.text_area": "text",
            "st.text_input": "text",
        }.keys(),
        CaseMetadata(
            3,
            1,
            DataFormat.LIST_OF_VALUES,
            ["st.number_input", "st.text_area", "st.text_input"],
            "markdown",
            False,
            list,
        ),
    ),
    (
        "Dict Values",
        {
            "st.number_input": "number",
            "st.text_area": "text",
            "st.text_input": "text",
        }.values(),
        CaseMetadata(
            3,
            1,
            DataFormat.LIST_OF_VALUES,
            ["number", "text", "text"],
            "markdown",
            False,
            list,
        ),
    ),
    (
        "Dict Items",
        {
            "st.number_input": "number",
            "st.text_area": "text",
            "st.text_input": "text",
        }.items(),
        CaseMetadata(
            3,
            2,
            DataFormat.LIST_OF_ROWS,
            None,
            "markdown",
            False,
            list,
        ),
    ),
    (
        "collections.OrderedDict",
        OrderedDict(
            [
                ("st.number_input", "number"),
                ("st.text_area", "text"),
            ]
        ),
        CaseMetadata(
            2,
            1,
            DataFormat.KEY_VALUE_DICT,
            ["st.number_input", "st.text_area"],
            "json",
            False,
            dict,
        ),
    ),
    (
        "collections.defaultdict",
        defaultdict(
            lambda: "Not Present",
            {"st.text_area": "widget", "st.markdown": "element"},
        ),
        CaseMetadata(
            2,
            1,
            DataFormat.KEY_VALUE_DICT,
            ["st.text_area", "st.markdown"],
            "json",
            False,
            dict,
        ),
    ),
    (
        "collections.Counter",
        Counter({"st.number_input": 4, "st.text_area": 2}),
        CaseMetadata(
            2,
            1,
            DataFormat.KEY_VALUE_DICT,
            ["st.number_input", "st.text_area"],
            "json",
            False,
            dict,
        ),
    ),
    (
        "collections.deque",
        deque(["st.number_input", "st.text_area", "st.text_input"]),
        CaseMetadata(
            3,
            1,
            DataFormat.LIST_OF_VALUES,
            ["st.number_input", "st.text_area", "st.text_input"],
            "markdown",
            False,
            list,
        ),
    ),
    (
        "collections.ChainMap",
        ChainMap(
            {"st.number_input": "number", "st.text_area": "text"},
            {"st.text_input": "text"},
        ),
        CaseMetadata(
            3,
            1,
            DataFormat.KEY_VALUE_DICT,
            ["number", "text", "text"],
            "json",
            False,
            dict,
        ),
    ),
    (
        "Dataclass",
        ElementDataClass("st.number_input", is_widget=True, usage=0.32),
        CaseMetadata(
            3,
            1,
            DataFormat.KEY_VALUE_DICT,
            ["st.number_input", True, 0.32],
            "help",
            False,
            dict,
        ),
    ),
    (
        "TypedDict",
        ElementTypedDict(name="st.number_input", is_widget=True, usage=0.32),
        CaseMetadata(
            3,
            1,
            DataFormat.KEY_VALUE_DICT,
            ["name", "is_widget", "usage"],
            "json",
            False,
            dict,
        ),
    ),
    (
        "NamedTuple",
        ElementNamedTuple("st.number_input", is_widget=True, usage=0.32),
        CaseMetadata(
            3,
            1,
            DataFormat.KEY_VALUE_DICT,
            ["st.number_input", True, 0.32],
            "json",
            False,
            dict,
        ),
    ),
    (
        "String Enum",
        StrTestEnum,
        CaseMetadata(
            3,
            1,
            DataFormat.LIST_OF_VALUES,
            ["st.number_input", "st.text_area", "st.text_input"],
            "help",
            False,
            list,
        ),
    ),
    (
        "Enum",
        TestEnum,
        CaseMetadata(
            3,
            1,
            DataFormat.LIST_OF_VALUES,
            [TestEnum.NUMBER_INPUT, TestEnum.TEXT_AREA, TestEnum.TEXT_INPUT],
            "help",
            False,
            list,
        ),
    ),
    (
        "Generator Function",
        data_generator,
        CaseMetadata(
            3,
            1,
            DataFormat.UNKNOWN,
            ["st.number_input", "st.text_area", "st.text_input"],
            "write_stream",
            True,
        ),
    ),
    (
        "Empty column value mapping",
        {"name": [], "type": []},
        CaseMetadata(
            0, 2, DataFormat.COLUMN_VALUE_MAPPING, ["name", "type"], "json", False
        ),
    ),
    (
        "array.array",
        array.array("i", [1, 2, 3]),
        CaseMetadata(
            3, 1, DataFormat.LIST_OF_VALUES, [1, 2, 3], "markdown", False, list
        ),
    ),
    (
        "MappingProxyType",
        MappingProxyType({"st.text_area": "widget", "st.markdown": "element"}),
        CaseMetadata(
            2,
            1,
            DataFormat.KEY_VALUE_DICT,
            ["widget", "element"],
            "json",
            False,
            dict,
        ),
    ),
    (
        "UserDict",
        UserDictExample({"st.text_area": "widget", "st.markdown": "element"}),
        CaseMetadata(
            2,
            1,
            DataFormat.KEY_VALUE_DICT,
            ["widget", "element"],
            "json",
            False,
            dict,
        ),
    ),
    (
        "List of rows",  # List[list[scalar]]
        [["st.text_area", "widget"], ["st.markdown", "element"]],
        CaseMetadata(2, 2, DataFormat.LIST_OF_ROWS, None, "json", False),
    ),
    (
        "List of records",  # List[Dict[str, Scalar]]
        [
            {"name": "st.text_area", "type": "widget"},
            {"name": "st.markdown", "type": "element"},
        ],
        CaseMetadata(
            2,
            2,
            DataFormat.LIST_OF_RECORDS,
            None,
            "json",
            False,
        ),
    ),
    (
        "Column-index mapping",  # ({column: {index: value}})
        {
            "type": {"st.text_area": "widget", "st.markdown": "element"},
            "usage": {"st.text_area": 4.92, "st.markdown": 47.22},
        },
        CaseMetadata(
            2,
            2,
            DataFormat.COLUMN_INDEX_MAPPING,
            ["type", "usage"],
            "json",
            False,
        ),
    ),
    (
        "Column-value mapping",  # ({column: List[values]}})
        {
            "name": ["st.text_area", "st.markdown"],
            "type": ["widget", "element"],
        },
        CaseMetadata(
            2,
            2,
            DataFormat.COLUMN_VALUE_MAPPING,
            ["name", "type"],
            "json",
            False,
        ),
    ),
    (
        "Column-series mapping",  # ({column: Series(values)})
        {
            "name": pd.Series(["st.text_area", "st.markdown"], name="name"),
            "type": pd.Series(["widget", "element"], name="type"),
        },
        CaseMetadata(
            2,
            2,
            DataFormat.COLUMN_SERIES_MAPPING,
            ["name", "type"],
            "dataframe",
            False,
        ),
    ),
    (
        "Key-value dict",  # ({index: value})
        {"st.text_area": "widget", "st.markdown": "element"},
        CaseMetadata(
            2,
            1,
            DataFormat.KEY_VALUE_DICT,
            ["st.text_area", "st.markdown"],
            "json",
            False,
        ),
    ),
    ###################################
    ########## Pandas Types ###########
    ###################################
    (
        "Empty pd.Dataframe",
        pd.DataFrame(),
        CaseMetadata(0, 0, DataFormat.PANDAS_DATAFRAME, [], "dataframe", False),
    ),
    (
        "Empty pd.Dataframe with columns",
        pd.DataFrame(
            columns=["name", "type"], index=pd.RangeIndex(start=0, step=1)
        ),  # Explicitly set the range index to have the same behavior across versions
        CaseMetadata(0, 2, DataFormat.PANDAS_DATAFRAME, [], "dataframe", False),
    ),
    (
        "pd.Dataframe",
        pd.DataFrame(["st.text_area", "st.markdown"]),
        CaseMetadata(
            2,
            1,
            DataFormat.PANDAS_DATAFRAME,
            ["st.text_area", "st.markdown"],
            "dataframe",
            False,
        ),
    ),
    (
        "pd.Series[str]",
        pd.Series(
            ["st.text_area", "st.number_input", "st.text_input"],
            name="widgets",
        ),
        CaseMetadata(
            3,
            1,
            DataFormat.PANDAS_SERIES,
            ["st.text_area", "st.number_input", "st.text_input"],
            "dataframe",
            False,
        ),
    ),
    (
        "pd.Index",
        pd.Index(["st.text_area", "st.markdown"]),
        CaseMetadata(
            2,
            1,
            DataFormat.PANDAS_INDEX,
            ["st.text_area", "st.markdown"],
            "dataframe",
            False,
            pd.DataFrame,
        ),
    ),
    (
        "Pandas Styler",
        pd.DataFrame(["st.text_area", "st.markdown"]).style,
        CaseMetadata(
            2,
            1,
            DataFormat.PANDAS_STYLER,
            ["st.text_area", "st.markdown"],
            "dataframe",
            False,
            pd.DataFrame,
        ),
    ),
    (
        "pd.array",
        pd.array(["st.number_input", "st.text_area", "st.text_input"]),
        CaseMetadata(
            3,
            1,
            DataFormat.PANDAS_ARRAY,
            ["st.number_input", "st.text_area", "st.text_input"],
            "dataframe",
            False,
            pd.DataFrame,
        ),
    ),
    (
        "pd.DatetimeIndex",
        pd.DatetimeIndex(["1/1/2020 10:00:00+00:00", "2/1/2020 11:00:00+00:00"]),
        CaseMetadata(
            2,
            1,
            DataFormat.PANDAS_INDEX,
            [
                pd.Timestamp("2020-01-01 10:00:00+0000", tz="UTC"),
                pd.Timestamp("2020-02-01 11:00:00+0000", tz="UTC"),
            ],
            "dataframe",
            False,
            pd.DataFrame,
        ),
    ),
    (
        "pd.RangeIndex",
        pd.RangeIndex(start=0, stop=3, step=1),
        CaseMetadata(
            3, 1, DataFormat.PANDAS_INDEX, [0, 1, 2], "dataframe", False, pd.DataFrame
        ),
    ),
    ###################################
    ########### Numpy Types ###########
    ###################################
    (
        "Empty np.array",
        # For unknown reasons, pd.DataFrame initializes empty numpy arrays with a single column
        np.ndarray(0),
        CaseMetadata(0, 1, DataFormat.NUMPY_LIST, [], "dataframe", False),
    ),
    (
        "np.array[str]",
        np.array(["st.text_area", "st.number_input", "st.text_input"]),
        CaseMetadata(
            3,
            1,
            DataFormat.NUMPY_LIST,
            ["st.text_area", "st.number_input", "st.text_input"],
            "dataframe",
            False,
        ),
    ),
    (
        "np.array[int]",
        np.array([1, 2, 3]),
        CaseMetadata(3, 1, DataFormat.NUMPY_LIST, [1, 2, 3], "dataframe", False),
    ),
    (
        "np.array[list[scalar]]",
        np.array(
            [
                ["st.text_area", "widget"],
                ["st.markdown", "element"],
            ]
        ),
        CaseMetadata(
            2,
            2,
            DataFormat.NUMPY_MATRIX,
            ["st.text_area", "st.markdown"],
            "dataframe",
            False,
        ),
    ),
    (
        "np.array[list[str]]",  # numpy matrix
        np.array(
            [
                ["st.text_area", "widget"],
                ["st.markdown", "element"],
            ]
        ),
        CaseMetadata(
            2,
            2,
            DataFormat.NUMPY_MATRIX,
            ["st.text_area", "st.markdown"],
            "dataframe",
            False,
        ),
    ),
    ###################################
    ########## Pyarrow Types ##########
    ###################################
    (
        "Pyarrow Table",
        pa.Table.from_pandas(pd.DataFrame(["st.text_area", "st.markdown"])),
        CaseMetadata(
            2,
            1,
            DataFormat.PYARROW_TABLE,
            ["st.text_area", "st.markdown"],
            "dataframe",
            False,
        ),
    ),
    (
        "Pyarrow Array",
        pa.array(["st.number_input", "st.text_area", "st.text_input"]),
        CaseMetadata(
            3,
            1,
            DataFormat.PYARROW_ARRAY,
            ["st.number_input", "st.text_area", "st.text_input"],
            "dataframe",
            False,
        ),
    ),
    ###################################
    ##### Snowflake Types (Mocks) #####
    ###################################
    (
        "Snowpark DataFrame",
        SnowparkDataFrame(
            pd.DataFrame(
                [
                    {"name": "st.text_area", "type": "widget"},
                    {"name": "st.markdown", "type": "element"},
                ]
            )
        ),
        CaseMetadata(
            2,
            2,
            DataFormat.SNOWPARK_OBJECT,
            ["st.text_area", "st.markdown"],
            "dataframe",
            True,
            pd.DataFrame,
        ),
    ),
    (
        "Snowpark Table",
        SnowparkTable(
            pd.DataFrame(
                [
                    {"name": "st.text_area", "type": "widget"},
                    {"name": "st.markdown", "type": "element"},
                ]
            )
        ),
        CaseMetadata(
            2,
            2,
            DataFormat.SNOWPARK_OBJECT,
            ["st.text_area", "st.markdown"],
            "dataframe",
            True,
            pd.DataFrame,
        ),
    ),
    (
        "Snowpark Row List",
        [
            SnowparkRow({"name": "st.text_area", "type": "widget"}),
            SnowparkRow({"name": "st.markdown", "type": "element"}),
            SnowparkRow({"name": "st.text_input", "type": "text"}),
        ],
        CaseMetadata(
            3,
            2,
            DataFormat.SNOWPARK_OBJECT,
            ["st.text_area", "st.markdown", "st.text_input"],
            "dataframe",
            False,
            pd.DataFrame,
        ),
    ),
    (
        "Snowpandas DataFrame",
        SnowpandasDataFrame(
            pd.DataFrame(
                [
                    {"name": "st.text_area", "type": "widget"},
                    {"name": "st.markdown", "type": "element"},
                ]
            )
        ),
        CaseMetadata(
            2,
            2,
            DataFormat.SNOWPANDAS_OBJECT,
            ["st.text_area", "st.markdown"],
            "dataframe",
            True,
            pd.DataFrame,
        ),
    ),
    (
        "Snowpandas Series",
        SnowpandasSeries(pd.Series(["st.text_area", "st.markdown"])),
        CaseMetadata(
            2,
            1,
            DataFormat.SNOWPANDAS_OBJECT,
            ["st.text_area", "st.markdown"],
            "dataframe",
            True,
            pd.DataFrame,
        ),
    ),
    (
        "Snowpandas Index",
        SnowpandasIndex(
            pd.Index(["st.text_area", "st.markdown"]),
        ),
        CaseMetadata(
            2,
            1,
            DataFormat.SNOWPANDAS_OBJECT,
            ["st.text_area", "st.markdown"],
            "dataframe",
            True,
            pd.DataFrame,
        ),
    ),
    (
        "Modin DataFrame",
        ModinDataFrame(
            pd.DataFrame(
                [
                    {"name": "st.text_area", "type": "widget"},
                    {"name": "st.markdown", "type": "element"},
                ]
            )
        ),
        CaseMetadata(
            2,
            2,
            DataFormat.MODIN_OBJECT,
            ["st.text_area", "st.markdown"],
            "dataframe",
            True,
            pd.DataFrame,
        ),
    ),
    (
        "Modin Series",
        ModinSeries(pd.Series(["st.text_area", "st.markdown"])),
        CaseMetadata(
            2,
            1,
            DataFormat.MODIN_OBJECT,
            ["st.text_area", "st.markdown"],
            "dataframe",
            True,
            pd.DataFrame,
        ),
    ),
    ###################################
    ##### External Types (Mocks) ######
    ###################################
    (
        "Pyspark DataFrame",
        PySparkDataFrame(
            pd.DataFrame(
                [
                    {"name": "st.text_area", "type": "widget"},
                    {"name": "st.markdown", "type": "element"},
                ]
            )
        ),
        CaseMetadata(
            2,
            2,
            DataFormat.PYSPARK_OBJECT,
            ["st.text_area", "st.markdown"],
            "dataframe",
            True,
            pd.DataFrame,
        ),
    ),
<<<<<<< HEAD
    (
        "Dask DataFrame",
        DaskDataFrame(
            pd.DataFrame(
                [
                    {"name": "st.text_area", "type": "widget"},
                    {"name": "st.markdown", "type": "element"},
                ]
            )
        ),
        CaseMetadata(
            2,
            2,
            DataFormat.DASK_OBJECT,
            ["st.text_area", "st.markdown"],
            "dataframe",
            True,
            pd.DataFrame,
        ),
    ),
    (
        "Dask Series",
        DaskSeries(pd.Series(["st.text_area", "st.markdown"])),
        CaseMetadata(
            2,
            1,
            DataFormat.DASK_OBJECT,
            ["st.text_area", "st.markdown"],
            "dataframe",
            True,
            pd.DataFrame,
        ),
    ),
]


=======
]

>>>>>>> 53d4282d
###################################
########### Polars Types ##########
###################################
try:
    import polars as pl

    SHARED_TEST_CASES.extend(
        [
            (
                "Polars DataFrame",
                pl.DataFrame(
                    [
                        {"name": "st.text_area", "type": "widget"},
                        {"name": "st.markdown", "type": "element"},
                    ]
                ),
                CaseMetadata(
                    2,
                    2,
                    DataFormat.POLARS_DATAFRAME,
                    ["st.text_area", "st.markdown"],
                    "dataframe",
                    False,
                ),
            ),
            (
                "Polars Series",
                pl.Series(["st.number_input", "st.text_area", "st.text_input"]),
                CaseMetadata(
                    3,
                    1,
                    DataFormat.POLARS_SERIES,
                    ["st.number_input", "st.text_area", "st.text_input"],
                    "dataframe",
                    False,
                ),
            ),
            (
                "Polars LazyFrame",
                pl.LazyFrame(
                    {
                        "name": ["st.text_area", "st.markdown"],
                        "type": ["widget", "element"],
                    }
                ),
                CaseMetadata(
                    2,
                    2,
                    DataFormat.POLARS_LAZYFRAME,
                    ["st.text_area", "st.markdown"],
                    "dataframe",
                    True,
                    pl.DataFrame,
                ),
            ),
        ]
    )
except ModuleNotFoundError:
<<<<<<< HEAD
    print("Polars not installed. Skipping Polars dataframe tests.")  # noqa: T201


###################################
########### Xarray Types ##########
###################################
try:
    import xarray as xr

    SHARED_TEST_CASES.extend(
        [
            (
                "Xarray Dataset",
                xr.Dataset.from_dataframe(
                    pd.DataFrame(
                        {
                            "name": ["st.text_area", "st.markdown"],
                            "type": ["widget", "element"],
                        }
                    )
                ),
                CaseMetadata(
                    2,
                    2,
                    DataFormat.XARRAY_DATASET,
                    ["st.text_area", "st.markdown"],
                    "dataframe",
                    False,
                ),
            ),
            (
                "Xarray DataArray",
                xr.DataArray.from_series(
                    pd.Series(
                        ["st.number_input", "st.text_area", "st.text_input"],
                        name="widgets",
                    )
                ),
                CaseMetadata(
                    3,
                    1,
                    DataFormat.XARRAY_DATA_ARRAY,
                    ["st.number_input", "st.text_area", "st.text_input"],
                    "dataframe",
                    False,
                ),
            ),
        ]
    )
except ModuleNotFoundError:
    print("Xarray not installed. Skipping Xarray dataframe tests.")  # noqa: T201


###################################
########## Pydantic Types #########
###################################
try:
    from pydantic import BaseModel

    class ElementPydanticModel(BaseModel):
        name: str
        is_widget: bool
        usage: float

    SHARED_TEST_CASES.extend(
        [
            (
                "Pydantic Model",
                ElementPydanticModel(
                    name="st.number_input", is_widget=True, usage=0.32
                ),
                CaseMetadata(
                    3,
                    1,
                    DataFormat.KEY_VALUE_DICT,
                    ["st.number_input", True, 0.32],
                    "json",
                    False,
                    dict,
                ),
            ),
        ]
    )
except ModuleNotFoundError:
    print("Pydantic not installed. Skipping Pydantic dataframe tests.")  # noqa: T201
=======
    print("Polars not installed. Skipping Polars dataframe integration tests.")  # noqa: T201
>>>>>>> 53d4282d
<|MERGE_RESOLUTION|>--- conflicted
+++ resolved
@@ -913,7 +913,6 @@
             pd.DataFrame,
         ),
     ),
-<<<<<<< HEAD
     (
         "Dask DataFrame",
         DaskDataFrame(
@@ -949,11 +948,6 @@
     ),
 ]
 
-
-=======
-]
-
->>>>>>> 53d4282d
 ###################################
 ########### Polars Types ##########
 ###################################
@@ -1012,7 +1006,6 @@
         ]
     )
 except ModuleNotFoundError:
-<<<<<<< HEAD
     print("Polars not installed. Skipping Polars dataframe tests.")  # noqa: T201
 
 
@@ -1097,7 +1090,4 @@
         ]
     )
 except ModuleNotFoundError:
-    print("Pydantic not installed. Skipping Pydantic dataframe tests.")  # noqa: T201
-=======
-    print("Polars not installed. Skipping Polars dataframe integration tests.")  # noqa: T201
->>>>>>> 53d4282d
+    print("Pydantic not installed. Skipping Pydantic dataframe tests.")  # noqa: T201