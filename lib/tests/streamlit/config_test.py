--- conflicted
+++ resolved
@@ -264,16 +264,11 @@
                 u"client.caching",
                 u"client.displayEnabled",
                 u"global.developmentMode",
-<<<<<<< HEAD
+                u"global.disableWatchdogWarning",
                 u"global.logLevel",
-                u"global.metrics",
                 u"global.maxCachedMessageAge",
                 u"global.minCachedMessageSize",
-=======
-                u"global.disableWatchdogWarning",
-                u"global.logLevel",
                 u"global.metrics",
->>>>>>> 7d0805db
                 u"global.sharingMode",
                 u"global.showWarningOnDirectExecution",
                 u"global.unitTest",
@@ -363,27 +358,10 @@
             config._set_option("s3.bucket", "some.bucket", "test")
             config._set_option("s3.accessKeyId", "some.key", "test")
             config._set_option("s3.secretAccessKey", None, "<default>")
-<<<<<<< HEAD
             config._check_conflicts()
         self.assertEqual(
             str(e.value),
             "In config.toml, s3.accessKeyId and s3.secretAccessKey must either both be set or both be unset.",
-        )
-
-    def test_check_conflicts_5(self):
-        with pytest.raises(AssertionError) as e:
-            config._set_option("global.sharingMode", "streamlit-public", "test")
-            config._set_option("s3.profile", "some.profile", "test")
-            config._check_conflicts()
-        self.assertEqual(
-            str(e.value),
-            'In config.toml, S3 should not be configured when global.sharingMode is set to "streamlit-public".',
-=======
-            config._check_conflicts()
-        self.assertEqual(
-            str(e.value),
-            "In config.toml, s3.accessKeyId and s3.secretAccessKey must either both be set or both be unset.",
->>>>>>> 7d0805db
         )
 
     def test_maybe_convert_to_number(self):
@@ -452,29 +430,6 @@
         self.assertEqual(None, config.get_option("s3.accessKeyId"))
         self.assertEqual(None, config.get_option("s3.url"))
         self.assertEqual(None, config.get_option("s3.bucket"))
-<<<<<<< HEAD
-        with patch("streamlit.config._get_public_credentials") as p:
-            p.return_value = {}
-            config.set_option("global.sharingMode", "streamlit-public")
-            self.assertEqual(None, config.get_option("s3.secretAccessKey"))
-            self.assertEqual(None, config.get_option("s3.accessKeyId"))
-            self.assertEqual(None, config.get_option("s3.url"))
-            self.assertEqual(None, config.get_option("s3.bucket"))
-
-        with patch("streamlit.config._get_public_credentials") as p:
-            p.return_value = {
-                "secretAccessKey": "sekrit",
-                "accessKeyId": "sekrit2",
-                "url": "http://test.url",
-                "bucket": "some.bucket",
-            }
-            config.set_option("global.sharingMode", "streamlit-public")
-            self.assertEqual("sekrit", config.get_option("s3.secretAccessKey"))
-            self.assertEqual("sekrit2", config.get_option("s3.accessKeyId"))
-            self.assertEqual("http://test.url", config.get_option("s3.url"))
-            self.assertEqual("some.bucket", config.get_option("s3.bucket"))
-=======
->>>>>>> 7d0805db
 
     def test_browser_server_port(self):
         config.set_option("server.port", 1234)
