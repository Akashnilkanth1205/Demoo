# -*- coding: utf-8 -*-
# Copyright 2018-2020 Streamlit Inc.
#
# Licensed under the Apache License, Version 2.0 (the "License");
# you may not use this file except in compliance with the License.
# You may obtain a copy of the License at
#
#    http://www.apache.org/licenses/LICENSE-2.0
#
# Unless required by applicable law or agreed to in writing, software
# distributed under the License is distributed on an "AS IS" BASIS,
# WITHOUT WARRANTIES OR CONDITIONS OF ANY KIND, either express or implied.
# See the License for the specific language governing permissions and
# limitations under the License.

import unittest

import tornado.gen
import tornado.testing
from mock import MagicMock, patch

from streamlit.ReportSession import ReportSession
from streamlit.ReportSession import ReportSessionState
from streamlit.ReportThread import ReportContext
from streamlit.ReportThread import add_report_ctx
from streamlit.ReportThread import get_report_ctx
from streamlit.ScriptRunner import ScriptRunner
from streamlit.UploadedFileManager import UploadedFileManager
from streamlit.proto.ForwardMsg_pb2 import ForwardMsg
from streamlit.proto.StaticManifest_pb2 import StaticManifest
from tests.MockStorage import MockStorage
import streamlit as st


class ReportSessionTest(unittest.TestCase):
    @patch("streamlit.ReportSession.config")
    @patch("streamlit.ReportSession.Report")
    @patch("streamlit.ReportSession.LocalSourcesWatcher")
    def test_enqueue_without_tracer(self, _1, _2, patched_config):
        """Make sure we try to handle execution control requests.
        """

        def get_option(name):
            if name == "server.runOnSave":
                # Just to avoid starting the watcher for no reason.
                return False
            if name == "client.displayEnabled":
                return True
            if name == "runner.installTracer":
                return False
            raise RuntimeError("Unexpected argument to get_option: %s" % name)

        patched_config.get_option.side_effect = get_option

        rs = ReportSession(None, "", "", UploadedFileManager())
        mock_script_runner = MagicMock()
        mock_script_runner._install_tracer = ScriptRunner._install_tracer
        rs._scriptrunner = mock_script_runner

        rs.enqueue({"dontcare": 123})

        func = mock_script_runner.maybe_handle_execution_control_request

        # Expect func to be called only once, inside enqueue().
        func.assert_called_once()

    @patch("streamlit.ReportSession.config")
    @patch("streamlit.ReportSession.Report")
    @patch("streamlit.ReportSession.LocalSourcesWatcher")
    def test_enqueue_with_tracer(self, _1, _2, patched_config):
        """Make sure there is no lock contention when tracer is on.

        When the tracer is set up, we want
        maybe_handle_execution_control_request to be executed only once. There
        was a bug in the past where it was called twice: once from the tracer
        and once from the enqueue function. This caused a lock contention.
        """

        def get_option(name):
            if name == "server.runOnSave":
                # Just to avoid starting the watcher for no reason.
                return False
            if name == "client.displayEnabled":
                return True
            if name == "runner.installTracer":
                return True
            raise RuntimeError("Unexpected argument to get_option: %s" % name)

        patched_config.get_option.side_effect = get_option

        rs = ReportSession(None, "", "", UploadedFileManager())
        mock_script_runner = MagicMock()
        rs._scriptrunner = mock_script_runner

        rs.enqueue({"dontcare": 123})

        func = mock_script_runner.maybe_handle_execution_control_request

        # In reality, outside of a testing environment func should be called
        # once. But in this test we're actually not installing a tracer here,
        # since Report is mocked. So the correct behavior here is for func to
        # never be called. If you ever see it being called once here it's
        # likely because there's a bug in the enqueue function (which should
        # skip func when installTracer is on).
        func.assert_not_called()

    @patch("streamlit.ReportSession.LocalSourcesWatcher")
    def test_shutdown(self, _1):
        """Test that ReportSession.shutdown behaves sanely."""
        file_mgr = MagicMock(spec=UploadedFileManager)
        rs = ReportSession(None, "", "", file_mgr)

        rs.shutdown()
        self.assertEquals(ReportSessionState.SHUTDOWN_REQUESTED, rs._state)
        file_mgr.remove_session_files.assert_called_once_with(rs.id)

        # A 2nd shutdown call should have no effect.
        rs.shutdown()
        self.assertEquals(ReportSessionState.SHUTDOWN_REQUESTED, rs._state)
        file_mgr.remove_session_files.assert_called_once_with(rs.id)

    @patch("streamlit.ReportSession.LocalSourcesWatcher")
    def test_unique_id(self, _1):
        """Each ReportSession should have a unique ID"""
        file_mgr = MagicMock(spec=UploadedFileManager)
        rs1 = ReportSession(None, "", "", file_mgr)
        rs2 = ReportSession(None, "", "", file_mgr)
        self.assertNotEquals(rs1.id, rs2.id)


def _create_mock_websocket():
    @tornado.gen.coroutine
    def write_message(*args, **kwargs):
        raise tornado.gen.Return(None)

    ws = MagicMock()
    ws.write_message.side_effect = write_message
    return ws


class ReportSessionSerializationTest(tornado.testing.AsyncTestCase):
    @patch("streamlit.ReportSession.LocalSourcesWatcher")
    @tornado.testing.gen_test
    def test_handle_save_request(self, _1):
        """Test that handle_save_request serializes files correctly."""
        # Create a ReportSession with some mocked bits
        rs = ReportSession(self.io_loop, "mock_report.py", "", UploadedFileManager())
        rs._report.report_id = "TestReportID"

        orig_ctx = get_report_ctx()
<<<<<<< HEAD
        ctx = ReportContext(rs._report.enqueue, None, None, None, 0)
=======
        ctx = ReportContext("TestSessionID", rs._report.enqueue, None, None, None)
>>>>>>> 1f3dc8fe
        add_report_ctx(ctx=ctx)

        rs._scriptrunner = MagicMock()

        storage = MockStorage()
        rs._storage = storage

        # Send two deltas: empty and markdown
        st.empty()
        st.markdown("Text!")

        yield rs.handle_save_request(_create_mock_websocket())

        # Check the order of the received files. Manifest should be last.
        self.assertEqual(3, len(storage.files))
        self.assertEqual("reports/TestReportID/0.pb", storage.get_filename(0))
        self.assertEqual("reports/TestReportID/1.pb", storage.get_filename(1))
        self.assertEqual("reports/TestReportID/manifest.pb", storage.get_filename(2))

        # Check the manifest
        manifest = storage.get_message(2, StaticManifest)
        self.assertEqual("mock_report", manifest.name)
        self.assertEqual(2, manifest.num_messages)
        self.assertEqual(StaticManifest.DONE, manifest.server_status)

        # Check that the deltas we sent match messages in storage
        sent_messages = rs._report._master_queue._queue
        received_messages = [
            storage.get_message(0, ForwardMsg),
            storage.get_message(1, ForwardMsg),
        ]

        self.assertEqual(sent_messages, received_messages)

        add_report_ctx(ctx=orig_ctx)<|MERGE_RESOLUTION|>--- conflicted
+++ resolved
@@ -148,11 +148,7 @@
         rs._report.report_id = "TestReportID"
 
         orig_ctx = get_report_ctx()
-<<<<<<< HEAD
         ctx = ReportContext(rs._report.enqueue, None, None, None, 0)
-=======
-        ctx = ReportContext("TestSessionID", rs._report.enqueue, None, None, None)
->>>>>>> 1f3dc8fe
         add_report_ctx(ctx=ctx)
 
         rs._scriptrunner = MagicMock()
