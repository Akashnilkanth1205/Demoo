# Copyright (c) Streamlit Inc. (2018-2022) Snowflake Inc. (2022)
#
# Licensed under the Apache License, Version 2.0 (the "License");
# you may not use this file except in compliance with the License.
# You may obtain a copy of the License at
#
#     http://www.apache.org/licenses/LICENSE-2.0
#
# Unless required by applicable law or agreed to in writing, software
# distributed under the License is distributed on an "AS IS" BASIS,
# WITHOUT WARRANTIES OR CONDITIONS OF ANY KIND, either express or implied.
# See the License for the specific language governing permissions and
# limitations under the License.

"""Streamlit Unit test."""

import datetime
import json
import os
import re
import subprocess
import sys
import tempfile
import unittest
from unittest.mock import patch

import numpy as np
import pandas as pd
from google.protobuf import json_format
from parameterized import parameterized

import streamlit as st
from streamlit import __version__
from streamlit.errors import StreamlitAPIException
from streamlit.proto.Alert_pb2 import Alert
from streamlit.proto.Empty_pb2 import Empty as EmptyProto
from tests import testutil
from tests.delta_generator_test_case import DeltaGeneratorTestCase


def get_version():
    """Get version by parsing out setup.py."""
    dirname = os.path.dirname(__file__)
    base_dir = os.path.abspath(os.path.join(dirname, "../.."))
    pattern = re.compile(r"(?:.*VERSION = \")(?P<version>.*)(?:\"  # PEP-440$)")
    for line in open(os.path.join(base_dir, "setup.py")).readlines():
        m = pattern.match(line)
        if m:
            return m.group("version")


def patch_varname_getter():
    """Patches streamlit.elements.doc_string so _get_variable_name() works outside ScriptRunner."""
    import inspect

    parent_frame_filename = inspect.getouterframes(inspect.currentframe())[2].filename

    return patch(
        "streamlit.elements.doc_string.SCRIPTRUNNER_FILENAME", parent_frame_filename
    )


class StreamlitTest(unittest.TestCase):
    """Test Streamlit.__init__.py."""

    def test_streamlit_version(self):
        """Test streamlit.__version__."""
        self.assertEqual(__version__, get_version())

    def test_get_option(self):
        """Test streamlit.get_option."""
        # This is set in lib/tests/conftest.py to False
        self.assertEqual(False, st.get_option("browser.gatherUsageStats"))

    def test_public_api(self):
        """Test that we don't accidentally remove (or add) symbols
        to the public `st` API.
        """
        api = {
            k
            for k, v in st.__dict__.items()
            if not k.startswith("_") and not isinstance(v, type(st))
        }
        self.assertEqual(
            api,
            {
                # DeltaGenerator methods:
                "altair_chart",
                "area_chart",
                "audio",
                "balloons",
                "bar_chart",
                "bokeh_chart",
                "button",
                "caption",
                "camera_input",
                "checkbox",
                "code",
                "columns",
                "tabs",
                "container",
                "dataframe",
                "date_input",
                "divider",
                "download_button",
                "expander",
                "pydeck_chart",
                "empty",
                "error",
                "exception",
                "file_uploader",
                "form",
                "form_submit_button",
                "graphviz_chart",
                "header",
                "help",
                "image",
                "info",
                "json",
                "latex",
                "line_chart",
                "map",
                "markdown",
                "metric",
                "multiselect",
                "number_input",
                "plotly_chart",
                "progress",
                "pyplot",
                "radio",
                "selectbox",
                "select_slider",
                "slider",
                "snow",
                "subheader",
                "success",
                "table",
                "text",
                "text_area",
                "text_input",
                "time_input",
                "title",
                "vega_lite_chart",
                "video",
                "warning",
                "write",
                "color_picker",
                "sidebar",
                # Other modules the user should have access to:
                "echo",
                "spinner",
                "set_page_config",
                "stop",
                "cache",
                "secrets",
                "session_state",
                "cache_data",
                "cache_resource",
                # Beta APIs:
                "beta_container",
                "beta_expander",
                "beta_columns",
                # Experimental APIs:
                "experimental_user",
                "experimental_singleton",
                "experimental_memo",
                "experimental_get_query_params",
                "experimental_set_query_params",
                "experimental_rerun",
                "experimental_show",
                "experimental_data_editor",
                "get_option",
                "set_option",
            },
        )

    def test_pydoc(self):
        """Test that we can run pydoc on the streamlit package"""
        cwd = os.getcwd()
        try:
            os.chdir(tempfile.mkdtemp())
            # Run the script as a separate process to make sure that
            # the currently loaded modules do not affect the test result.
            output = subprocess.check_output(
                [sys.executable, "-m", "pydoc", "streamlit"]
            ).decode()
            self.assertIn("Help on package streamlit:", output)
        finally:
            os.chdir(cwd)


class StreamlitAPITest(DeltaGeneratorTestCase):
    """Test Public Streamlit Public APIs."""

    def test_st_legacy_altair_chart(self):
        """Test st._legacy_altair_chart."""
        import altair as alt

        df = pd.DataFrame(np.random.randn(3, 3), columns=["a", "b", "c"])

        c = (
            alt.Chart(df)
            .mark_circle()
            .encode(x="a", y="b", size="c", color="c")
            .interactive()
        )
        st._legacy_altair_chart(c)

        el = self.get_delta_from_queue().new_element
        spec = json.loads(el.vega_lite_chart.spec)

        # Checking Vega-Lite is a lot of work so rather than doing that, we
        # just checked to see if the spec data name matches the dataset.
        self.assertEqual(
            spec.get("data").get("name"), el.vega_lite_chart.datasets[0].name
        )

    def test_st_arrow_altair_chart(self):
        """Test st._arrow_altair_chart."""
        import altair as alt

        df = pd.DataFrame(np.random.randn(3, 3), columns=["a", "b", "c"])

        c = (
            alt.Chart(df)
            .mark_circle()
            .encode(x="a", y="b", size="c", color="c")
            .interactive()
        )
        st._arrow_altair_chart(c)

        proto = self.get_delta_from_queue().new_element.arrow_vega_lite_chart
        spec = json.loads(proto.spec)

        # Checking Vega-Lite is a lot of work so rather than doing that, we
        # just checked to see if the spec data name matches the dataset.
        self.assertEqual(spec.get("data").get("name"), proto.datasets[0].name)

    def test_st_legacy_area_chart(self):
        """Test st._legacy_area_chart."""
        df = pd.DataFrame([[10, 20, 30]], columns=["a", "b", "c"])
        st._legacy_area_chart(df, width=640, height=480)

        el = self.get_delta_from_queue().new_element.vega_lite_chart
        chart_spec = json.loads(el.spec)
        self.assertEqual(chart_spec["mark"], "area")
        self.assertEqual(chart_spec["width"], 640)
        self.assertEqual(chart_spec["height"], 480)
        self.assertEqual(
            el.datasets[0].data.columns.plain_index.data.strings.data,
            ["index", "variable", "value"],
        )

        data = json.loads(json_format.MessageToJson(el.datasets[0].data.data))
        result = [x["int64s"]["data"] for x in data["cols"] if "int64s" in x]
        self.assertEqual(result[1], ["10", "20", "30"])

    def test_st_arrow_area_chart(self):
        """Test st._arrow_area_chart."""
        from streamlit.type_util import bytes_to_data_frame

        df = pd.DataFrame([[10, 20, 30]], columns=["a", "b", "c"])
        EXPECTED_DATAFRAME = pd.DataFrame(
            [[0, "a", 10], [0, "b", 20], [0, "c", 30]],
            index=[0, 1, 2],
            columns=["index", "variable", "value"],
        )
        st._arrow_area_chart(df, width=640, height=480)

        proto = self.get_delta_from_queue().new_element.arrow_vega_lite_chart
        chart_spec = json.loads(proto.spec)

        self.assertEqual(chart_spec["mark"], "area")
        self.assertEqual(chart_spec["width"], 640)
        self.assertEqual(chart_spec["height"], 480)
        pd.testing.assert_frame_equal(
            bytes_to_data_frame(proto.datasets[0].data.data),
            EXPECTED_DATAFRAME,
        )

    def test_st_balloons(self):
        """Test st.balloons."""
        st.balloons()
        el = self.get_delta_from_queue().new_element
        self.assertEqual(el.balloons.show, True)

    def test_st_legacy_bar_chart(self):
        """Test st._legacy_bar_chart."""
        df = pd.DataFrame([[10, 20, 30]], columns=["a", "b", "c"])

        st._legacy_bar_chart(df, width=640, height=480)

        el = self.get_delta_from_queue().new_element.vega_lite_chart
        chart_spec = json.loads(el.spec)
        self.assertEqual(chart_spec["mark"], "bar")
        self.assertEqual(chart_spec["width"], 640)
        self.assertEqual(chart_spec["height"], 480)
        self.assertEqual(
            el.datasets[0].data.columns.plain_index.data.strings.data,
            ["index", "variable", "value"],
        )

        data = json.loads(json_format.MessageToJson(el.datasets[0].data.data))
        result = [x["int64s"]["data"] for x in data["cols"] if "int64s" in x]

        self.assertEqual(result[1], ["10", "20", "30"])

    def test_st_arrow_bar_chart(self):
        """Test st._arrow_bar_chart."""
        from streamlit.type_util import bytes_to_data_frame

        df = pd.DataFrame([[10, 20, 30]], columns=["a", "b", "c"])
        EXPECTED_DATAFRAME = pd.DataFrame(
            [[0, "a", 10], [0, "b", 20], [0, "c", 30]],
            index=[0, 1, 2],
            columns=["index", "variable", "value"],
        )

        st._arrow_bar_chart(df, width=640, height=480)

        proto = self.get_delta_from_queue().new_element.arrow_vega_lite_chart
        chart_spec = json.loads(proto.spec)

        self.assertEqual(chart_spec["mark"], "bar")
        self.assertEqual(chart_spec["width"], 640)
        self.assertEqual(chart_spec["height"], 480)
        pd.testing.assert_frame_equal(
            bytes_to_data_frame(proto.datasets[0].data.data),
            EXPECTED_DATAFRAME,
        )

    def test_st_legacy_dataframe(self):
        """Test st._legacy_dataframe."""
        df = pd.DataFrame({"one": [1, 2], "two": [11, 22]})

        st._legacy_dataframe(df)

        el = self.get_delta_from_queue().new_element
        self.assertEqual(el.data_frame.data.cols[0].int64s.data, [1, 2])
        self.assertEqual(
            el.data_frame.columns.plain_index.data.strings.data, ["one", "two"]
        )

    def test_st_arrow_dataframe(self):
        """Test st._arrow_dataframe."""
        from streamlit.type_util import bytes_to_data_frame

        df = pd.DataFrame({"one": [1, 2], "two": [11, 22]})

        st._arrow_dataframe(df)

        proto = self.get_delta_from_queue().new_element.arrow_data_frame
        pd.testing.assert_frame_equal(bytes_to_data_frame(proto.data), df)

    def test_st_empty(self):
        """Test st.empty."""
        st.empty()

        el = self.get_delta_from_queue().new_element
        self.assertEqual(el.empty, EmptyProto())

    def test_st_error(self):
        """Test st.error."""
        st.error("some error")

        el = self.get_delta_from_queue().new_element
        self.assertEqual(el.alert.body, "some error")
        self.assertEqual(el.alert.format, Alert.ERROR)

    def test_st_error_with_icon(self):
        """Test st.error with icon."""
        st.error("some error", icon="😱")

        el = self.get_delta_from_queue().new_element
        self.assertEqual(el.alert.body, "some error")
        self.assertEqual(el.alert.icon, "😱")
        self.assertEqual(el.alert.format, Alert.ERROR)

    @parameterized.expand([(True,), (False,)])
    def test_st_exception(self, show_error_details: bool):
        """Test st.exception."""
        # client.showErrorDetails has no effect on code that calls
        # st.exception directly. This test should have the same result
        # regardless fo the config option.
        with testutil.patch_config_options(
            {"client.showErrorDetails": show_error_details}
        ):
            e = RuntimeError("Test Exception")
            st.exception(e)

            el = self.get_delta_from_queue().new_element
            self.assertEqual(el.exception.type, "RuntimeError")
            self.assertEqual(el.exception.message, "Test Exception")
            # We will test stack_trace when testing
            # streamlit.elements.exception_element
            self.assertEqual(el.exception.stack_trace, [])

    def test_st_help(self):
        """Test st.help."""
<<<<<<< HEAD

        with patch_varname_getter():
            st.help(st.header)

        el = self.get_delta_from_queue().new_element.doc_string
        self.assertEqual("st.header", el.name)
        self.assertEqual("method", el.type)
        self.assertTrue(el.doc_string.startswith("Display text in header formatting."))

        if sys.version_info < (3, 9):
            # Python < 3.9 represents the signature slightly differently
            signature = (
                "(body: object, anchor: Union[str, NoneType] = None, *, "
                "help: Union[str, NoneType] = None) -> 'DeltaGenerator'"
            )
        else:
            signature = (
                "(body: object, anchor: Optional[str] = None, *, "
                "help: Optional[str] = None) -> 'DeltaGenerator'"
            )
=======
        st.help(st.help)

        el = self.get_delta_from_queue().new_element
        self.assertEqual(el.doc_string.name, "help")
        self.assertEqual(el.doc_string.module, "streamlit")
        self.assertTrue(
            el.doc_string.doc_string.startswith(
                "Display object's doc string, nicely formatted."
            )
        )
        self.assertEqual(el.doc_string.type, "<class 'method'>")
        self.assertEqual(
            el.doc_string.signature,
            "(obj: Any) -> 'DeltaGenerator'",
        )
>>>>>>> 5bb939e7

        self.assertEqual(
            f"streamlit.delta_generator.HeadingMixin.header{signature}", el.value
        )

    def test_st_info(self):
        """Test st.info."""
        st.info("some info")

        el = self.get_delta_from_queue().new_element
        self.assertEqual(el.alert.body, "some info")
        self.assertEqual(el.alert.format, Alert.INFO)

    def test_st_info_with_icon(self):
        """Test st.info with icon."""
        st.info("some info", icon="👉🏻")

        el = self.get_delta_from_queue().new_element
        self.assertEqual(el.alert.body, "some info")
        self.assertEqual(el.alert.icon, "👉🏻")
        self.assertEqual(el.alert.format, Alert.INFO)

    def test_st_json(self):
        """Test st.json."""
        st.json('{"some": "json"}')

        el = self.get_delta_from_queue().new_element
        self.assertEqual(el.json.body, '{"some": "json"}')

        # Test that an object containing non-json-friendly keys can still
        # be displayed.  Resultant json body will be missing those keys.

        n = np.array([1, 2, 3, 4, 5])
        data = {n[0]: "this key will not render as JSON", "array": n}
        st.json(data)

        el = self.get_delta_from_queue().new_element
        self.assertEqual(el.json.body, '{"array": "array([1, 2, 3, 4, 5])"}')

    def test_st_legacy_line_chart(self):
        """Test st._legacy_line_chart."""
        df = pd.DataFrame([[10, 20, 30]], columns=["a", "b", "c"])
        st._legacy_line_chart(df, width=640, height=480)

        el = self.get_delta_from_queue().new_element.vega_lite_chart
        chart_spec = json.loads(el.spec)
        self.assertEqual(chart_spec["mark"], "line")
        self.assertEqual(chart_spec["width"], 640)
        self.assertEqual(chart_spec["height"], 480)

        self.assertEqual(
            el.datasets[0].data.columns.plain_index.data.strings.data,
            ["index", "variable", "value"],
        )

        data = json.loads(json_format.MessageToJson(el.datasets[0].data.data))
        result = [x["int64s"]["data"] for x in data["cols"] if "int64s" in x]

        self.assertEqual(result[1], ["10", "20", "30"])

    def test_st_arrow_line_chart(self):
        """Test st._arrow_line_chart."""
        from streamlit.type_util import bytes_to_data_frame

        df = pd.DataFrame([[10, 20, 30]], columns=["a", "b", "c"])
        EXPECTED_DATAFRAME = pd.DataFrame(
            [[0, "a", 10], [0, "b", 20], [0, "c", 30]],
            index=[0, 1, 2],
            columns=["index", "variable", "value"],
        )
        st._arrow_line_chart(df, width=640, height=480)

        proto = self.get_delta_from_queue().new_element.arrow_vega_lite_chart
        chart_spec = json.loads(proto.spec)

        self.assertEqual(chart_spec["mark"], "line")
        self.assertEqual(chart_spec["width"], 640)
        self.assertEqual(chart_spec["height"], 480)
        pd.testing.assert_frame_equal(
            bytes_to_data_frame(proto.datasets[0].data.data),
            EXPECTED_DATAFRAME,
        )

    def test_st_markdown(self):
        """Test st.markdown."""
        st.markdown("    some markdown  ")

        el = self.get_delta_from_queue().new_element
        self.assertEqual(el.markdown.body, "some markdown")

        # test the unsafe_allow_html keyword
        st.markdown("    some markdown  ", unsafe_allow_html=True)

        el = self.get_delta_from_queue().new_element
        self.assertEqual(el.markdown.body, "some markdown")
        self.assertTrue(el.markdown.allow_html)

        # test the help keyword
        st.markdown("    some markdown  ", help="help text")
        el = self.get_delta_from_queue().new_element
        self.assertEqual(el.markdown.body, "some markdown")
        self.assertEqual(el.markdown.help, "help text")

    def test_st_plotly_chart_simple(self):
        """Test st.plotly_chart."""
        import plotly.graph_objs as go

        trace0 = go.Scatter(x=[1, 2, 3, 4], y=[10, 15, 13, 17])

        data = [trace0]

        st.plotly_chart(data)

        el = self.get_delta_from_queue().new_element
        self.assertEqual(el.plotly_chart.HasField("url"), False)
        self.assertNotEqual(el.plotly_chart.figure.spec, "")
        self.assertNotEqual(el.plotly_chart.figure.config, "")
        self.assertEqual(el.plotly_chart.use_container_width, False)

    def test_st_plotly_chart_use_container_width_true(self):
        """Test st.plotly_chart."""
        import plotly.graph_objs as go

        trace0 = go.Scatter(x=[1, 2, 3, 4], y=[10, 15, 13, 17])

        data = [trace0]

        st.plotly_chart(data, use_container_width=True)

        el = self.get_delta_from_queue().new_element
        self.assertEqual(el.plotly_chart.HasField("url"), False)
        self.assertNotEqual(el.plotly_chart.figure.spec, "")
        self.assertNotEqual(el.plotly_chart.figure.config, "")
        self.assertEqual(el.plotly_chart.use_container_width, True)

    def test_st_plotly_chart_sharing(self):
        """Test st.plotly_chart when sending data to Plotly's service."""
        import plotly.graph_objs as go

        trace0 = go.Scatter(x=[1, 2, 3, 4], y=[10, 15, 13, 17])

        data = [trace0]

        with patch(
            "streamlit.elements.plotly_chart." "_plot_to_url_or_load_cached_url"
        ) as plot_patch:
            plot_patch.return_value = "the_url"
            st.plotly_chart(data, sharing="public")

        el = self.get_delta_from_queue().new_element
        self.assertEqual(el.plotly_chart.HasField("figure"), False)
        self.assertNotEqual(el.plotly_chart.url, "the_url")
        self.assertEqual(el.plotly_chart.use_container_width, False)

    def test_st_success(self):
        """Test st.success."""
        st.success("some success")

        el = self.get_delta_from_queue().new_element
        self.assertEqual(el.alert.body, "some success")
        self.assertEqual(el.alert.format, Alert.SUCCESS)

    def test_st_success_with_icon(self):
        """Test st.success with icon."""
        st.success("some success", icon="✅")

        el = self.get_delta_from_queue().new_element
        self.assertEqual(el.alert.body, "some success")
        self.assertEqual(el.alert.icon, "✅")
        self.assertEqual(el.alert.format, Alert.SUCCESS)

    def test_st_legacy_table(self):
        """Test st._legacy_table."""
        df = pd.DataFrame([[1, 2], [3, 4]], columns=["col1", "col2"])

        st._legacy_table(df)

        el = self.get_delta_from_queue().new_element
        self.assertEqual(el.table.data.cols[0].int64s.data, [1, 3])
        self.assertEqual(el.table.data.cols[1].int64s.data, [2, 4])
        self.assertEqual(
            el.table.columns.plain_index.data.strings.data, ["col1", "col2"]
        )

    def test_st_arrow_table(self):
        """Test st._arrow_table."""
        from streamlit.type_util import bytes_to_data_frame

        df = pd.DataFrame([[1, 2], [3, 4]], columns=["col1", "col2"])

        st._arrow_table(df)

        proto = self.get_delta_from_queue().new_element.arrow_table
        pd.testing.assert_frame_equal(bytes_to_data_frame(proto.data), df)

    def test_st_text(self):
        """Test st.text."""
        st.text("some text")

        el = self.get_delta_from_queue().new_element
        self.assertEqual(el.text.body, "some text")

    def test_st_text_with_help(self):
        """Test st.text with help."""
        st.text("some text", help="help text")
        el = self.get_delta_from_queue().new_element
        self.assertEqual(el.text.body, "some text")
        self.assertEqual(el.text.help, "help text")

    def test_st_caption_with_help(self):
        """Test st.caption with help."""
        st.caption("some caption", help="help text")
        el = self.get_delta_from_queue().new_element
        self.assertEqual(el.markdown.help, "help text")

    def test_st_latex_with_help(self):
        """Test st.latex with help."""
        st.latex(
            r"""
            a + ar + a r^2 + a r^3 + \cdots + a r^{n-1} =
            \sum_{k=0}^{n-1} ar^k =
            a \left(\frac{1-r^{n}}{1-r}\right)
            """,
            help="help text",
        )
        el = self.get_delta_from_queue().new_element
        self.assertEqual(el.markdown.help, "help text")

    def test_st_time_input(self):
        """Test st.time_input."""
        value = datetime.time(8, 45)
        st.time_input("Set an alarm for", value)

        el = self.get_delta_from_queue().new_element
        self.assertEqual(el.time_input.default, "08:45")
        self.assertEqual(el.time_input.step, datetime.timedelta(minutes=15).seconds)

    def test_st_time_input_with_step(self):
        """Test st.time_input with step."""
        value = datetime.time(9, 00)
        st.time_input("Set an alarm for", value, step=datetime.timedelta(minutes=5))

        el = self.get_delta_from_queue().new_element
        self.assertEqual(el.time_input.default, "09:00")
        self.assertEqual(el.time_input.step, datetime.timedelta(minutes=5).seconds)

    def test_st_time_input_exceptions(self):
        """Test st.time_input exceptions."""
        value = datetime.time(9, 00)
        with self.assertRaises(StreamlitAPIException):
            st.time_input("Set an alarm for", value, step=True)
        with self.assertRaises(StreamlitAPIException):
            st.time_input("Set an alarm for", value, step=(90, 0))
        with self.assertRaises(StreamlitAPIException):
            st.time_input("Set an alarm for", value, step=1)
        with self.assertRaises(StreamlitAPIException):
            st.time_input("Set an alarm for", value, step=59)
        with self.assertRaises(StreamlitAPIException):
            st.time_input("Set an alarm for", value, step=datetime.timedelta(hours=24))
        with self.assertRaises(StreamlitAPIException):
            st.time_input("Set an alarm for", value, step=datetime.timedelta(days=1))

    def test_st_legacy_vega_lite_chart(self):
        """Test st._legacy_vega_lite_chart."""
        pass

    def test_st_warning(self):
        """Test st.warning."""
        st.warning("some warning")

        el = self.get_delta_from_queue().new_element
        self.assertEqual(el.alert.body, "some warning")
        self.assertEqual(el.alert.format, Alert.WARNING)

    def test_st_warning_with_icon(self):
        """Test st.warning with icon."""
        st.warning("some warning", icon="⚠️")

        el = self.get_delta_from_queue().new_element
        self.assertEqual(el.alert.body, "some warning")
        self.assertEqual(el.alert.icon, "⚠️")
        self.assertEqual(el.alert.format, Alert.WARNING)

    def test_set_query_params_sends_protobuf_message(self):
        """Test valid st.set_query_params sends protobuf message."""
        st.experimental_set_query_params(x="a")
        message = self.get_message_from_queue(0)
        self.assertEqual(message.page_info_changed.query_string, "x=a")

    def test_set_query_params_exceptions(self):
        """Test invalid st.set_query_params raises exceptions."""
        with self.assertRaises(StreamlitAPIException):
            st.experimental_set_query_params(embed="True")
        with self.assertRaises(StreamlitAPIException):
            st.experimental_set_query_params(embed_options="show_colored_line")

    @parameterized.expand([(st.error,), (st.warning,), (st.info,), (st.success,)])
    def test_st_alert_exceptions(self, alert_func):
        """Test that alert functions throw an exception when a non-emoji is given as an icon."""
        with self.assertRaises(StreamlitAPIException):
            alert_func("some alert", icon="hello world")<|MERGE_RESOLUTION|>--- conflicted
+++ resolved
@@ -397,48 +397,16 @@
 
     def test_st_help(self):
         """Test st.help."""
-<<<<<<< HEAD
-
         with patch_varname_getter():
-            st.help(st.header)
+            st.help(os.chdir)
 
         el = self.get_delta_from_queue().new_element.doc_string
-        self.assertEqual("st.header", el.name)
-        self.assertEqual("method", el.type)
-        self.assertTrue(el.doc_string.startswith("Display text in header formatting."))
-
-        if sys.version_info < (3, 9):
-            # Python < 3.9 represents the signature slightly differently
-            signature = (
-                "(body: object, anchor: Union[str, NoneType] = None, *, "
-                "help: Union[str, NoneType] = None) -> 'DeltaGenerator'"
-            )
-        else:
-            signature = (
-                "(body: object, anchor: Optional[str] = None, *, "
-                "help: Optional[str] = None) -> 'DeltaGenerator'"
-            )
-=======
-        st.help(st.help)
-
-        el = self.get_delta_from_queue().new_element
-        self.assertEqual(el.doc_string.name, "help")
-        self.assertEqual(el.doc_string.module, "streamlit")
+        self.assertEqual("os.chdir", el.name)
+        self.assertEqual("builtin_function_or_method", el.type)
         self.assertTrue(
-            el.doc_string.doc_string.startswith(
-                "Display object's doc string, nicely formatted."
-            )
-        )
-        self.assertEqual(el.doc_string.type, "<class 'method'>")
-        self.assertEqual(
-            el.doc_string.signature,
-            "(obj: Any) -> 'DeltaGenerator'",
-        )
->>>>>>> 5bb939e7
-
-        self.assertEqual(
-            f"streamlit.delta_generator.HeadingMixin.header{signature}", el.value
-        )
+            el.doc_string.startswith("Change the current working directory")
+        )
+        self.assertEqual(f"posix.chdir(path)", el.value)
 
     def test_st_info(self):
         """Test st.info."""
