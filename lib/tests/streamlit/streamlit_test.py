# Copyright 2018-2021 Streamlit Inc.
#
# Licensed under the Apache License, Version 2.0 (the "License");
# you may not use this file except in compliance with the License.
# You may obtain a copy of the License at
#
#    http://www.apache.org/licenses/LICENSE-2.0
#
# Unless required by applicable law or agreed to in writing, software
# distributed under the License is distributed on an "AS IS" BASIS,
# WITHOUT WARRANTIES OR CONDITIONS OF ANY KIND, either express or implied.
# See the License for the specific language governing permissions and
# limitations under the License.

"""Streamlit Unit test."""
from io import BytesIO

from unittest.mock import patch
import json
import os
import io
import pytest
import re
import textwrap
import unittest
import logging

from google.protobuf import json_format
import PIL.Image as Image
import numpy as np
import pandas as pd
from scipy.io import wavfile

import streamlit as st
from streamlit import __version__
from streamlit.errors import StreamlitAPIException
from streamlit.elements.pyplot import PyplotGlobalUseWarning
from streamlit.logger import get_logger
from streamlit.proto.Balloons_pb2 import Balloons
from streamlit.proto.Empty_pb2 import Empty as EmptyProto
from streamlit.proto.Alert_pb2 import Alert

from streamlit.media_file_manager import media_file_manager
from streamlit.media_file_manager import _calculate_file_id
from streamlit.media_file_manager import STATIC_MEDIA_ENDPOINT

from tests import testutil


def get_version():
    """Get version by parsing out setup.py."""
    dirname = os.path.dirname(__file__)
    base_dir = os.path.abspath(os.path.join(dirname, "../.."))
    pattern = re.compile(r"(?:.*VERSION = \")(?P<version>.*)(?:\"  # PEP-440$)")
    for line in open(os.path.join(base_dir, "setup.py")).readlines():
        m = pattern.match(line)
        if m:
            return m.group("version")


class StreamlitTest(unittest.TestCase):
    """Test Streamlit.__init__.py."""

    def test_streamlit_version(self):
        """Test streamlit.__version__."""
        self.assertEqual(__version__, get_version())

    def test_get_option(self):
        """Test streamlit.get_option."""
        # This is set in lib/tests/conftest.py to False
        self.assertEqual(False, st.get_option("browser.gatherUsageStats"))

    def test_set_option_scriptable(self):
        """Test that scriptable options can be set from API."""
        # This is set in lib/tests/conftest.py to off
        self.assertEqual(True, st.get_option("client.displayEnabled"))

        # client.displayEnabled and client.caching can be set after run starts.
        st.set_option("client.displayEnabled", False)
        self.assertEqual(False, st.get_option("client.displayEnabled"))

    def test_set_option_unscriptable(self):
        """Test that unscriptable options cannot be set with st.set_option."""
        # This is set in lib/tests/conftest.py to off
        self.assertEqual(True, st.get_option("server.enableCORS"))

        with self.assertRaises(StreamlitAPIException):
            st.set_option("server.enableCORS", False)

    def test_run_warning_presence(self):
        """Using Streamlit without `streamlit run` produces a warning."""
        with self.assertLogs(level=logging.WARNING) as logs:
            st._is_running_with_streamlit = False
            st._use_warning_has_been_displayed = False
            st.write("Using delta generator")
            output = "".join(logs.output)
            # Warning produced exactly once
            self.assertEqual(len(re.findall(r"streamlit run", output)), 1)

    def test_run_warning_absence(self):
        """Using Streamlit through the CLI produces no usage warning."""
        with self.assertLogs(level=logging.WARNING) as logs:
            st._is_running_with_streamlit = True
            st._use_warning_has_been_displayed = False
            st.write("Using delta generator")
            # assertLogs is being used as a context manager, but it also checks that some log output was captured, so we have to let it capture something
            get_logger("root").warning("irrelevant warning so assertLogs passes")
            self.assertNotRegex("".join(logs.output), r"streamlit run")


class StreamlitAPITest(testutil.DeltaGeneratorTestCase):
    """Test Public Streamlit Public APIs."""

    def test_st_altair_chart(self):
        """Test st.altair_chart."""
        import altair as alt

        df = pd.DataFrame(np.random.randn(3, 3), columns=["a", "b", "c"])

        c = (
            alt.Chart(df)
            .mark_circle()
            .encode(x="a", y="b", size="c", color="c")
            .interactive()
        )
        st.altair_chart(c)

        el = self.get_delta_from_queue().new_element
        spec = json.loads(el.vega_lite_chart.spec)

        # Checking Vega-Lite is a lot of work so rather than doing that, we
        # just checked to see if the spec data name matches the dataset.
        self.assertEqual(
            spec.get("data").get("name"), el.vega_lite_chart.datasets[0].name
        )

    def test_st_area_chart(self):
        """Test st.area_chart."""
        df = pd.DataFrame([[10, 20, 30]], columns=["a", "b", "c"])
        st.area_chart(df, width=640, height=480)

        el = self.get_delta_from_queue().new_element.vega_lite_chart
        chart_spec = json.loads(el.spec)
        self.assertEqual(chart_spec["mark"], "area")
        self.assertEqual(chart_spec["width"], 640)
        self.assertEqual(chart_spec["height"], 480)
        self.assertEqual(
            el.datasets[0].data.columns.plain_index.data.strings.data,
            ["index", "variable", "value"],
        )

        data = json.loads(json_format.MessageToJson(el.datasets[0].data.data))
        result = [x["int64s"]["data"] for x in data["cols"] if "int64s" in x]
        self.assertEqual(result[1], ["10", "20", "30"])

    def test_st_audio(self):
        """Test st.audio."""

        # Fake audio data: expect the resultant mimetype to be audio default.
        fake_audio_data = "\x11\x22\x33\x44\x55\x66".encode("utf-8")

        st.audio(fake_audio_data)

        el = self.get_delta_from_queue().new_element

        # locate resultant file in MediaFileManager and test its properties.
        file_id = _calculate_file_id(fake_audio_data, "audio/wav")
        self.assertTrue(file_id in media_file_manager)

        afile = media_file_manager.get(file_id)
        self.assertEqual(afile.mimetype, "audio/wav")
        self.assertEqual(afile.url, el.audio.url)

        # Test using generated data in a file-like object.

        sampleRate = 44100
        frequency = 440
        length = 5

        t = np.linspace(
            0, length, sampleRate * length
        )  #  Produces a 5 second Audio-File
        y = np.sin(frequency * 2 * np.pi * t)  #  Has frequency of 440Hz

        wavfile.write("test.wav", sampleRate, y)

        with io.open("test.wav", "rb") as f:
            st.audio(f)

        el = self.get_delta_from_queue().new_element
        self.assertTrue(".wav" in el.audio.url)

        os.remove("test.wav")

        # Test using a URL instead of data
        some_url = "https://www.soundhelix.com/examples/mp3/SoundHelix-Song-3.mp3"
        st.audio(some_url)

        el = self.get_delta_from_queue().new_element
        self.assertEqual(el.audio.url, some_url)

        # Test that a non-URL string is assumed to be a filename
        bad_filename = "blah"
        with self.assertRaises(FileNotFoundError):
            st.audio(bad_filename)

        # Test that we can use an empty/None value without error.
        st.audio(None)
        el = self.get_delta_from_queue().new_element
        self.assertEqual(el.audio.url, "")

        # Test that our other data types don't result in an error.
        st.audio(b"bytes_data")
        st.audio("str_data".encode("utf-8"))
        st.audio(BytesIO(b"bytesio_data"))
        st.audio(np.array([0, 1, 2, 3]))

    def test_st_audio_options(self):
        """Test st.audio with options."""
        from streamlit.media_file_manager import _calculate_file_id

        fake_audio_data = "\x11\x22\x33\x44\x55\x66".encode("utf-8")
        st.audio(fake_audio_data, format="audio/mp3", start_time=10)

        el = self.get_delta_from_queue().new_element
        self.assertEqual(el.audio.start_time, 10)
        self.assertTrue(el.audio.url.startswith(STATIC_MEDIA_ENDPOINT))
        self.assertTrue(_calculate_file_id(fake_audio_data, "audio/mp3"), el.audio.url)

    def test_st_balloons(self):
        """Test st.balloons."""
        st.balloons()
        el = self.get_delta_from_queue().new_element
        self.assertEqual(el.balloons.show, True)

    def test_st_bar_chart(self):
        """Test st.bar_chart."""
        df = pd.DataFrame([[10, 20, 30]], columns=["a", "b", "c"])

        st.bar_chart(df, width=640, height=480)

        el = self.get_delta_from_queue().new_element.vega_lite_chart
        chart_spec = json.loads(el.spec)
        self.assertEqual(chart_spec["mark"], "bar")
        self.assertEqual(chart_spec["width"], 640)
        self.assertEqual(chart_spec["height"], 480)
        self.assertEqual(
            el.datasets[0].data.columns.plain_index.data.strings.data,
            ["index", "variable", "value"],
        )

        data = json.loads(json_format.MessageToJson(el.datasets[0].data.data))
        result = [x["int64s"]["data"] for x in data["cols"] if "int64s" in x]

        self.assertEqual(result[1], ["10", "20", "30"])

    def test_st_code(self):
        """Test st.code."""
        st.code("print('My string = %d' % my_value)", language="python")
        expected = textwrap.dedent(
            """
            ```python
            print('My string = %d' % my_value)
            ```
        """
        )

        el = self.get_delta_from_queue().new_element
        self.assertEqual(el.markdown.body, expected.strip())

    def test_st_dataframe(self):
        """Test st.dataframe."""
        df = pd.DataFrame({"one": [1, 2], "two": [11, 22]})

        st.dataframe(df)

        el = self.get_delta_from_queue().new_element
        self.assertEqual(el.data_frame.data.cols[0].int64s.data, [1, 2])
        self.assertEqual(
            el.data_frame.columns.plain_index.data.strings.data, ["one", "two"]
        )

    def test_st_empty(self):
        """Test st.empty."""
        st.empty()

        el = self.get_delta_from_queue().new_element
        self.assertEqual(el.empty, EmptyProto())

    def test_st_error(self):
        """Test st.error."""
        st.error("some error")

        el = self.get_delta_from_queue().new_element
        self.assertEqual(el.alert.body, "some error")
        self.assertEqual(el.alert.format, Alert.ERROR)

    def test_st_exception(self):
        """Test st.exception."""
        e = RuntimeError("Test Exception")
        st.exception(e)

        el = self.get_delta_from_queue().new_element
        self.assertEqual(el.exception.type, "RuntimeError")
        self.assertEqual(el.exception.message, "Test Exception")
        # We will test stack_trace when testing
        # streamlit.elements.exception_element
        self.assertEqual(el.exception.stack_trace, [])

    def test_st_header(self):
        """Test st.header."""
        st.header("some header")

        el = self.get_delta_from_queue().new_element
        self.assertEqual(el.markdown.body, "## some header")

    def test_st_help(self):
        """Test st.help."""
        st.help(st.header)

        el = self.get_delta_from_queue().new_element
        self.assertEqual(el.doc_string.name, "header")
        self.assertEqual(el.doc_string.module, "streamlit")
        self.assertTrue(
            el.doc_string.doc_string.startswith("Display text in header formatting.")
        )
        self.assertEqual(el.doc_string.type, "<class 'method'>")
<<<<<<< HEAD
        self.assertEqual(el.doc_string.signature, "(body, anchor=None, help=None)")
=======
        self.assertEqual(el.doc_string.signature, "(body)")
>>>>>>> 3bfe3e0e

    def test_st_image_PIL_image(self):
        """Test st.image with PIL image."""
        img = Image.new("RGB", (64, 64), color="red")

        st.image(img, caption="some caption", width=100, output_format="PNG")

        el = self.get_delta_from_queue().new_element
        self.assertEqual(el.imgs.width, 100)
        self.assertEqual(el.imgs.imgs[0].caption, "some caption")

        # locate resultant file in the file manager and check its metadata.
        from streamlit.elements.image import _PIL_to_bytes

        file_id = _calculate_file_id(_PIL_to_bytes(img, format="PNG"), "image/png")
        self.assertTrue(file_id in media_file_manager)

        afile = media_file_manager.get(file_id)
        self.assertEqual(afile.mimetype, "image/png")
        self.assertEqual(afile.url, el.imgs.imgs[0].url)

    def test_st_image_PIL_array(self):
        """Test st.image with a PIL array."""
        imgs = [
            Image.new("RGB", (64, 64), color="red"),
            Image.new("RGB", (64, 64), color="blue"),
            Image.new("RGB", (64, 64), color="green"),
        ]

        st.image(
            imgs,
            caption=["some caption"] * 3,
            width=200,
            use_column_width=True,
            clamp=True,
            output_format="PNG",
        )

        el = self.get_delta_from_queue().new_element
        self.assertEqual(el.imgs.width, -2)

        # locate resultant file in the file manager and check its metadata.
        from streamlit.elements.image import _PIL_to_bytes

        for idx in range(len(imgs)):
            file_id = _calculate_file_id(
                _PIL_to_bytes(imgs[idx], format="PNG"), "image/png"
            )
            self.assertEqual(el.imgs.imgs[idx].caption, "some caption")
            self.assertTrue(file_id in media_file_manager)
            afile = media_file_manager.get(file_id)
            self.assertEqual(afile.mimetype, "image/png")
            self.assertEqual(afile.url, el.imgs.imgs[idx].url)

    def test_st_image_with_single_url(self):
        """Test st.image with single url."""
        url = "http://server/fake0.jpg"

        st.image(url, caption="some caption", width=300)

        el = self.get_delta_from_queue().new_element
        self.assertEqual(el.imgs.width, 300)
        self.assertEqual(el.imgs.imgs[0].caption, "some caption")
        self.assertEqual(el.imgs.imgs[0].url, url)

    def test_st_image_with_list_of_urls(self):
        """Test st.image with list of urls."""
        urls = [
            "http://server/fake0.jpg",
            "http://server/fake1.jpg",
            "http://server/fake2.jpg",
        ]
        st.image(urls, caption=["some caption"] * 3, width=300)

        el = self.get_delta_from_queue().new_element
        self.assertEqual(el.imgs.width, 300)
        for idx, url in enumerate(urls):
            self.assertEqual(el.imgs.imgs[idx].caption, "some caption")
            self.assertEqual(el.imgs.imgs[idx].url, url)

    def test_st_image_bad_width(self):
        """Test st.image with bad width."""
        with self.assertRaises(StreamlitAPIException) as ctx:
            st.image("does/not/exist", width=-1234)

        self.assertTrue("Image width must be positive." in str(ctx.exception))

    def test_st_info(self):
        """Test st.info."""
        st.info("some info")

        el = self.get_delta_from_queue().new_element
        self.assertEqual(el.alert.body, "some info")
        self.assertEqual(el.alert.format, Alert.INFO)

    def test_st_json(self):
        """Test st.json."""
        st.json('{"some": "json"}')

        el = self.get_delta_from_queue().new_element
        self.assertEqual(el.json.body, '{"some": "json"}')

        # Test that an object containing non-json-friendly keys can still
        # be displayed.  Resultant json body will be missing those keys.

        n = np.array([1, 2, 3, 4, 5])
        data = {n[0]: "this key will not render as JSON", "array": n}
        st.json(data)

        el = self.get_delta_from_queue().new_element
        self.assertEqual(el.json.body, '{"array": "<class \'numpy.ndarray\'>"}')

    def test_st_line_chart(self):
        """Test st.line_chart."""
        df = pd.DataFrame([[10, 20, 30]], columns=["a", "b", "c"])
        st.line_chart(df, width=640, height=480)

        el = self.get_delta_from_queue().new_element.vega_lite_chart
        chart_spec = json.loads(el.spec)
        self.assertEqual(chart_spec["mark"], "line")
        self.assertEqual(chart_spec["width"], 640)
        self.assertEqual(chart_spec["height"], 480)

        self.assertEqual(
            el.datasets[0].data.columns.plain_index.data.strings.data,
            ["index", "variable", "value"],
        )

        data = json.loads(json_format.MessageToJson(el.datasets[0].data.data))
        result = [x["int64s"]["data"] for x in data["cols"] if "int64s" in x]

        self.assertEqual(result[1], ["10", "20", "30"])

    def test_st_markdown(self):
        """Test st.markdown."""
        st.markdown("    some markdown  ")

        el = self.get_delta_from_queue().new_element
        self.assertEqual(el.markdown.body, "some markdown")

        # test the unsafe_allow_html keyword
        st.markdown("    some markdown  ", unsafe_allow_html=True)

        el = self.get_delta_from_queue().new_element
        self.assertEqual(el.markdown.body, "some markdown")
        self.assertTrue(el.markdown.allow_html)

    def test_st_progress(self):
        """Test st.progress."""
        st.progress(51)

        el = self.get_delta_from_queue().new_element
        self.assertEqual(el.progress.value, 51)

    def test_st_pyplot(self):
        """Test st.pyplot.

        Need to test:
        * Failed import of matplotlib.
        * Passing in a figure.
        """
        import matplotlib
        import matplotlib.pyplot as plt

        if matplotlib.get_backend().lower() != "agg":
            plt.switch_backend("agg")

        # Make this deterministic
        np.random.seed(19680801)
        data = np.random.randn(2, 20)

        # Generate a 2 inch x 2 inch figure
        fig, ax = plt.subplots(figsize=(2, 2))
        # Add 20 random points to scatter plot.
        ax.scatter(data[0], data[1])

        st.pyplot(fig)

        el = self.get_delta_from_queue().new_element
        self.assertEqual(el.imgs.width, -2)
        self.assertEqual(el.imgs.imgs[0].caption, "")
        self.assertTrue(el.imgs.imgs[0].url.startswith(STATIC_MEDIA_ENDPOINT))

    def test_st_pyplot_clear_figure(self):
        """st.pyplot should clear the passed-in figure."""
        import matplotlib
        import matplotlib.pyplot as plt

        if matplotlib.get_backend().lower() != "agg":
            plt.switch_backend("agg")

        # Assert that plt.clf() is called by st.pyplot() only if
        # clear_fig is True
        for clear_figure in [True, False, None]:
            plt.hist(np.random.normal(1, 1, size=100), bins=20)
            with patch.object(plt, "clf", wraps=plt.clf, autospec=True) as plt_clf:
                st.pyplot(clear_figure=clear_figure)

                if clear_figure is False:
                    plt_clf.assert_not_called()
                else:
                    plt_clf.assert_called_once()

            # Manually clear for the next loop iteration
            plt.clf()

        # Assert that fig.clf() is called by st.pyplot(fig) only if
        # clear_figure is True
        for clear_figure in [True, False, None]:
            fig = plt.figure()
            ax1 = fig.add_subplot(111)
            ax1.hist(np.random.normal(1, 1, size=100), bins=20)
            with patch.object(fig, "clf", wraps=fig.clf, autospec=True) as fig_clf:
                st.pyplot(fig, clear_figure=clear_figure)

                if clear_figure:
                    fig_clf.assert_called_once()
                else:
                    fig_clf.assert_not_called()

    def test_st_plotly_chart_simple(self):
        """Test st.plotly_chart."""
        import plotly.graph_objs as go

        trace0 = go.Scatter(x=[1, 2, 3, 4], y=[10, 15, 13, 17])

        data = [trace0]

        st.plotly_chart(data)

        el = self.get_delta_from_queue().new_element
        self.assertEqual(el.plotly_chart.HasField("url"), False)
        self.assertNotEqual(el.plotly_chart.figure.spec, "")
        self.assertNotEqual(el.plotly_chart.figure.config, "")
        self.assertEqual(el.plotly_chart.use_container_width, False)

    def test_st_plotly_chart_use_container_width_true(self):
        """Test st.plotly_chart."""
        import plotly.graph_objs as go

        trace0 = go.Scatter(x=[1, 2, 3, 4], y=[10, 15, 13, 17])

        data = [trace0]

        st.plotly_chart(data, use_container_width=True)

        el = self.get_delta_from_queue().new_element
        self.assertEqual(el.plotly_chart.HasField("url"), False)
        self.assertNotEqual(el.plotly_chart.figure.spec, "")
        self.assertNotEqual(el.plotly_chart.figure.config, "")
        self.assertEqual(el.plotly_chart.use_container_width, True)

    def test_st_plotly_chart_sharing(self):
        """Test st.plotly_chart when sending data to Plotly's service."""
        import plotly.graph_objs as go

        trace0 = go.Scatter(x=[1, 2, 3, 4], y=[10, 15, 13, 17])

        data = [trace0]

        with patch(
            "streamlit.elements.plotly_chart." "_plot_to_url_or_load_cached_url"
        ) as plot_patch:
            plot_patch.return_value = "the_url"
            st.plotly_chart(data, sharing="public")

        el = self.get_delta_from_queue().new_element
        self.assertEqual(el.plotly_chart.HasField("figure"), False)
        self.assertNotEqual(el.plotly_chart.url, "the_url")
        self.assertEqual(el.plotly_chart.use_container_width, False)

    def test_st_subheader(self):
        """Test st.subheader."""
        st.subheader("some subheader")

        el = self.get_delta_from_queue().new_element
        self.assertEqual(el.markdown.body, "### some subheader")

    def test_st_success(self):
        """Test st.success."""
        st.success("some success")

        el = self.get_delta_from_queue().new_element
        self.assertEqual(el.alert.body, "some success")
        self.assertEqual(el.alert.format, Alert.SUCCESS)

    def test_st_table(self):
        """Test st.table."""
        df = pd.DataFrame([[1, 2], [3, 4]], columns=["col1", "col2"])

        st.table(df)

        el = self.get_delta_from_queue().new_element
        self.assertEqual(el.table.data.cols[0].int64s.data, [1, 3])
        self.assertEqual(el.table.data.cols[1].int64s.data, [2, 4])
        self.assertEqual(
            el.table.columns.plain_index.data.strings.data, ["col1", "col2"]
        )

    def test_st_text(self):
        """Test st.text."""
        st.text("some text")

        el = self.get_delta_from_queue().new_element
        self.assertEqual(el.text.body, "some text")

    def test_st_title(self):
        """Test st.title."""
        st.title("some title")

        el = self.get_delta_from_queue().new_element
        self.assertEqual(el.markdown.body, "# some title")

    def test_st_vega_lite_chart(self):
        """Test st.vega_lite_chart."""
        pass

    def test_st_video(self):
        """Test st.video."""

        # Make up some bytes to pretend we have a video.  The server should not vet
        # the video before sending it to the browser.
        fake_video_data = "\x12\x10\x35\x44\x55\x66".encode("utf-8")

        st.video(fake_video_data)

        el = self.get_delta_from_queue().new_element

        # locate resultant file in MediaFileManager and test its properties.
        file_id = _calculate_file_id(fake_video_data, "video/mp4")
        self.assertTrue(file_id in media_file_manager)

        afile = media_file_manager.get(file_id)
        self.assertEqual(afile.mimetype, "video/mp4")
        self.assertEqual(afile.url, el.video.url)

        # Test with an arbitrary URL in place of data
        some_url = "http://www.marmosetcare.com/video/in-the-wild/intro.webm"
        st.video(some_url)
        el = self.get_delta_from_queue().new_element
        self.assertEqual(el.video.url, some_url)

        # Test with sufficiently varied youtube URLs
        yt_urls = (
            "https://youtu.be/_T8LGqJtuGc",
            "https://www.youtube.com/watch?v=kmfC-i9WgH0",
            "https://www.youtube.com/embed/sSn4e1lLVpA",
        )
        yt_embeds = (
            "https://www.youtube.com/embed/_T8LGqJtuGc",
            "https://www.youtube.com/embed/kmfC-i9WgH0",
            "https://www.youtube.com/embed/sSn4e1lLVpA",
        )
        # url should be transformed into an embed link (or left alone).
        for x in range(0, len(yt_urls)):
            st.video(yt_urls[x])
            el = self.get_delta_from_queue().new_element
            self.assertEqual(el.video.url, yt_embeds[x])

        # Test that a non-URL string is assumed to be a filename
        bad_filename = "blah"
        with self.assertRaises(FileNotFoundError):
            st.video(bad_filename)

        # Test that we can use an empty/None value without error.
        st.video(None)
        el = self.get_delta_from_queue().new_element
        self.assertEqual(el.video.url, "")

        # Test that our other data types don't result in an error.
        st.video(b"bytes_data")
        st.video("str_data".encode("utf-8"))
        st.video(BytesIO(b"bytesio_data"))
        st.video(np.array([0, 1, 2, 3]))

    def test_st_video_options(self):
        """Test st.video with options."""

        from streamlit.media_file_manager import _calculate_file_id

        fake_video_data = "\x11\x22\x33\x44\x55\x66".encode("utf-8")
        st.video(fake_video_data, format="video/mp4", start_time=10)

        el = self.get_delta_from_queue().new_element
        self.assertEqual(el.video.start_time, 10)
        self.assertTrue(el.video.url.startswith(STATIC_MEDIA_ENDPOINT))
        self.assertTrue(
            _calculate_file_id(fake_video_data, "video/mp4") in el.video.url
        )

    def test_st_warning(self):
        """Test st.warning."""
        st.warning("some warning")

        el = self.get_delta_from_queue().new_element
        self.assertEqual(el.alert.body, "some warning")
        self.assertEqual(el.alert.format, Alert.WARNING)<|MERGE_RESOLUTION|>--- conflicted
+++ resolved
@@ -325,11 +325,7 @@
             el.doc_string.doc_string.startswith("Display text in header formatting.")
         )
         self.assertEqual(el.doc_string.type, "<class 'method'>")
-<<<<<<< HEAD
-        self.assertEqual(el.doc_string.signature, "(body, anchor=None, help=None)")
-=======
-        self.assertEqual(el.doc_string.signature, "(body)")
->>>>>>> 3bfe3e0e
+        self.assertEqual(el.doc_string.signature, "(body, help=None)")
 
     def test_st_image_PIL_image(self):
         """Test st.image with PIL image."""
