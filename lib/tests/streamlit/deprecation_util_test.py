--- conflicted
+++ resolved
@@ -15,18 +15,11 @@
 import unittest
 from unittest.mock import Mock, patch
 
-<<<<<<< HEAD
-from parameterized import parameterized
-
 from streamlit.deprecation_util import (
-    PrereleaseAPIType,
-    deprecate_object_with_console_warning,
-    function_prerelease_graduation_warning,
-    object_prerelease_graduation_warning,
+    deprecate_func_name,
+    deprecate_obj_name,
+    deprecate_obj_with_console_warning,
 )
-=======
-from streamlit.deprecation_util import deprecate_func_name, deprecate_obj_name
->>>>>>> 3970a675
 
 
 class DeprecationUtilTest(unittest.TestCase):
@@ -67,11 +60,10 @@
         )
 
         # We only show the warning a single time for a given object.
-<<<<<<< HEAD
-        mock_warning.assert_called_once_with(warning_msg)
+        mock_warning.assert_called_once_with(expected_warning)
 
     @patch("builtins.print")
-    def test_deprecate_object_with_console_warning(self, mock_print: Mock):
+    def test_deprecate_obj_with_console_warning(self, mock_print: Mock):
         """`deprecate_object_with_console_warning` should print the given
         warning text to the console.
         """
@@ -81,14 +73,11 @@
                 return a * b
 
         warning_text = "Here be dragons!"
-        deprecated_multiplier = deprecate_object_with_console_warning(
+        deprecated_multiplier = deprecate_obj_with_console_warning(
             Multiplier(), warning_text
         )
         self.assertEqual(deprecated_multiplier.multiply(3, 2), 6)
         self.assertEqual(deprecated_multiplier.multiply(5, 4), 20)
 
         # We only show the warning a single time for a given object.
-        mock_print.assert_called_once_with(warning_text)
-=======
-        mock_warning.assert_called_once_with(expected_warning)
->>>>>>> 3970a675
+        mock_print.assert_called_once_with(warning_text)