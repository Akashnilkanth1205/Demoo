# Copyright 2018-2022 Streamlit Inc.
#
# Licensed under the Apache License, Version 2.0 (the "License");
# you may not use this file except in compliance with the License.
# You may obtain a copy of the License at
#
#    http://www.apache.org/licenses/LICENSE-2.0
#
# Unless required by applicable law or agreed to in writing, software
# distributed under the License is distributed on an "AS IS" BASIS,
# WITHOUT WARRANTIES OR CONDITIONS OF ANY KIND, either express or implied.
# See the License for the specific language governing permissions and
# limitations under the License.

"""Server.py unit tests"""
import asyncio
import errno
import os
import shutil
import tempfile
import unittest
from unittest import mock
from unittest.mock import MagicMock, patch

import pytest
import tornado.httpserver
import tornado.testing
import tornado.web
import tornado.websocket

import streamlit.web.server.server
from streamlit import config, RootContainer
from streamlit.cursor import make_delta_path
from streamlit.elements import legacy_data_frame as data_frame
from streamlit.runtime.forward_msg_cache import ForwardMsgCache
from streamlit.runtime.forward_msg_cache import populate_hash_if_needed
from streamlit.logger import get_logger
from streamlit.proto.ForwardMsg_pb2 import ForwardMsg
<<<<<<< HEAD
from streamlit.runtime.runtime_util import is_cacheable_msg, serialize_forward_msg
from streamlit.uploaded_file_manager import UploadedFileRec
=======
from streamlit.runtime.uploaded_file_manager import UploadedFileRec
>>>>>>> d6c03ee2
from streamlit.watcher import event_based_path_watcher
from streamlit.web.server.server import DebugHandler
from streamlit.web.server.server import HealthHandler
from streamlit.web.server.server import MAX_PORT_SEARCH_RETRIES
from streamlit.web.server.server import MessageCacheHandler
from streamlit.web.server.server import RetriesExceeded
from streamlit.web.server.server import RuntimeState
from streamlit.web.server.server import Server
from streamlit.web.server.server import StaticFileHandler
from streamlit.web.server.server import start_listening
from streamlit.web.server.server_util import is_url_from_allowed_origins
from .server_test_case import ServerTestCase

LOGGER = get_logger(__name__)


def _create_dataframe_msg(df, id=1) -> ForwardMsg:
    msg = ForwardMsg()
    msg.metadata.delta_path[:] = make_delta_path(RootContainer.SIDEBAR, (), id)
    data_frame.marshall_data_frame(df, msg.delta.new_element.data_frame)
    return msg


def _create_script_finished_msg(status) -> ForwardMsg:
    msg = ForwardMsg()
    msg.script_finished = status
    return msg


class ServerTest(ServerTestCase):
    _next_session_id = 0

    def setUp(self) -> None:
        self.original_ws_compression = config.get_option(
            "server.enableWebsocketCompression"
        )
        return super().setUp()

    def tearDown(self):
        config.set_option(
            "server.enableWebsocketCompression", self.original_ws_compression
        )
        return super().tearDown()

    @tornado.testing.gen_test
    async def test_start_stop(self):
        """Test that we can start and stop the server."""
        with patch("streamlit.runtime.runtime.LocalSourcesWatcher"), self._patch_app_session():
            await self.start_server_loop()
            self.assertEqual(
                RuntimeState.NO_SESSIONS_CONNECTED, self.server._runtime._state
            )

            await self.ws_connect()
            self.assertEqual(
                RuntimeState.ONE_OR_MORE_SESSIONS_CONNECTED, self.server._runtime._state
            )

            self.server.stop()
            await asyncio.sleep(0)  # Wait a tick for the stop to be acknowledged
            self.assertEqual(RuntimeState.STOPPING, self.server._runtime._state)

            await asyncio.sleep(0.1)
            self.assertEqual(RuntimeState.STOPPED, self.server._runtime._state)

    @tornado.testing.gen_test
    async def test_websocket_connect(self):
        """Test that we can connect to the server via websocket."""

        with patch("streamlit.runtime.runtime.LocalSourcesWatcher"), self._patch_app_session():
            await self.start_server_loop()

            self.assertFalse(self.server.browser_is_connected)

            # Open a websocket connection
            ws_client = await self.ws_connect()
            self.assertTrue(self.server.browser_is_connected)

            # Get this client's SessionInfo object
            self.assertEqual(1, len(self.server._runtime._session_info_by_id))
            session_info = list(self.server._runtime._session_info_by_id.values())[0]

            # Close the connection
            ws_client.close()
            await asyncio.sleep(0.1)
            self.assertFalse(self.server.browser_is_connected)

            # Ensure AppSession.shutdown() was called, and that our
            # SessionInfo was cleared.
            session_info.session.shutdown.assert_called_once()
            self.assertEqual(0, len(self.server._runtime._session_info_by_id))

    @tornado.testing.gen_test
    async def test_multiple_connections(self):
        """Test multiple websockets can connect simultaneously."""

        with patch("streamlit.runtime.runtime.LocalSourcesWatcher"), self._patch_app_session():
            await self.start_server_loop()

            self.assertFalse(self.server.browser_is_connected)

            # Open a websocket connection
            ws_client1 = await self.ws_connect()
            self.assertTrue(self.server.browser_is_connected)

            # Open another
            ws_client2 = await self.ws_connect()
            self.assertTrue(self.server.browser_is_connected)

            # Assert that our session_infos are sane
            session_infos = list(self.server._runtime._session_info_by_id.values())
            self.assertEqual(2, len(session_infos))
            self.assertNotEqual(
                session_infos[0].session.id,
                session_infos[1].session.id,
            )

            # Close the first
            ws_client1.close()
            await asyncio.sleep(0.1)
            self.assertTrue(self.server.browser_is_connected)

            # Close the second
            ws_client2.close()
            await asyncio.sleep(0.1)
            self.assertFalse(self.server.browser_is_connected)

    @tornado.testing.gen_test
    async def test_websocket_compression(self):
        with patch("streamlit.runtime.runtime.LocalSourcesWatcher"), self._patch_app_session():
            config._set_option("server.enableWebsocketCompression", True, "test")
            await self.start_server_loop()

            # Connect to the server, and explicitly request compression.
            ws_client = await tornado.websocket.websocket_connect(
                self.get_ws_url("/stream"), compression_options={}
            )

            # Ensure that the "permessage-deflate" extension is returned
            # from the server.
            extensions = ws_client.headers.get("Sec-Websocket-Extensions")
            self.assertIn("permessage-deflate", extensions)

    @tornado.testing.gen_test
    async def test_websocket_compression_disabled(self):
        with patch("streamlit.runtime.runtime.LocalSourcesWatcher"), self._patch_app_session():
            config._set_option("server.enableWebsocketCompression", False, "test")
            await self.start_server_loop()

            # Connect to the server, and explicitly request compression.
            ws_client = await tornado.websocket.websocket_connect(
                self.get_ws_url("/stream"), compression_options={}
            )

            # Ensure that the "Sec-Websocket-Extensions" header is not
            # present in the response from the server.
            self.assertIsNone(ws_client.headers.get("Sec-Websocket-Extensions"))

    @tornado.testing.gen_test
    async def test_forwardmsg_hashing(self):
        """Test that outgoing ForwardMsgs contain hashes."""
        with patch("streamlit.runtime.runtime.LocalSourcesWatcher"), self._patch_app_session():
            await self.start_server_loop()

            ws_client = await self.ws_connect()

            # Get the server's socket and session for this client
            session_info = list(self.server._runtime._session_info_by_id.values())[0]

            # Create a message and ensure its hash is unset; we're testing
            # that _send_message adds the hash before it goes out.
            msg = _create_dataframe_msg([1, 2, 3])
            msg.ClearField("hash")
            self.server._runtime._send_message(session_info, msg)

            received = await self.read_forward_msg(ws_client)
            self.assertEqual(populate_hash_if_needed(msg), received.hash)

    @tornado.testing.gen_test
    async def test_forwardmsg_cacheable_flag(self):
        """Test that the metadata.cacheable flag is set properly on outgoing
        ForwardMsgs."""
        with patch("streamlit.runtime.runtime.LocalSourcesWatcher"), self._patch_app_session():
            await self.start_server_loop()

            ws_client = await self.ws_connect()

            # Get the server's socket and session for this client
            session_info = list(self.server._runtime._session_info_by_id.values())[0]

            config._set_option("global.minCachedMessageSize", 0, "test")
            cacheable_msg = _create_dataframe_msg([1, 2, 3])
            self.server._runtime._send_message(session_info, cacheable_msg)
            received = await self.read_forward_msg(ws_client)
            self.assertTrue(cacheable_msg.metadata.cacheable)
            self.assertTrue(received.metadata.cacheable)

            config._set_option("global.minCachedMessageSize", 1000, "test")
            cacheable_msg = _create_dataframe_msg([4, 5, 6])
            self.server._runtime._send_message(session_info, cacheable_msg)
            received = await self.read_forward_msg(ws_client)
            self.assertFalse(cacheable_msg.metadata.cacheable)
            self.assertFalse(received.metadata.cacheable)

    @tornado.testing.gen_test
    async def test_duplicate_forwardmsg_caching(self):
        """Test that duplicate ForwardMsgs are sent only once."""
        with patch("streamlit.runtime.runtime.LocalSourcesWatcher"), self._patch_app_session():
            config._set_option("global.minCachedMessageSize", 0, "test")

            await self.start_server_loop()
            ws_client = await self.ws_connect()

            # Get the server's socket and session for this client
            session_info = list(self.server._runtime._session_info_by_id.values())[0]

            msg1 = _create_dataframe_msg([1, 2, 3], 1)

            # Send the message, and read it back. It will not have been cached.
            self.server._runtime._send_message(session_info, msg1)
            uncached = await self.read_forward_msg(ws_client)
            self.assertEqual("delta", uncached.WhichOneof("type"))

            msg2 = _create_dataframe_msg([1, 2, 3], 123)

            # Send an equivalent message. This time, it should be cached,
            # and a "hash_reference" message should be received instead.
            self.server._runtime._send_message(session_info, msg2)
            cached = await self.read_forward_msg(ws_client)
            self.assertEqual("ref_hash", cached.WhichOneof("type"))
            # We should have the *hash* of msg1 and msg2:
            self.assertEqual(msg1.hash, cached.ref_hash)
            self.assertEqual(msg2.hash, cached.ref_hash)
            # And the same *metadata* as msg2:
            self.assertEqual(msg2.metadata, cached.metadata)

    @tornado.testing.gen_test
    async def test_cache_clearing(self):
        """Test that report_run_count is incremented when a report
        finishes running.
        """
        with patch("streamlit.runtime.runtime.LocalSourcesWatcher"), self._patch_app_session():
            config._set_option("global.minCachedMessageSize", 0, "test")
            config._set_option("global.maxCachedMessageAge", 1, "test")

            await self.start_server_loop()
            await self.ws_connect()

            session = list(self.server._runtime._session_info_by_id.values())[0]

            data_msg = _create_dataframe_msg([1, 2, 3])

            def finish_report(success):
                status = (
                    ForwardMsg.FINISHED_SUCCESSFULLY
                    if success
                    else ForwardMsg.FINISHED_WITH_COMPILE_ERROR
                )
                finish_msg = _create_script_finished_msg(status)
                self.server._runtime._send_message(session, finish_msg)

            def is_data_msg_cached():
                return (
                    self.server._runtime._message_cache.get_message(data_msg.hash)
                    is not None
                )

            def send_data_msg():
                self.server._runtime._send_message(session, data_msg)

            # Send a cacheable message. It should be cached.
            send_data_msg()
            self.assertTrue(is_data_msg_cached())

            # End the report with a compile error. Nothing should change;
            # compile errors don't increase the age of items in the cache.
            finish_report(False)
            self.assertTrue(is_data_msg_cached())

            # End the report successfully. Nothing should change, because
            # the age of the cached message is now 1.
            finish_report(True)
            self.assertTrue(is_data_msg_cached())

            # Send the message again. This should reset its age to 0 in the
            # cache, so it won't be evicted when the report next finishes.
            send_data_msg()
            self.assertTrue(is_data_msg_cached())

            # Finish the report. The cached message age is now 1.
            finish_report(True)
            self.assertTrue(is_data_msg_cached())

            # Finish again. The cached message age will be 2, and so it
            # should be evicted from the cache.
            finish_report(True)
            self.assertFalse(is_data_msg_cached())

    @tornado.testing.gen_test
    async def test_orphaned_upload_file_deletion(self):
        """An uploaded file with no associated AppSession should be
        deleted."""
        with patch("streamlit.runtime.runtime.LocalSourcesWatcher"), self._patch_app_session():
            await self.start_server_loop()
            await self.ws_connect()

            # "Upload a file" for a session that doesn't exist
            self.server._runtime._uploaded_file_mgr.add_file(
                session_id="no_such_session",
                widget_id="widget_id",
                file=UploadedFileRec(0, "file.txt", "type", b"123"),
            )

            self.assertEqual(
                self.server._runtime._uploaded_file_mgr.get_all_files(
                    "no_such_session", "widget_id"
                ),
                [],
            )

    @tornado.testing.gen_test
    async def test_send_message_to_disconnected_websocket(self):
        """Sending a message to a disconnected SessionClient raises an error.
        We should gracefully handle the error by cleaning up the session.
        """
        with patch("streamlit.runtime.runtime.LocalSourcesWatcher"), self._patch_app_session():
            await self.start_server_loop()
            await self.ws_connect()

            # Get the server's socket and session for this client
            session_info = list(self.server._runtime._session_info_by_id.values())[0]

            with patch.object(
                session_info.session, "flush_browser_queue"
            ) as flush_browser_queue, patch.object(
                session_info.client, "write_message"
            ) as ws_write_message:
                # Patch flush_browser_queue to simulate a pending message.
                flush_browser_queue.return_value = [_create_dataframe_msg([1, 2, 3])]

                # Patch the session's WebsocketHandler to raise a
                # WebSocketClosedError when we write to it.
                ws_write_message.side_effect = tornado.websocket.WebSocketClosedError()

                # Tick the server. Our session's browser_queue will be flushed,
                # and the Websocket client's write_message will be called,
                # raising our WebSocketClosedError.
                while not flush_browser_queue.called:
                    self.server._runtime._need_send_data.set()
                    await asyncio.sleep(0)

                flush_browser_queue.assert_called_once()
                ws_write_message.assert_called_once()

                # Our session should have been removed from the server as
                # a result of the WebSocketClosedError.
                self.assertIsNone(
                    self.server._runtime._get_session_info(session_info.session.id)
                )

    @tornado.testing.gen_test
    async def test_is_active_session(self):
        """is_active_session should return True for active session_ids."""
        with self._patch_app_session():
            await self.start_server_loop()
            await self.ws_connect()

            # Get our connected BrowserWebSocketHandler
            session_info = list(self.server._runtime._session_info_by_id.values())[0]

            self.assertFalse(self.server._runtime.is_active_session("not_a_session_id"))
            self.assertTrue(
                self.server._runtime.is_active_session(session_info.session.id)
            )

    @tornado.testing.gen_test
    async def test_get_eventloop(self):
        """Server._get_eventloop() will raise an error if called before the
        Server is started, and will return the Server's eventloop otherwise.
        """
        with self._patch_app_session():
            with self.assertRaises(RuntimeError):
                # Server hasn't started yet: error!
                _ = self.server._runtime._get_eventloop()

            # Server has started: no error
            await self.start_server_loop()
            eventloop = self.server._runtime._get_eventloop()
            self.assertIsInstance(eventloop, asyncio.AbstractEventLoop)


class ServerUtilsTest(unittest.TestCase):
    def test_is_url_from_allowed_origins_allowed_domains(self):
        self.assertTrue(is_url_from_allowed_origins("localhost"))
        self.assertTrue(is_url_from_allowed_origins("127.0.0.1"))

    def test_is_url_from_allowed_origins_CORS_off(self):
        with patch(
            "streamlit.web.server.server_util.config.get_option", side_effect=[False]
        ):
            self.assertTrue(is_url_from_allowed_origins("does not matter"))

    def test_is_url_from_allowed_origins_browser_serverAddress(self):
        with patch(
            "streamlit.web.server.server_util.config.is_manually_set",
            side_effect=[True],
        ), patch(
            "streamlit.web.server.server_util.config.get_option",
            side_effect=[True, "browser.server.address"],
        ):
            self.assertTrue(is_url_from_allowed_origins("browser.server.address"))

    def test_should_cache_msg(self):
        """Test server_util.should_cache_msg"""
        config._set_option("global.minCachedMessageSize", 0, "test")
        self.assertTrue(is_cacheable_msg(_create_dataframe_msg([1, 2, 3])))

        config._set_option("global.minCachedMessageSize", 1000, "test")
        self.assertFalse(is_cacheable_msg(_create_dataframe_msg([1, 2, 3])))

    def test_should_limit_msg_size(self):
        max_message_size_mb = 50
        # Set max message size to defined value
        from streamlit.runtime import runtime_util

        runtime_util._max_message_size_bytes = None  # Reset cached value
        config._set_option("server.maxMessageSize", max_message_size_mb, "test")

        # Set up a larger than limit ForwardMsg string
        large_msg = _create_dataframe_msg([1, 2, 3])
        large_msg.delta.new_element.markdown.body = (
            "X" * (max_message_size_mb + 10) * 1000 * 1000
        )
        # Create a copy, since serialize_forward_msg modifies the original proto
        large_msg_copy = ForwardMsg()
        large_msg_copy.CopyFrom(large_msg)
        deserialized_msg = ForwardMsg()
        deserialized_msg.ParseFromString(serialize_forward_msg(large_msg_copy))

        # The metadata should be the same, but contents should be replaced
        self.assertEqual(deserialized_msg.metadata, large_msg.metadata)
        self.assertNotEqual(deserialized_msg, large_msg)
        self.assertTrue(
            "exceeds the message size limit"
            in deserialized_msg.delta.new_element.exception.message
        )


class HealthHandlerTest(tornado.testing.AsyncHTTPTestCase):
    """Tests the /healthz endpoint"""

    def setUp(self):
        super(HealthHandlerTest, self).setUp()
        self._is_healthy = True

    async def is_healthy(self):
        return self._is_healthy, "ok"

    def get_app(self):
        return tornado.web.Application(
            [(r"/healthz", HealthHandler, dict(callback=self.is_healthy))]
        )

    def test_healthz(self):
        response = self.fetch("/healthz")
        self.assertEqual(200, response.code)
        self.assertEqual(b"ok", response.body)

        self._is_healthy = False
        response = self.fetch("/healthz")
        self.assertEqual(503, response.code)

    def test_healthz_without_csrf(self):
        config._set_option("server.enableXsrfProtection", False, "test")
        response = self.fetch("/healthz")
        self.assertEqual(200, response.code)
        self.assertEqual(b"ok", response.body)
        self.assertNotIn("Set-Cookie", response.headers)

    def test_healthz_with_csrf(self):
        config._set_option("server.enableXsrfProtection", True, "test")
        response = self.fetch("/healthz")
        self.assertEqual(200, response.code)
        self.assertEqual(b"ok", response.body)
        self.assertIn("Set-Cookie", response.headers)


class PortRotateAHundredTest(unittest.TestCase):
    """Tests port rotation handles a MAX_PORT_SEARCH_RETRIES attempts then sys exits"""

    def setUp(self) -> None:
        self.original_port = config.get_option("server.port")
        return super().setUp()

    def tearDown(self) -> None:
        config.set_option("server.port", self.original_port)
        return super().tearDown()

    @staticmethod
    def get_httpserver():
        httpserver = mock.MagicMock()

        httpserver.listen = mock.Mock()
        httpserver.listen.side_effect = OSError(errno.EADDRINUSE, "test", "asd")

        return httpserver

    def test_rotates_a_hundred_ports(self):
        app = mock.MagicMock()

        RetriesExceeded = streamlit.web.server.server.RetriesExceeded
        with pytest.raises(RetriesExceeded) as pytest_wrapped_e:
            with patch(
                "streamlit.web.server.server.HTTPServer",
                return_value=self.get_httpserver(),
            ) as mock_server:
                start_listening(app)
                self.assertEqual(pytest_wrapped_e.type, SystemExit)
                self.assertEqual(pytest_wrapped_e.value.code, errno.EADDRINUSE)
                self.assertEqual(mock_server.listen.call_count, MAX_PORT_SEARCH_RETRIES)


class PortRotateOneTest(unittest.TestCase):
    """Tests port rotates one port"""

    which_port = mock.Mock()

    @staticmethod
    def get_httpserver():
        httpserver = mock.MagicMock()

        httpserver.listen = mock.Mock()
        httpserver.listen.side_effect = OSError(errno.EADDRINUSE, "test", "asd")

        return httpserver

    @mock.patch("streamlit.web.server.server.config._set_option")
    @mock.patch("streamlit.web.server.server.server_port_is_manually_set")
    def test_rotates_one_port(
        self, patched_server_port_is_manually_set, patched__set_option
    ):
        app = mock.MagicMock()

        patched_server_port_is_manually_set.return_value = False
        with pytest.raises(RetriesExceeded):
            with patch(
                "streamlit.web.server.server.HTTPServer",
                return_value=self.get_httpserver(),
            ):
                start_listening(app)

                PortRotateOneTest.which_port.assert_called_with(8502)

                patched__set_option.assert_called_with(
                    "server.port", 8501, config.ConfigOption.STREAMLIT_DEFINITION
                )


class UnixSocketTest(unittest.TestCase):
    """Tests start_listening uses a unix socket when socket.address starts with
    unix://"""

    def setUp(self) -> None:
        self.original_address = config.get_option("server.address")
        return super().setUp()

    def tearDown(self) -> None:
        config.set_option("server.address", self.original_address)
        return super().tearDown()

    @staticmethod
    def get_httpserver():
        httpserver = mock.MagicMock()

        httpserver.add_socket = mock.Mock()

        return httpserver

    def test_unix_socket(self):
        app = mock.MagicMock()

        config.set_option("server.address", "unix://~/fancy-test/testasd")
        some_socket = object()

        mock_server = self.get_httpserver()
        with patch(
            "streamlit.web.server.server.HTTPServer", return_value=mock_server
        ), patch.object(
            tornado.netutil, "bind_unix_socket", return_value=some_socket
        ) as bind_unix_socket, patch.dict(
            os.environ, {"HOME": "/home/superfakehomedir"}
        ):
            start_listening(app)

            bind_unix_socket.assert_called_with(
                "/home/superfakehomedir/fancy-test/testasd"
            )
            mock_server.add_socket.assert_called_with(some_socket)


class DebugHandlerTest(tornado.testing.AsyncHTTPTestCase):
    """Tests the /debugz endpoint"""

    def get_app(self):
        return tornado.web.Application([(r"/debugz", DebugHandler)])

    def test_debug(self):
        # TODO - debugz is currently broken
        pass


class MessageCacheHandlerTest(tornado.testing.AsyncHTTPTestCase):
    def get_app(self):
        self._cache = ForwardMsgCache()
        return tornado.web.Application(
            [(r"/message", MessageCacheHandler, dict(cache=self._cache))]
        )

    def test_message_cache(self):
        # Create a new ForwardMsg and cache it
        msg = _create_dataframe_msg([1, 2, 3])
        msg_hash = populate_hash_if_needed(msg)
        self._cache.add_message(msg, MagicMock(), 0)

        # Cache hit
        response = self.fetch("/message?hash=%s" % msg_hash)
        self.assertEqual(200, response.code)
        self.assertEqual(serialize_forward_msg(msg), response.body)

        # Cache misses
        self.assertEqual(404, self.fetch("/message").code)
        self.assertEqual(404, self.fetch("/message?id=non_existent").code)


@patch("streamlit.source_util._cached_pages", new=None)
class ScriptCheckTest(tornado.testing.AsyncTestCase):
    def setUp(self) -> None:
        super().setUp()

        self._home = tempfile.mkdtemp()
        self._old_home = os.environ["HOME"]
        os.environ["HOME"] = self._home

        self._fd, self._path = tempfile.mkstemp()
        self._server = Server(self._path, "test command line")
        self._server._runtime._eventloop = self.asyncio_loop

    def tearDown(self) -> None:
        if event_based_path_watcher._MultiPathWatcher._singleton is not None:
            event_based_path_watcher._MultiPathWatcher.get_singleton().close()
            event_based_path_watcher._MultiPathWatcher._singleton = None

        os.environ["HOME"] = self._old_home
        os.remove(self._path)
        shutil.rmtree(self._home)

        super().tearDown()

    @pytest.mark.slow
    @tornado.testing.gen_test(timeout=30)
    async def test_invalid_script(self):
        await self._check_script_loading(
            "import streamlit as st\n\nst.deprecatedWrite('test')",
            False,
            "error",
        )

    @pytest.mark.slow
    @tornado.testing.gen_test(timeout=30)
    async def test_valid_script(self):
        await self._check_script_loading(
            "import streamlit as st\n\nst.write('test')", True, "ok"
        )

    @pytest.mark.slow
    @tornado.testing.gen_test(timeout=30)
    async def test_timeout_script(self):
        with patch("streamlit.runtime.runtime.SCRIPT_RUN_CHECK_TIMEOUT", new=0.1):
            await self._check_script_loading(
                "import time\n\ntime.sleep(5)", False, "timeout"
            )

    async def _check_script_loading(self, script, expected_loads, expected_msg):
        with os.fdopen(self._fd, "w") as tmp:
            tmp.write(script)

        ok, msg = await self._server._runtime.does_script_run_without_error()
        event_based_path_watcher._MultiPathWatcher.get_singleton().close()
        event_based_path_watcher._MultiPathWatcher._singleton = None
        self.assertEqual(expected_loads, ok)
        self.assertEqual(expected_msg, msg)


class ScriptCheckEndpointExistsTest(tornado.testing.AsyncHTTPTestCase):
    async def does_script_run_without_error(self):
        return True, "test_message"

    def setUp(self):
        self._old_config = config.get_option("server.scriptHealthCheckEnabled")
        config._set_option("server.scriptHealthCheckEnabled", True, "test")
        super().setUp()

    def tearDown(self):
        config._set_option("server.scriptHealthCheckEnabled", self._old_config, "test")
        super().tearDown()

    def get_app(self):
        server = Server("mock/script/path", "test command line")
        server._runtime.does_script_run_without_error = (
            self.does_script_run_without_error
        )
        server._runtime._eventloop = self.asyncio_loop
        return server._create_app()

    def test_endpoint(self):
        response = self.fetch("/script-health-check")
        self.assertEqual(200, response.code)
        self.assertEqual(b"test_message", response.body)


class ScriptCheckEndpointDoesNotExistTest(tornado.testing.AsyncHTTPTestCase):
    async def does_script_run_without_error(self):
        self.fail("Should not be called")

    def setUp(self):
        self._old_config = config.get_option("server.scriptHealthCheckEnabled")
        config._set_option("server.scriptHealthCheckEnabled", False, "test")
        super().setUp()

    def tearDown(self):
        config._set_option("server.scriptHealthCheckEnabled", self._old_config, "test")
        super().tearDown()

    def get_app(self):
        server = Server("mock/script/path", "test command line")
        server.does_script_run_without_error = self.does_script_run_without_error
        return server._create_app()

    def test_endpoint(self):
        response = self.fetch("/script-health-check")
        self.assertEqual(404, response.code)


class StaticFileHandlerTest(tornado.testing.AsyncHTTPTestCase):
    def setUp(self) -> None:
        self._tmpdir = tempfile.TemporaryDirectory()
        self._tmpfile = tempfile.NamedTemporaryFile(dir=self._tmpdir.name, delete=False)
        self._filename = os.path.basename(self._tmpfile.name)

        super().setUp()

    def tearDown(self) -> None:
        super().tearDown()

        self._tmpdir.cleanup()

    def get_pages(self):
        return {"page1": "page_info1", "page2": "page_info2"}

    def get_app(self):
        return tornado.web.Application(
            [
                (
                    r"/(.*)",
                    StaticFileHandler,
                    {
                        "path": self._tmpdir.name,
                        "default_filename": self._filename,
                        "get_pages": self.get_pages,
                    },
                )
            ]
        )

    def test_parse_url_path_200(self):
        responses = [
            self.fetch("/"),
            self.fetch(f"/{self._filename}"),
            self.fetch("/page1/"),
            self.fetch(f"/page1/{self._filename}"),
            self.fetch("/page2/"),
            self.fetch(f"/page2/{self._filename}"),
        ]

        for r in responses:
            assert r.code == 200

    def test_parse_url_path_404(self):
        responses = [
            self.fetch("/nonexistent"),
            self.fetch("/page2/nonexistent"),
            self.fetch(f"/page3/{self._filename}"),
        ]

        for r in responses:
            assert r.code == 404<|MERGE_RESOLUTION|>--- conflicted
+++ resolved
@@ -32,16 +32,12 @@
 from streamlit import config, RootContainer
 from streamlit.cursor import make_delta_path
 from streamlit.elements import legacy_data_frame as data_frame
+from streamlit.logger import get_logger
+from streamlit.proto.ForwardMsg_pb2 import ForwardMsg
 from streamlit.runtime.forward_msg_cache import ForwardMsgCache
 from streamlit.runtime.forward_msg_cache import populate_hash_if_needed
-from streamlit.logger import get_logger
-from streamlit.proto.ForwardMsg_pb2 import ForwardMsg
-<<<<<<< HEAD
 from streamlit.runtime.runtime_util import is_cacheable_msg, serialize_forward_msg
-from streamlit.uploaded_file_manager import UploadedFileRec
-=======
 from streamlit.runtime.uploaded_file_manager import UploadedFileRec
->>>>>>> d6c03ee2
 from streamlit.watcher import event_based_path_watcher
 from streamlit.web.server.server import DebugHandler
 from streamlit.web.server.server import HealthHandler
@@ -89,7 +85,9 @@
     @tornado.testing.gen_test
     async def test_start_stop(self):
         """Test that we can start and stop the server."""
-        with patch("streamlit.runtime.runtime.LocalSourcesWatcher"), self._patch_app_session():
+        with patch(
+            "streamlit.runtime.runtime.LocalSourcesWatcher"
+        ), self._patch_app_session():
             await self.start_server_loop()
             self.assertEqual(
                 RuntimeState.NO_SESSIONS_CONNECTED, self.server._runtime._state
@@ -111,7 +109,9 @@
     async def test_websocket_connect(self):
         """Test that we can connect to the server via websocket."""
 
-        with patch("streamlit.runtime.runtime.LocalSourcesWatcher"), self._patch_app_session():
+        with patch(
+            "streamlit.runtime.runtime.LocalSourcesWatcher"
+        ), self._patch_app_session():
             await self.start_server_loop()
 
             self.assertFalse(self.server.browser_is_connected)
@@ -138,7 +138,9 @@
     async def test_multiple_connections(self):
         """Test multiple websockets can connect simultaneously."""
 
-        with patch("streamlit.runtime.runtime.LocalSourcesWatcher"), self._patch_app_session():
+        with patch(
+            "streamlit.runtime.runtime.LocalSourcesWatcher"
+        ), self._patch_app_session():
             await self.start_server_loop()
 
             self.assertFalse(self.server.browser_is_connected)
@@ -171,7 +173,9 @@
 
     @tornado.testing.gen_test
     async def test_websocket_compression(self):
-        with patch("streamlit.runtime.runtime.LocalSourcesWatcher"), self._patch_app_session():
+        with patch(
+            "streamlit.runtime.runtime.LocalSourcesWatcher"
+        ), self._patch_app_session():
             config._set_option("server.enableWebsocketCompression", True, "test")
             await self.start_server_loop()
 
@@ -187,7 +191,9 @@
 
     @tornado.testing.gen_test
     async def test_websocket_compression_disabled(self):
-        with patch("streamlit.runtime.runtime.LocalSourcesWatcher"), self._patch_app_session():
+        with patch(
+            "streamlit.runtime.runtime.LocalSourcesWatcher"
+        ), self._patch_app_session():
             config._set_option("server.enableWebsocketCompression", False, "test")
             await self.start_server_loop()
 
@@ -203,7 +209,9 @@
     @tornado.testing.gen_test
     async def test_forwardmsg_hashing(self):
         """Test that outgoing ForwardMsgs contain hashes."""
-        with patch("streamlit.runtime.runtime.LocalSourcesWatcher"), self._patch_app_session():
+        with patch(
+            "streamlit.runtime.runtime.LocalSourcesWatcher"
+        ), self._patch_app_session():
             await self.start_server_loop()
 
             ws_client = await self.ws_connect()
@@ -224,7 +232,9 @@
     async def test_forwardmsg_cacheable_flag(self):
         """Test that the metadata.cacheable flag is set properly on outgoing
         ForwardMsgs."""
-        with patch("streamlit.runtime.runtime.LocalSourcesWatcher"), self._patch_app_session():
+        with patch(
+            "streamlit.runtime.runtime.LocalSourcesWatcher"
+        ), self._patch_app_session():
             await self.start_server_loop()
 
             ws_client = await self.ws_connect()
@@ -249,7 +259,9 @@
     @tornado.testing.gen_test
     async def test_duplicate_forwardmsg_caching(self):
         """Test that duplicate ForwardMsgs are sent only once."""
-        with patch("streamlit.runtime.runtime.LocalSourcesWatcher"), self._patch_app_session():
+        with patch(
+            "streamlit.runtime.runtime.LocalSourcesWatcher"
+        ), self._patch_app_session():
             config._set_option("global.minCachedMessageSize", 0, "test")
 
             await self.start_server_loop()
@@ -283,7 +295,9 @@
         """Test that report_run_count is incremented when a report
         finishes running.
         """
-        with patch("streamlit.runtime.runtime.LocalSourcesWatcher"), self._patch_app_session():
+        with patch(
+            "streamlit.runtime.runtime.LocalSourcesWatcher"
+        ), self._patch_app_session():
             config._set_option("global.minCachedMessageSize", 0, "test")
             config._set_option("global.maxCachedMessageAge", 1, "test")
 
@@ -344,7 +358,9 @@
     async def test_orphaned_upload_file_deletion(self):
         """An uploaded file with no associated AppSession should be
         deleted."""
-        with patch("streamlit.runtime.runtime.LocalSourcesWatcher"), self._patch_app_session():
+        with patch(
+            "streamlit.runtime.runtime.LocalSourcesWatcher"
+        ), self._patch_app_session():
             await self.start_server_loop()
             await self.ws_connect()
 
@@ -367,7 +383,9 @@
         """Sending a message to a disconnected SessionClient raises an error.
         We should gracefully handle the error by cleaning up the session.
         """
-        with patch("streamlit.runtime.runtime.LocalSourcesWatcher"), self._patch_app_session():
+        with patch(
+            "streamlit.runtime.runtime.LocalSourcesWatcher"
+        ), self._patch_app_session():
             await self.start_server_loop()
             await self.ws_connect()
 
