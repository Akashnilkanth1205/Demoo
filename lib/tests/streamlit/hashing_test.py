--- conflicted
+++ resolved
@@ -3,10 +3,7 @@
 
 """st.hashing unit tests."""
 
-<<<<<<< HEAD
-=======
 import functools
->>>>>>> d304fd37
 import sys
 import tempfile
 import unittest
@@ -16,11 +13,7 @@
 import pytest
 from mock import MagicMock
 
-<<<<<<< HEAD
-import tempfile
-=======
 import streamlit as st
->>>>>>> d304fd37
 from streamlit.hashing import get_hash
 
 
