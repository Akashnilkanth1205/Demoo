# -*- coding: utf-8 -*-
# Copyright 2018-2020 Streamlit Inc.
#
# Licensed under the Apache License, Version 2.0 (the "License");
# you may not use this file except in compliance with the License.
# You may obtain a copy of the License at
#
#    http://www.apache.org/licenses/LICENSE-2.0
#
# Unless required by applicable law or agreed to in writing, software
# distributed under the License is distributed on an "AS IS" BASIS,
# WITHOUT WARRANTIES OR CONDITIONS OF ANY KIND, either express or implied.
# See the License for the specific language governing permissions and
# limitations under the License.

"""st.hashing unit tests."""

import functools
import os
import sys
import tempfile
import time
import unittest

import altair.vegalite.v3
import numpy as np
import pandas as pd
import pytest
import tensorflow as tf
from mock import MagicMock

import streamlit as st
from streamlit.util import functools_wraps
from streamlit.hashing import NP_SIZE_LARGE, PANDAS_ROWS_LARGE, CodeHasher

get_main_script_director = MagicMock(return_value=os.getcwd())

# Get code hasher and mock the main script directory.
def get_hash(f, context=None, hash_funcs=None):
    hasher = CodeHasher("md5", hash_funcs=hash_funcs)
    hasher._get_main_script_directory = MagicMock()
    hasher._get_main_script_directory.return_value = os.getcwd()
    hasher.update(f, context)
    return hasher.digest()


class HashTest(unittest.TestCase):
    def test_string(self):
        self.assertEqual(get_hash("hello"), get_hash("hello"))
        self.assertNotEqual(get_hash("hello"), get_hash("hellö"))

    def test_int(self):
        self.assertEqual(get_hash(145757624235), get_hash(145757624235))
        self.assertNotEqual(get_hash(10), get_hash(11))
        self.assertNotEqual(get_hash(-1), get_hash(1))
        self.assertNotEqual(get_hash(2 ** 7), get_hash(2 ** 7 - 1))
        self.assertNotEqual(get_hash(2 ** 7), get_hash(2 ** 7 + 1))

    def test_list(self):
        self.assertEqual(get_hash([1, 2]), get_hash([1, 2]))
        self.assertNotEqual(get_hash([1, 2]), get_hash([2, 2]))
        self.assertNotEqual(get_hash([1]), get_hash(1))

    def test_tuple(self):
        self.assertEqual(get_hash((1, 2)), get_hash((1, 2)))
        self.assertNotEqual(get_hash((1, 2)), get_hash((2, 2)))
        self.assertNotEqual(get_hash((1,)), get_hash(1))
        self.assertNotEqual(get_hash((1,)), get_hash([1]))

    def test_float(self):
        self.assertEqual(get_hash(0.1), get_hash(0.1))
        self.assertNotEqual(get_hash(23.5234), get_hash(23.5235))

    def test_bool(self):
        self.assertEqual(get_hash(True), get_hash(True))
        self.assertNotEqual(get_hash(True), get_hash(False))

    def test_none(self):
        self.assertEqual(get_hash(None), get_hash(None))
        self.assertNotEqual(get_hash(None), get_hash(False))

    def test_builtins(self):
        self.assertEqual(get_hash(abs), get_hash(abs))
        self.assertNotEqual(get_hash(abs), get_hash(type))

    def test_pandas_dataframe(self):
        df1 = pd.DataFrame({"foo": [12]})
        df2 = pd.DataFrame({"foo": [42]})
        df3 = pd.DataFrame({"foo": [12]})

        self.assertEqual(get_hash(df1), get_hash(df3))
        self.assertNotEqual(get_hash(df1), get_hash(df2))

        df4 = pd.DataFrame(np.zeros((PANDAS_ROWS_LARGE, 4)), columns=list("ABCD"))
        df5 = pd.DataFrame(np.zeros((PANDAS_ROWS_LARGE, 4)), columns=list("ABCD"))

        self.assertEqual(get_hash(df4), get_hash(df5))

    def test_pandas_series(self):
        series1 = pd.Series([1, 2])
        series2 = pd.Series([1, 3])
        series3 = pd.Series([1, 2])

        self.assertEqual(get_hash(series1), get_hash(series3))
        self.assertNotEqual(get_hash(series1), get_hash(series2))

        series4 = pd.Series(range(PANDAS_ROWS_LARGE))
        series5 = pd.Series(range(PANDAS_ROWS_LARGE))

        self.assertEqual(get_hash(series4), get_hash(series5))

    def test_numpy(self):
        np1 = np.zeros(10)
        np2 = np.zeros(11)
        np3 = np.zeros(10)

        self.assertEqual(get_hash(np1), get_hash(np3))
        self.assertNotEqual(get_hash(np1), get_hash(np2))

        np4 = np.zeros(NP_SIZE_LARGE)
        np5 = np.zeros(NP_SIZE_LARGE)

        self.assertEqual(get_hash(np4), get_hash(np5))

    def test_partial(self):
        p1 = functools.partial(int, base=2)
        p2 = functools.partial(int, base=3)
        p3 = functools.partial(int, base=2)

        self.assertEqual(get_hash(p1), get_hash(p3))
        self.assertNotEqual(get_hash(p1), get_hash(p2))

    def test_lambdas(self):
        # self.assertEqual(get_hash(lambda x: x.lower()), get_hash(lambda x: x.lower()))
        self.assertNotEqual(
            get_hash(lambda x: x.lower()), get_hash(lambda x: x.upper())
        )

    def test_files(self):
        temp1 = tempfile.NamedTemporaryFile()
        temp2 = tempfile.NamedTemporaryFile()

        with open(__file__, "r") as f:
            with open(__file__, "r") as g:
                self.assertEqual(get_hash(f), get_hash(g))

            self.assertNotEqual(get_hash(f), get_hash(temp1))

        self.assertEqual(get_hash(temp1), get_hash(temp1))
        self.assertNotEqual(get_hash(temp1), get_hash(temp2))

    def test_file_position(self):
        with open(__file__, "r") as f:
            h1 = get_hash(f)
            self.assertEqual(h1, get_hash(f))
            f.readline()
            self.assertNotEqual(h1, get_hash(f))
            f.seek(0)
            self.assertEqual(h1, get_hash(f))

    def test_magic_mock(self):
        """Test that MagicMocks never hash to the same thing."""
        # (This also tests that MagicMock can hash at all, without blowing the
        # stack due to an infinite recursion.)
        self.assertNotEqual(get_hash(MagicMock()), get_hash(MagicMock()))

    def test_non_hashable(self):
        """Test user provided hash functions."""

        tf_config = tf.compat.v1.ConfigProto()
        tf_session = tf.compat.v1.Session(config=tf_config)
        tf_session_class = type(tf_session)

        # Unhashable object raises an error
        with self.assertRaises(TypeError):
            get_hash(tf_session)

        id_hash_func = {tf_session_class: id}

        self.assertEqual(
            get_hash(tf_session, hash_funcs=id_hash_func),
            get_hash(tf_session, hash_funcs=id_hash_func),
        )

        unique_hash_func = {tf_session_class: lambda x: time.time()}

        self.assertNotEqual(
            get_hash(tf_session, hash_funcs=unique_hash_func),
            get_hash(tf_session, hash_funcs=unique_hash_func),
        )

    def test_override_streamlit_hash_func(self):
        """Test that a user provided hash function has priority over a streamlit one."""

        hash_funcs = {int: lambda x: "hello"}
        self.assertNotEqual(get_hash(1), get_hash(1, hash_funcs=hash_funcs))

    def test_multiple_hash_funcs(self):
        """Test that the output of a user provided hash function will be hashed
        by another user provided hash function if appropriate
        """

        hash_funcs = {list: len, int: str}

        self.assertEqual(
            get_hash([], hash_funcs=hash_funcs), get_hash(0, hash_funcs=hash_funcs)
        )


class CodeHashTest(unittest.TestCase):
    def test_simple(self):
        """Test the hash of simple functions."""

        def f(x):
            return x * x

        def g(x):
            return x + x

        def h(x):
            return x * x

        self.assertNotEqual(get_hash(f), get_hash(g))
        self.assertEqual(get_hash(f), get_hash(h))

    def test_rename(self):
        """Test the hash of function with renamed variables."""

        def f(x, y):
            return x + y

        def g(x, y):
            return y + x

        def h(y, x):
            return y + x

        self.assertNotEqual(get_hash(f), get_hash(g))
        self.assertEqual(get_hash(f), get_hash(h))

    def test_value(self):
        """Test the hash of functions with values."""

        def f():
            x = 42
            return x

        def g():
            x = 12
            return x

        def h():
            y = 42
            return y

        self.assertNotEqual(get_hash(f), get_hash(g))
        self.assertEqual(get_hash(f), get_hash(h))

    def test_defaults(self):
        """Test the hash of functions with defaults."""

        def f(x=42):
            return x

        def g(x=12):
            return x

        def h(x=42):
            return x

        self.assertNotEqual(get_hash(f), get_hash(g))
        self.assertEqual(get_hash(f), get_hash(h))

    def test_referenced(self):
        """Test the hash of functions that reference values."""

        x = 42
        y = 123

        def f():
            return x

        def g():
            return y

        def h():
            return x

        self.assertNotEqual(get_hash(f), get_hash(g))
        self.assertEqual(get_hash(f), get_hash(h))

    def test_referenced_referenced(self):
        """Test that we can follow references."""

        def hash_prog_1():
            x = 12

            def g():
                return x

            def f():
                return g()

            return get_hash(f)

        def hash_prog_2():
            x = 42

            def g():
                return x

            def f():
                return g()

            return get_hash(f)

        self.assertNotEqual(hash_prog_1(), hash_prog_2())

    def test_builtins(self):
        """Tes code with builtins."""

        def code_with_print():
            print(12)

        def code_with_type():
            type(12)

        self.assertNotEqual(get_hash(code_with_print), get_hash(code_with_type))

    def test_pandas_df(self):
        """Test code that references pandas dataframes."""

        def hash_prog_1():
            df = pd.DataFrame({"foo": [12]})

            def f():
                return df

            return get_hash(f)

        def hash_prog_2():
            df = pd.DataFrame({"foo": [42]})

            def f():
                return df

            return get_hash(f)

        def hash_prog_3():
            df = pd.DataFrame({"foo": [12]})

            def f():
                return df

            return get_hash(f)

        self.assertNotEqual(hash_prog_1(), hash_prog_2())
        self.assertEqual(hash_prog_1(), hash_prog_3())

    def test_lambdas(self):
        """Test code with different lambdas produces different hashes."""

        v42 = 42
        v123 = 123

        def f1():
            lambda x: v42

        def f2():
            lambda x: v123

        self.assertNotEqual(get_hash(f1), get_hash(f2))

    def test_lambdas_calls(self):
        """Test code with lambdas that call functions."""

        def f_lower():
            lambda x: x.lower()

        def f_upper():
            lambda x: x.upper()

        def f_lower2():
            lambda x: x.lower()

        self.assertNotEqual(get_hash(f_lower), get_hash(f_upper))
        self.assertEqual(get_hash(f_lower), get_hash(f_lower2))

    def test_dict_reference(self):
        """Test code with lambdas that call a dictionary."""

        a = {"foo": 42, "bar": {"baz": 12}}

        def f():
            return a["bar"]["baz"]

        def g():
            return a["foo"]

        def h():
            return a["bar"]["baz"]

        self.assertNotEqual(get_hash(f), get_hash(g))
        self.assertEqual(get_hash(f), get_hash(h))

    def test_external_module(self):
        """Test code that references an external module."""

        # NB: If a future vegalite update removes the v3 API, these functions
        # will need to be updated!

        def call_altair_concat():
<<<<<<< HEAD
            return alt.vegalite.v4.api.concat()

        def call_altair_layer():
            return alt.vegalite.v4.api.layer()
=======
            return altair.vegalite.v3.api.concat()

        def call_altair_layer():
            return altair.vegalite.v3.api.layer()
>>>>>>> b16feb5e

        self.assertNotEqual(get_hash(call_altair_concat), get_hash(call_altair_layer))

    def test_import(self):
        """Test code that imports module."""

        def f():
            import numpy

            return numpy

        def g():
            import pandas

            return pandas

        def n():
            import foobar

            return foobar

        self.assertNotEqual(get_hash(f), get_hash(g))
        self.assertNotEqual(get_hash(f), get_hash(n))

    def test_class(self):
        """Test hash for classes if we call different functions."""

        x = 12
        y = 13

        class Foo:
            def get_x(self):
                return x

            def get_y(self):
                return y

        def hash_prog_1():
            o = Foo()

            def f():
                return o.get_x()

            return get_hash(f)

        def hash_prog_2():
            o = Foo()

            def f():
                return o.get_y()

            return get_hash(f)

        def hash_prog_3():
            o = Foo()

            def f():
                return o.get_x()

            return get_hash(f)

        self.assertNotEqual(hash_prog_1(), hash_prog_2())
        self.assertEqual(hash_prog_1(), hash_prog_3())

    @pytest.mark.skipif(sys.version_info < (3,), reason="Requires Python 3.")
    def test_class_referenced(self):
        """Test hash for classes with methods that reference values."""

        def hash_prog_1():
            class Foo:
                x = 12

                def get_x(self):
                    return self.x

            o = Foo()

            def f():
                return o.get_x()

            return get_hash(f)

        def hash_prog_2():
            class Foo:
                x = 42

                def get_x(self):
                    return self.x

            o = Foo()

            def f():
                return o.get_x()

            return get_hash(f)

        self.assertNotEqual(hash_prog_1(), hash_prog_2())

    def test_coref(self):
        """Test code that references itself."""

        def f(x):
            return f(x)

        def g(x):
            return g(x) + 1

        def h(x):
            return h(x)

        self.assertNotEqual(get_hash(f), get_hash(g))
        self.assertEqual(get_hash(f), get_hash(h))

    def test_multiple(self):
        """Test code that references multiple objects."""

        x = 12
        y = 13
        z = 14

        def f():
            return x + z

        def g():
            return y + z

        def h():
            return x + z

        self.assertNotEqual(get_hash(f), get_hash(g))
        self.assertEqual(get_hash(f), get_hash(h))

    def test_decorated(self):
        """Test decorated functions."""

        def do(func):
            @functools_wraps(func)
            def wrapper_do(*args, **kwargs):
                return func(*args, **kwargs)

            return wrapper_do

        @do
        def f():
            return 42

        @do
        def g():
            return 12

        @do
        def h():
            return 42

        self.assertNotEqual(get_hash(f), get_hash(g))
        self.assertEqual(get_hash(f), get_hash(h))

    def test_cached(self):
        """Test decorated functions."""

        @st.cache
        def f():
            return 42

        @st.cache
        def g():
            return 12

        @st.cache
        def h():
            return 42

        self.assertNotEqual(get_hash(f), get_hash(g))
        self.assertEqual(get_hash(f), get_hash(h))

    def test_streamlit(self):
        """Test hashing streamlit functions."""

        def f():
            st.write("Hello")

        def g():
            st.write("World")

        def h():
            st.write("Hello")

        self.assertNotEqual(get_hash(f), get_hash(g))
        self.assertEqual(get_hash(f), get_hash(h))

    def test_higher_order(self):
        """Test hashing higher order functions."""

        def f(x):
            def func(v):
                return v ** x

            return func

        def g(x):
            def func(v):
                return v * x

            return func

        def h(x):
            def func(v):
                return v ** x

            return func

        self.assertNotEqual(get_hash(f), get_hash(g))
        # TODO: Enable test. f and h are not the same since the co_consts
        # contains the name of the function in the closure.
        # self.assertEqual(get_hash(f), get_hash(h))

    def test_non_hashable(self):
        """Test the hash of functions that return non hashable objects."""

        tf_config = tf.compat.v1.ConfigProto()
        tf_session = tf.compat.v1.Session(config=tf_config)
        tf_session_class = type(tf_session)

        def f(x):
            return tf_session

        def g(y):
            return tf_session

        # Function with unhashable object raises an error in python 3
        # In python 2 we fallback to hashing the function name
        if sys.version_info >= (3, 0):
            with self.assertRaises(TypeError):
                get_hash(f)

        hash_funcs = {tf_session_class: id}

        self.assertEqual(
            get_hash(f, hash_funcs=hash_funcs), get_hash(g, hash_funcs=hash_funcs)
        )<|MERGE_RESOLUTION|>--- conflicted
+++ resolved
@@ -410,17 +410,10 @@
         # will need to be updated!
 
         def call_altair_concat():
-<<<<<<< HEAD
             return alt.vegalite.v4.api.concat()
 
         def call_altair_layer():
             return alt.vegalite.v4.api.layer()
-=======
-            return altair.vegalite.v3.api.concat()
-
-        def call_altair_layer():
-            return altair.vegalite.v3.api.layer()
->>>>>>> b16feb5e
 
         self.assertNotEqual(get_hash(call_altair_concat), get_hash(call_altair_layer))
 
