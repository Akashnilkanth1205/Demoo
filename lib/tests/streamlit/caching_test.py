--- conflicted
+++ resolved
@@ -11,7 +11,6 @@
 
 
 class CacheTest(unittest.TestCase):
-<<<<<<< HEAD
     def test_simple(self):
         @st.cache
         def foo():
@@ -20,11 +19,8 @@
         self.assertEqual(foo(), 42)
         self.assertEqual(foo(), 42)
 
-    def test_args(self):
-=======
     @patch.object(st, 'warning')
     def test_args(self, warning):
->>>>>>> 2a428604
         called = [False]
 
         @st.cache
@@ -45,7 +41,20 @@
         f(1)
         self.assertTrue(called[0])
 
-<<<<<<< HEAD
+        warning.assert_not_called()
+
+    @patch.object(st, 'warning')
+    def test_modify_args(self, warning):
+        @st.cache
+        def f(x):
+            x[0] = 2
+
+        warning.assert_not_called()
+
+        f([1, 2])
+
+        warning.assert_called_with(_build_args_mutated_message(f))
+
 
 class CachingObjectTest(unittest.TestCase):
     def test_simple(self):
@@ -66,19 +75,4 @@
             if c.has_changes():
                 c.value = val
 
-            self.assertEqual(c.value, val)
-=======
-        warning.assert_not_called()
-
-    @patch.object(st, 'warning')
-    def test_modify_args(self, warning):
-        @st.cache
-        def f(x):
-            x[0] = 2
-
-        warning.assert_not_called()
-
-        f([1, 2])
-
-        warning.assert_called_with(_build_args_mutated_message(f))
->>>>>>> 2a428604
+            self.assertEqual(c.value, val)