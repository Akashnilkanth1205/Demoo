[[source]]
name = "pypi"
url = "https://pypi.org/simple"
verify_ssl = true

[dev-packages]
mock = "*"
pipenv = "*"
pytest = "*"
pytest-cov = "*"
testfixtures = "*"
twine = "*"
wheel = "*"
# Doc builder packages:
Sphinx = "==1.8.5"
sphinx-rtd-theme = "*"
recommonmark = "*"
# Packages used in unit tests:
matplotlib = "*"
plotly = "*"
chart-studio = "*"
bokeh = "*"
graphviz = "*"
parameterized = "*"
pydot = "*"
tensorflow = {version = ">=2.0.0", markers = "python_version < '3.8'"}
seaborn = "*"
prometheus-client = "*"
opencv-python = "*"
requests-mock = "*"
<<<<<<< HEAD

[packages]
=======
mypy = "==0.761"
mypy-protobuf = ">=1.17"
>>>>>>> 80e3c79f
# IMPORTANT: We should try very hard *not* to add dependencies to Streamlit.
# And if something is only required for testing, but not anything else, please
# add to the dev dependencies above, instead.
altair = ">=3.2.0"
astor = "*"
base58 = "*"
blinker = "*"
boto3 = "*"
botocore = "*"
click = ">=7.0"
# Pin python-dateutil to work around a botocore issue: https://github.com/boto/botocore/issues/1872
# TODO: Remove this pin when the above issue is fixed.
python-dateutil = "<=2.8.0"
enum-compat = "*"
# python3 code backported to python2
future = "*"
pillow = ">=6.2.0"
# Set protobuf version based on the protoc version on the release machine.
# (i.e. Thiago's machine)
protobuf = ">=3.6.0"
pyarrow = "*"
pydeck = ">=0.1.dev5"
requests = "*"
toml = "*"
# 5.0 has a fix for etag header: https://github.com/tornadoweb/tornado/issues/2262
# 6.0 doesn't support Python 2
tornado = ">=5.0,<6.0"
tzlocal = "*"
validators = "*"
watchdog = "*"

[python3]
# Only Python 3.x packages
pandas = ">=0.21.0"
numpy = "*"

[python2]
# Only Python 2.x packages
futures = "*"
pandas = ">=0.21.0,<0.25.0"
numpy = "<1.17.0"<|MERGE_RESOLUTION|>--- conflicted
+++ resolved
@@ -28,13 +28,10 @@
 prometheus-client = "*"
 opencv-python = "*"
 requests-mock = "*"
-<<<<<<< HEAD
+mypy = "==0.761"
+mypy-protobuf = ">=1.17"
 
 [packages]
-=======
-mypy = "==0.761"
-mypy-protobuf = ">=1.17"
->>>>>>> 80e3c79f
 # IMPORTANT: We should try very hard *not* to add dependencies to Streamlit.
 # And if something is only required for testing, but not anything else, please
 # add to the dev dependencies above, instead.
