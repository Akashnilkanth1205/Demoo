# Copyright (c) Streamlit Inc. (2018-2022) Snowflake Inc. (2022)
#
# Licensed under the Apache License, Version 2.0 (the "License");
# you may not use this file except in compliance with the License.
# You may obtain a copy of the License at
#
#     http://www.apache.org/licenses/LICENSE-2.0
#
# Unless required by applicable law or agreed to in writing, software
# distributed under the License is distributed on an "AS IS" BASIS,
# WITHOUT WARRANTIES OR CONDITIONS OF ANY KIND, either express or implied.
# See the License for the specific language governing permissions and
# limitations under the License.
from __future__ import annotations

from abc import ABC, abstractmethod
from dataclasses import dataclass, field
from datetime import date, datetime, time, timedelta
from typing import (
    TYPE_CHECKING,
    Any,
    Generic,
    List,
    Sequence,
    TypeVar,
    Union,
    cast,
    overload,
)

from pandas import DataFrame
from typing_extensions import TypeAlias

from streamlit import type_util, util
from streamlit.elements.heading import HeadingProtoTag
from streamlit.elements.widgets.select_slider import SelectSliderSerde
from streamlit.elements.widgets.slider import (
    SliderScalar,
    SliderScalarT,
    SliderSerde,
    Step,
)
from streamlit.elements.widgets.time_widgets import (
    DateInputSerde,
    DateWidgetReturn,
    TimeInputSerde,
    _parse_date_value,
)
from streamlit.proto.Arrow_pb2 import Arrow as ArrowProto
from streamlit.proto.Block_pb2 import Block as BlockProto
from streamlit.proto.Button_pb2 import Button as ButtonProto
from streamlit.proto.ChatInput_pb2 import ChatInput as ChatInputProto
from streamlit.proto.Checkbox_pb2 import Checkbox as CheckboxProto
from streamlit.proto.Code_pb2 import Code as CodeProto
from streamlit.proto.ColorPicker_pb2 import ColorPicker as ColorPickerProto
from streamlit.proto.DateInput_pb2 import DateInput as DateInputProto
from streamlit.proto.Element_pb2 import Element as ElementProto
from streamlit.proto.Exception_pb2 import Exception as ExceptionProto
from streamlit.proto.ForwardMsg_pb2 import ForwardMsg
from streamlit.proto.Heading_pb2 import Heading as HeadingProto
from streamlit.proto.Markdown_pb2 import Markdown as MarkdownProto
from streamlit.proto.MultiSelect_pb2 import MultiSelect as MultiSelectProto
from streamlit.proto.NumberInput_pb2 import NumberInput as NumberInputProto
from streamlit.proto.Radio_pb2 import Radio as RadioProto
from streamlit.proto.Selectbox_pb2 import Selectbox as SelectboxProto
from streamlit.proto.Slider_pb2 import Slider as SliderProto
from streamlit.proto.Text_pb2 import Text as TextProto
from streamlit.proto.TextArea_pb2 import TextArea as TextAreaProto
from streamlit.proto.TextInput_pb2 import TextInput as TextInputProto
from streamlit.proto.TimeInput_pb2 import TimeInput as TimeInputProto
from streamlit.proto.WidgetStates_pb2 import WidgetState, WidgetStates
from streamlit.runtime.state.common import user_key_from_widget_id
from streamlit.runtime.state.session_state import SessionState

if TYPE_CHECKING:
    from streamlit.testing.v1.app_test import AppTest

T = TypeVar("T")


@dataclass
class InitialValue:
    """This class is used to represent the initial value of a widget."""

    pass


# TODO This class serves as a fallback option for elements that have not
# been implemented yet, as well as providing implementations of some
# trivial methods. It may have significantly reduced scope once all elements
# have been implemented.
# This class will not be sufficient implementation for most elements.
# Widgets need their own classes to translate interactions into the appropriate
# WidgetState and provide higher level interaction interfaces, and other elements
# have enough variation in how to get their values that most will need their
# own classes too.
@dataclass
class Element:
    type: str
    proto: Any = field(repr=False)
    root: ElementTree = field(repr=False)
    key: str | None

    def __init__(self, proto: ElementProto, root: ElementTree):
        ty = proto.WhichOneof("type")
        assert ty is not None
        self.proto = getattr(proto, ty)
        self.root = root
        self.type = ty
        self.key = None

    def __iter__(self):
        yield self

    @property
    def value(self) -> Any:
        try:
            state = self.root.session_state
            assert state is not None
            return state[self.proto.id]
        except ValueError:
            # No id field, not a widget
            return self.proto.value

    def __getattr__(self, name: str) -> Any:
        """Fallback attempt to get an attribute from the proto"""
        return getattr(self.proto, name)

    def run(self, *, timeout: float | None = None) -> AppTest:
        """Run the script with updated widget values.

        Parameters
        ----------
        timeout
            The maximum number of seconds to run the script. None means
            use the AppTest's default.
        """
        return self.root.run(timeout=timeout)

    def __repr__(self):
        return util.repr_(self)


@dataclass(repr=False)
class Widget(ABC, Element):
    id: str
    label: str
    help: str
    form_id: str
    disabled: bool
    key: str | None
    _value: Any

    def __init__(self, proto: Any, root: ElementTree):
        self.proto = proto
        self.root = root
        self.key = user_key_from_widget_id(self.id)
        self._value = None

    def set_value(self, v: Any):
        self._value = v
        return self

    @property
    @abstractmethod
    def _widget_state(self) -> WidgetState:
        ...


El = TypeVar("El", bound=Element, covariant=True)


class ElementList(Generic[El]):
    def __init__(self, els: Sequence[El]):
        self._list: Sequence[El] = els

    def __len__(self) -> int:
        return len(self._list)

    @property
    def len(self) -> int:
        return len(self)

    @overload
    def __getitem__(self, idx: int) -> El:
        ...

    @overload
    def __getitem__(self, idx: slice) -> ElementList[El]:
        ...

    def __getitem__(self, idx: int | slice) -> El | ElementList[El]:
        if isinstance(idx, slice):
            return ElementList(self._list[idx])
        else:
            return self._list[idx]

    def __iter__(self):
        yield from self._list

    def __repr__(self):
        return util.repr_(self)

    def __eq__(self, other: ElementList[El] | object) -> bool:
        if isinstance(other, ElementList):
            return self._list == other._list
        else:
            return self._list == other

    @property
    def values(self) -> Sequence[Any]:
        return [e.value for e in self]


W = TypeVar("W", bound=Widget, covariant=True)


class WidgetList(Generic[W], ElementList[W]):
    def __call__(self, key: str) -> W:
        for e in self._list:
            if e.key == key:
                return e

        raise KeyError(key)


@dataclass(repr=False)
class Button(Widget):
    _value: bool

    proto: ButtonProto

    def __init__(self, proto: ButtonProto, root: ElementTree):
        super().__init__(proto, root)
        self._value = False
        self.type = "button"

    @property
    def _widget_state(self) -> WidgetState:
        ws = WidgetState()
        ws.id = self.id
        ws.trigger_value = self._value
        return ws

    @property
    def value(self) -> bool:
        if self._value:
            return self._value
        else:
            state = self.root.session_state
            assert state
            return cast(bool, state[self.id])

    def set_value(self, v: bool) -> Button:
        self._value = v
        return self

    def click(self) -> Button:
        return self.set_value(True)


@dataclass(repr=False)
class ChatInput(Widget):
    _value: str | None
    proto: ChatInputProto = field(repr=False)
    placeholder: str
    default: str

    def __init__(self, proto: ChatInputProto, root: ElementTree):
        super().__init__(proto, root)
        self.type = "chat_input"

    def set_value(self, v: str | None) -> ChatInput:
        self._value = v
        return self

    @property
    def _widget_state(self) -> WidgetState:
        ws = WidgetState()
        ws.id = self.id
        if self.value is not None:
            ws.string_trigger_value.data = self.value
        return ws

    @property
    def value(self) -> str | None:
        if self._value:
            return self._value
        else:
            state = self.root.session_state
            assert state
            return state[self.id]  # type: ignore


@dataclass(repr=False)
class Checkbox(Widget):
    _value: bool | None

    proto: CheckboxProto

    def __init__(self, proto: CheckboxProto, root: ElementTree):
        super().__init__(proto, root)
        self.type = "checkbox"

    @property
    def _widget_state(self) -> WidgetState:
        ws = WidgetState()
        ws.id = self.id
        ws.bool_value = self.value
        return ws

    @property
    def value(self) -> bool:
        if self._value is not None:
            return self._value
        else:
            state = self.root.session_state
            assert state
            return cast(bool, state[self.id])

    def set_value(self, v: bool) -> Checkbox:
        self._value = v
        return self

    def check(self) -> Checkbox:
        return self.set_value(True)

    def uncheck(self) -> Checkbox:
        return self.set_value(False)


@dataclass(repr=False)
class Code(Element):
    proto: CodeProto

    language: str
    show_line_numbers: bool
    key: None

    def __init__(self, proto: CodeProto, root: ElementTree):
        self.proto = proto
        self.key = None
        self.root = root
        self.type = "code"

    @property
    def value(self) -> str:
        return self.proto.code_text


@dataclass(repr=False)
class ColorPicker(Widget):
    _value: str | None

    proto: ColorPickerProto

    def __init__(self, proto: ColorPickerProto, root: ElementTree):
        super().__init__(proto, root)
        self.type = "color_picker"

    @property
    def value(self) -> str:
        """The currently selected value from the options."""
        if self._value is not None:
            return self._value
        else:
            state = self.root.session_state
            assert state
            return cast(str, state[self.id])

    @property
    def _widget_state(self) -> WidgetState:
        """Protobuf message representing the state of the widget, including
        any interactions that have happened.
        Should be the same as the frontend would produce for those interactions.
        """
        ws = WidgetState()
        ws.id = self.id
        ws.string_value = self.value
        return ws

    def set_value(self, v: str) -> ColorPicker:
        self._value = v
        return self

    def pick(self, v: str) -> ColorPicker:
        if not v.startswith("#"):
            v = f"#{v}"
        return self.set_value(v)


@dataclass(repr=False)
class Dataframe(Element):
    proto: ArrowProto = field(repr=False)

    def __init__(self, proto: ArrowProto, root: ElementTree):
        self.key = None
        self.proto = proto
        self.root = root
        self.type = "arrow_data_frame"

    @property
    def value(self) -> DataFrame:
        return type_util.bytes_to_data_frame(self.proto.data)


SingleDateValue: TypeAlias = Union[date, datetime]
DateValue: TypeAlias = Union[SingleDateValue, Sequence[SingleDateValue], None]


@dataclass(repr=False)
class DateInput(Widget):
    _value: DateValue | None | InitialValue
    proto: DateInputProto
    min: date
    max: date
    is_range: bool

    def __init__(self, proto: DateInputProto, root: ElementTree):
        super().__init__(proto, root)
        self._value = InitialValue()
        self.type = "date_input"
        self.min = datetime.strptime(proto.min, "%Y/%m/%d").date()
        self.max = datetime.strptime(proto.max, "%Y/%m/%d").date()

    def set_value(self, v: DateValue) -> DateInput:
        self._value = v
        return self

    @property
    def _widget_state(self) -> WidgetState:
        ws = WidgetState()
        ws.id = self.id

        serde = DateInputSerde(None)  # type: ignore
        ws.string_array_value.data[:] = serde.serialize(self.value)
        return ws

    @property
    def value(self) -> DateWidgetReturn:
        if not isinstance(self._value, InitialValue):
            parsed, _ = _parse_date_value(self._value)
            return tuple(parsed) if parsed is not None else None  # type: ignore
        else:
            state = self.root.session_state
            assert state
            return state[self.id]  # type: ignore


@dataclass(repr=False)
class Exception(Element):
    message: str
    is_markdown: bool
    stack_trace: list[str]
    is_warning: bool

    def __init__(self, proto: ExceptionProto, root: ElementTree):
        self.key = None
        self.root = root
        self.proto = proto
        self.type = "exception"

        self.is_markdown = proto.message_is_markdown
        self.stack_trace = list(proto.stack_trace)

    @property
    def value(self) -> str:
        return self.message


@dataclass(repr=False)
class HeadingBase(Element, ABC):
    proto: HeadingProto

    tag: str
    anchor: str | None
    hide_anchor: bool
    key: None

    def __init__(self, proto: HeadingProto, root: ElementTree, type_: str):
        self.proto = proto
        self.key = None
        self.root = root
        self.type = type_

    @property
    def value(self) -> str:
        return self.proto.body


@dataclass(repr=False)
class Header(HeadingBase):
    def __init__(self, proto: HeadingProto, root: ElementTree):
        super().__init__(proto, root, "header")


@dataclass(repr=False)
class Subheader(HeadingBase):
    def __init__(self, proto: HeadingProto, root: ElementTree):
        super().__init__(proto, root, "subheader")


@dataclass(repr=False)
class Title(HeadingBase):
    def __init__(self, proto: HeadingProto, root: ElementTree):
        super().__init__(proto, root, "title")


@dataclass(repr=False)
class Markdown(Element):
    proto: MarkdownProto

    is_caption: bool
    allow_html: bool
    key: None

    def __init__(self, proto: MarkdownProto, root: ElementTree):
        self.proto = proto
        self.key = None
        self.root = root
        self.type = "markdown"

    @property
    def value(self) -> str:
        return self.proto.body


@dataclass(repr=False)
class Caption(Markdown):
    def __init__(self, proto: MarkdownProto, root: ElementTree):
        super().__init__(proto, root)
        self.type = "caption"


@dataclass(repr=False)
class Divider(Markdown):
    def __init__(self, proto: MarkdownProto, root: ElementTree):
        super().__init__(proto, root)
        self.type = "divider"


@dataclass(repr=False)
class Latex(Markdown):
    def __init__(self, proto: MarkdownProto, root: ElementTree):
        super().__init__(proto, root)
        self.type = "latex"


@dataclass(repr=False)
class Multiselect(Widget, Generic[T]):
    _value: list[T] | None

    proto: MultiSelectProto
    options: list[str]
    max_selections: int

    def __init__(self, proto: MultiSelectProto, root: ElementTree):
        super().__init__(proto, root)
        self.type = "multiselect"
        self.options = list(proto.options)

    @property
    def _widget_state(self) -> WidgetState:
        """Protobuf message representing the state of the widget, including
        any interactions that have happened.
        Should be the same as the frontend would produce for those interactions.
        """
        ws = WidgetState()
        ws.id = self.id
        ws.int_array_value.data[:] = self.indices
        return ws

    @property
    def value(self) -> list[T]:
        """The currently selected values from the options."""
        if self._value is not None:
            return self._value
        else:
            state = self.root.session_state
            assert state
            return cast(List[T], state[self.id])

    @property
    def indices(self) -> Sequence[int]:
        return [self.options.index(str(v)) for v in self.value]

    def set_value(self, v: list[T]) -> Multiselect[T]:
        """
        Set the value of the multiselect widget.
        Implementation note: set_value not work correctly if `format_func` is also
        passed to the multiselect. This is because we send options via proto with
        applied `format_func`, but keep original values in session state
        as widget value.
        """
        self._value = v
        return self

    def select(self, v: T) -> Multiselect[T]:
        current = self.value
        if v in current:
            return self
        else:
            new = current.copy()
            new.append(v)
            self.set_value(new)
            return self

    def unselect(self, v: T) -> Multiselect[T]:
        current = self.value
        if v not in current:
            return self
        else:
            new = current.copy()
            while v in new:
                new.remove(v)
            self.set_value(new)
            return self


Number = Union[int, float]


@dataclass(repr=False)
class NumberInput(Widget):
    _value: Number | None | InitialValue
    proto: NumberInputProto
    min: Number | None
    max: Number | None
    step: Number

    def __init__(self, proto: NumberInputProto, root: ElementTree):
        super().__init__(proto, root)
        self._value = InitialValue()
        self.type = "number_input"
        self.min = proto.min if proto.has_min else None
        self.max = proto.max if proto.has_max else None

    def set_value(self, v: Number | None) -> NumberInput:
        self._value = v
        return self

    @property
    def _widget_state(self) -> WidgetState:
        ws = WidgetState()
        ws.id = self.id
        if self.value is not None:
            ws.double_value = self.value
        return ws

    @property
    def value(self) -> Number | None:
        if not isinstance(self._value, InitialValue):
            return self._value
        else:
            state = self.root.session_state
            assert state

            # Awkward to do this with `cast`
            return state[self.id]  # type: ignore

    def increment(self) -> NumberInput:
        if self.value is None:
            return self

        v = min(self.value + self.step, self.max or float("inf"))
        return self.set_value(v)

    def decrement(self) -> NumberInput:
        if self.value is None:
            return self

        v = max(self.value - self.step, self.min or float("-inf"))
        return self.set_value(v)


@dataclass(repr=False)
class Radio(Widget, Generic[T]):
    _value: T | None | InitialValue

    proto: RadioProto = field(repr=False)
    options: list[str]
    horizontal: bool

    def __init__(self, proto: RadioProto, root: ElementTree):
        super().__init__(proto, root)
        self._value = InitialValue()
        self.type = "radio"
        self.options = list(proto.options)

    @property
    def index(self) -> int | None:
        if self.value is None:
            return None
        return self.options.index(str(self.value))

    @property
    def value(self) -> T | None:
        """The currently selected value from the options."""
        if not isinstance(self._value, InitialValue):
            return self._value
        else:
            state = self.root.session_state
            assert state
            return cast(T, state[self.id])

    def set_value(self, v: T | None) -> Radio[T]:
        self._value = v
        return self

    @property
    def _widget_state(self) -> WidgetState:
        """Protobuf message representing the state of the widget, including
        any interactions that have happened.
        Should be the same as the frontend would produce for those interactions.
        """
        ws = WidgetState()
        ws.id = self.id
        if self.index is not None:
            ws.int_value = self.index
        return ws


@dataclass(repr=False)
class Selectbox(Widget, Generic[T]):
    _value: T | None | InitialValue

    proto: SelectboxProto = field(repr=False)
    options: list[str]

    def __init__(self, proto: SelectboxProto, root: ElementTree):
        super().__init__(proto, root)
        self._value = InitialValue()
        self.type = "selectbox"
        self.options = list(proto.options)

    @property
    def index(self) -> int | None:
        if self.value is None:
            return None

        if len(self.options) == 0:
            return 0
        return self.options.index(str(self.value))

    @property
    def value(self) -> T | None:
        """The currently selected value from the options."""
        if not isinstance(self._value, InitialValue):
            return self._value
        else:
            state = self.root.session_state
            assert state
            return cast(T, state[self.id])

    def set_value(self, v: T | None) -> Selectbox[T]:
        """
        Set the value of the selectbox.
        Implementation note: set_value not work correctly if `format_func` is also
        passed to the selectbox. This is because we send options via proto with applied
        `format_func`, but keep original values in session state as widget value.
        """
        self._value = v
        return self

    def select(self, v: T | None) -> Selectbox[T]:
        return self.set_value(v)

    def select_index(self, index: int | None) -> Selectbox[T]:
        if index is None:
            return self.set_value(None)
        return self.set_value(cast(T, self.options[index]))

    @property
    def _widget_state(self) -> WidgetState:
        """Protobuf message representing the state of the widget, including
        any interactions that have happened.
        Should be the same as the frontend would produce for those interactions.
        """
        ws = WidgetState()
        ws.id = self.id
        if self.index is not None:
            ws.int_value = self.index
        return ws


@dataclass(repr=False)
class SelectSlider(Widget, Generic[T]):
    _value: T | Sequence[T] | None

    proto: SliderProto
    data_type: SliderProto.DataType.ValueType
    options: list[str]

    def __init__(self, proto: SliderProto, root: ElementTree):
        super().__init__(proto, root)
        self.type = "select_slider"
        self.options = list(proto.options)

    def set_value(self, v: T | Sequence[T]) -> SelectSlider[T]:
        self._value = v
        return self

    @property
    def _widget_state(self) -> WidgetState:
        serde = SelectSliderSerde(self.options, [], False)
        v = serde.serialize(self.value)

        ws = WidgetState()
        ws.id = self.id
        ws.double_array_value.data[:] = v
        return ws

    @property
    def value(self) -> T | Sequence[T]:
        """The currently selected value or range."""
        if self._value is not None:
            return self._value
        else:
            state = self.root.session_state
            assert state
            # Awkward to do this with `cast`
            return state[self.id]  # type: ignore

    def set_range(self, lower: T, upper: T) -> SelectSlider[T]:
        return self.set_value([lower, upper])


@dataclass(repr=False)
class Slider(Widget, Generic[SliderScalarT]):
    _value: SliderScalarT | Sequence[SliderScalarT] | None

    proto: SliderProto
    data_type: SliderProto.DataType.ValueType
    min: SliderScalar
    max: SliderScalar
    step: Step

    def __init__(self, proto: SliderProto, root: ElementTree):
        super().__init__(proto, root)
        self.type = "slider"

    def set_value(
        self, v: SliderScalarT | Sequence[SliderScalarT]
    ) -> Slider[SliderScalarT]:
        self._value = v
        return self

    @property
    def _widget_state(self) -> WidgetState:
        data_type = self.proto.data_type
        serde = SliderSerde([], data_type, True, None)
        v = serde.serialize(self.value)

        ws = WidgetState()
        ws.id = self.id
        ws.double_array_value.data[:] = v
        return ws

    @property
    def value(self) -> SliderScalarT | Sequence[SliderScalarT]:
        """The currently selected value or range."""
        if self._value is not None:
            return self._value
        else:
            state = self.root.session_state
            assert state
            # Awkward to do this with `cast`
            return state[self.id]  # type: ignore

    def set_range(
        self, lower: SliderScalarT, upper: SliderScalarT
    ) -> Slider[SliderScalarT]:
        return self.set_value([lower, upper])


@dataclass(repr=False)
class Text(Element):
    proto: TextProto

    key: None = None

    def __init__(self, proto: TextProto, root: ElementTree):
        self.proto = proto
        self.root = root
        self.type = "text"

    @property
    def value(self) -> str:
        return self.proto.body


@dataclass(repr=False)
class TextArea(Widget):
    _value: str | None | InitialValue

    proto: TextAreaProto
    max_chars: int
    placeholder: str

    def __init__(self, proto: TextAreaProto, root: ElementTree):
        super().__init__(proto, root)
        self._value = InitialValue()
        self.type = "text_area"

    def set_value(self, v: str | None) -> TextArea:
        self._value = v
        return self

    @property
    def _widget_state(self) -> WidgetState:
        ws = WidgetState()
        ws.id = self.id
        if self.value is not None:
            ws.string_value = self.value
        return ws

    @property
    def value(self) -> str | None:
        if not isinstance(self._value, InitialValue):
            return self._value
        else:
            state = self.root.session_state
            assert state
            # Awkward to do this with `cast`
            return state[self.id]  # type: ignore

    def input(self, v: str) -> TextArea:
        # TODO should input be setting or appending?
        if self.max_chars and len(v) > self.max_chars:
            return self
        return self.set_value(v)


@dataclass(repr=False)
class TextInput(Widget):
    _value: str | None | InitialValue
    proto: TextInputProto
    max_chars: int
    autocomplete: str
    placeholder: str

    def __init__(self, proto: TextInputProto, root: ElementTree):
        super().__init__(proto, root)
        self._value = InitialValue()
        self.type = "text_input"

    def set_value(self, v: str | None) -> TextInput:
        self._value = v
        return self

    @property
    def _widget_state(self) -> WidgetState:
        ws = WidgetState()
        ws.id = self.id
        if self.value is not None:
            ws.string_value = self.value
        return ws

    @property
    def value(self) -> str | None:
        if not isinstance(self._value, InitialValue):
            return self._value
        else:
            state = self.root.session_state
            assert state
            # Awkward to do this with `cast`
            return state[self.id]  # type: ignore

    def input(self, v: str) -> TextInput:
        # TODO should input be setting or appending?
        if self.max_chars and len(v) > self.max_chars:
            return self
        return self.set_value(v)


TimeValue: TypeAlias = Union[time, datetime]


@dataclass(repr=False)
class TimeInput(Widget):
    _value: TimeValue | None | InitialValue
    proto: TimeInputProto
    step: int

    def __init__(self, proto: TimeInputProto, root: ElementTree):
        super().__init__(proto, root)
        self._value = InitialValue()
        self.type = "time_input"

    def set_value(self, v: TimeValue | None) -> TimeInput:
        self._value = v
        return self

    @property
    def _widget_state(self) -> WidgetState:
        ws = WidgetState()
        ws.id = self.id

        serde = TimeInputSerde(None)
        serialized_value = serde.serialize(self.value)
        if serialized_value is not None:
            ws.string_value = serialized_value
        return ws

    @property
    def value(self) -> time | None:
        if not isinstance(self._value, InitialValue):
            v = self._value
            v = v.time() if isinstance(v, datetime) else v
            return v
        else:
            state = self.root.session_state
            assert state
            return state[self.id]  # type: ignore

    def increment(self) -> TimeInput:
        """Select the next available time."""
        if self.value is None:
            return self
        dt = datetime.combine(date.today(), self.value) + timedelta(seconds=self.step)
        return self.set_value(dt.time())

    def decrement(self) -> TimeInput:
        """Select the previous available time."""
        if self.value is None:
            return self
        dt = datetime.combine(date.today(), self.value) - timedelta(seconds=self.step)
        return self.set_value(dt.time())


@dataclass(repr=False)
class Block:
    type: str
    children: dict[int, Node]
    proto: Any = field(repr=False)
    root: ElementTree = field(repr=False)

    def __init__(
        self,
        proto: BlockProto | None,
        root: ElementTree,
    ):
        self.children = {}
        self.proto = proto
        if proto:
            ty = proto.WhichOneof("type")
            # TODO does not work for `st.container` which has no block proto
            assert ty is not None
            self.type = ty
        else:
            self.type = "unknown"
        self.root = root

    def __len__(self) -> int:
        return len(self.children)

    def __iter__(self):
        yield self
        for child_idx in self.children:
            for c in self.children[child_idx]:
                yield c

    def __getitem__(self, k: int) -> Node:
        return self.children[k]

    @property
    def key(self) -> str | None:
        return None

    # We could implement these using __getattr__ but that would have
    # much worse type information.
    @property
    def button(self) -> WidgetList[Button]:
        return WidgetList(self.get("button"))  # type: ignore

    @property
    def caption(self) -> ElementList[Caption]:
        return ElementList(self.get("caption"))  # type: ignore

    @property
    def chat_input(self) -> WidgetList[ChatInput]:
        return WidgetList(self.get("chat_input"))  # type: ignore

    @property
    def chat_message(self) -> Sequence[ChatMessage]:
        return self.get("chat_message")  # type: ignore

    @property
    def checkbox(self) -> WidgetList[Checkbox]:
        return WidgetList(self.get("checkbox"))  # type: ignore

    @property
    def code(self) -> ElementList[Code]:
        return ElementList(self.get("code"))  # type: ignore

    @property
    def color_picker(self) -> WidgetList[ColorPicker]:
        return WidgetList(self.get("color_picker"))  # type: ignore

    @property
    def columns(self) -> Sequence[Column]:
        return self.get("column")  # type: ignore

    @property
    def dataframe(self) -> ElementList[Dataframe]:
        return ElementList(self.get("arrow_data_frame"))  # type: ignore

    @property
    def date_input(self) -> WidgetList[DateInput]:
        return WidgetList(self.get("date_input"))  # type: ignore

    @property
    def divider(self) -> ElementList[Divider]:
        return ElementList(self.get("divider"))  # type: ignore

    @property
    def exception(self) -> ElementList[Exception]:
        return ElementList(self.get("exception"))  # type: ignore

    @property
    def header(self) -> ElementList[Header]:
        return ElementList(self.get("header"))  # type: ignore

    @property
    def latex(self) -> ElementList[Latex]:
        return ElementList(self.get("latex"))  # type: ignore

    @property
    def markdown(self) -> ElementList[Markdown]:
        return ElementList(self.get("markdown"))  # type: ignore

    @property
    def multiselect(self) -> WidgetList[Multiselect[Any]]:
        return WidgetList(self.get("multiselect"))  # type: ignore

    @property
    def number_input(self) -> WidgetList[NumberInput]:
        return WidgetList(self.get("number_input"))  # type: ignore

    @property
    def radio(self) -> WidgetList[Radio[Any]]:
        return WidgetList(self.get("radio"))  # type: ignore

    @property
    def select_slider(self) -> WidgetList[SelectSlider[Any]]:
        return WidgetList(self.get("select_slider"))  # type: ignore

    @property
    def selectbox(self) -> WidgetList[Selectbox[Any]]:
        return WidgetList(self.get("selectbox"))  # type: ignore

    @property
    def slider(self) -> WidgetList[Slider[Any]]:
        return WidgetList(self.get("slider"))  # type: ignore

    @property
    def subheader(self) -> ElementList[Subheader]:
        return ElementList(self.get("subheader"))  # type: ignore

    @property
    def tabs(self) -> Sequence[Tab]:
        return self.get("tab")  # type: ignore

    @property
    def text(self) -> ElementList[Text]:
        return ElementList(self.get("text"))  # type: ignore

    @property
    def text_area(self) -> WidgetList[TextArea]:
        return WidgetList(self.get("text_area"))  # type: ignore

    @property
    def text_input(self) -> WidgetList[TextInput]:
        return WidgetList(self.get("text_input"))  # type: ignore

    @property
    def time_input(self) -> WidgetList[TimeInput]:
        return WidgetList(self.get("time_input"))  # type: ignore

    @property
    def title(self) -> ElementList[Title]:
        return ElementList(self.get("title"))  # type: ignore

    def get(self, element_type: str) -> Sequence[Node]:
        return [e for e in self if e.type == element_type]

    def run(self, *, timeout: float | None = None) -> AppTest:
        """Run the script with updated widget values.

        Parameters
        ----------
        timeout
            The maximum number of seconds to run the script. None means
            use the AppTest's default.
        """
        return self.root.run(timeout=timeout)

    def __repr__(self):
        return util.repr_(self)


@dataclass(repr=False)
class SpecialBlock(Block):
    def __init__(
        self,
        proto: BlockProto | None,
        root: ElementTree,
        type: str | None = None,
    ):
        self.children = {}
        self.proto = proto
        if type:
            self.type = type
        elif proto and proto.WhichOneof("type"):
            ty = proto.WhichOneof("type")
            assert ty is not None
            self.type = ty
        else:
            self.type = "unknown"
        self.root = root


@dataclass(repr=False)
<<<<<<< HEAD
class ChatMessage(Block):
    proto: BlockProto.ChatMessage = field(repr=False)
    name: str
    avatar: str

    def __init__(
        self,
        proto: BlockProto.ChatMessage,
        root: ElementTree,
    ):
        self.children = {}
        self.proto = proto
        self.root = root
        self.type = "chat_message"
        self.name = proto.name
        self.avatar = proto.avatar


@dataclass(repr=False)
=======
>>>>>>> ce0449a7
class Column(Block):
    proto: BlockProto.Column = field(repr=False)
    weight: float
    gap: str

    def __init__(
        self,
        proto: BlockProto.Column,
        root: ElementTree,
    ):
        self.children = {}
        self.proto = proto
        self.root = root
        self.type = "column"
        self.weight = proto.weight
        self.gap = proto.gap


@dataclass(repr=False)
class Tab(Block):
    proto: BlockProto.Tab = field(repr=False)
    label: str

    def __init__(
        self,
        proto: BlockProto.Tab,
        root: ElementTree,
    ):
        self.children = {}
        self.proto = proto
        self.root = root
        self.type = "tab"
        self.label = proto.label


Node: TypeAlias = Union[Element, Block]


def get_widget_state(node: Node) -> WidgetState | None:
    if isinstance(node, Widget):
        return node._widget_state
    else:
        return None


@dataclass(repr=False)
class ElementTree(Block):
    """A tree of the elements produced by running a streamlit script.

    Elements can be queried in three ways:
    - By element type, using `.foo` properties to get a list of all of that element,
    in the order they appear in the app
    - By user key, for widgets, by calling the above list with a key: `.foo(key='bar')`
    - Positionally, using list indexing syntax (`[...]`) to access a child of a
    block element. Not recommended because the exact tree structure can be surprising.

    Element queries made on a block container will return only the elements
    descending from that block.

    Returned elements have methods for accessing whatever attributes are relevant.
    For very simple elements this may be only its value, while complex elements
    like widgets have many.

    Widgets provide a fluent API for faking frontend interaction and rerunning
    the script with the new widget values. All widgets provide a low level `set_value`
    method, along with higher level methods specific to that type of widget.
    After an interaction, calling `.run()` will update the AppTest with the
    results of that script run.
    """

    _runner: AppTest | None = field(repr=False, default=None)

    def __init__(self):
        self.children = {}
        self.root = self
        self.type = "root"

    @property
    def main(self) -> Block:
        m = self[0]
        assert isinstance(m, Block)
        return m

    @property
    def sidebar(self) -> Block:
        s = self[1]
        assert isinstance(s, Block)
        return s

    @property
    def session_state(self) -> SessionState:
        assert self._runner is not None
        return self._runner.session_state

    def get_widget_states(self) -> WidgetStates:
        ws = WidgetStates()
        for node in self:
            w = get_widget_state(node)
            if w is not None:
                ws.widgets.append(w)

        return ws

    def run(self, *, timeout: float | None = None) -> AppTest:
        """Run the script with updated widget values.

        Parameters
        ----------
        timeout
            The maximum number of seconds to run the script. None means
            use the AppTest's default.
        """
        assert self._runner is not None

        widget_states = self.get_widget_states()
        return self._runner._run(widget_states, timeout=timeout)


def parse_tree_from_messages(messages: list[ForwardMsg]) -> ElementTree:
    """Transform a list of `ForwardMsg` into a tree matching the implicit
    tree structure of blocks and elements in a streamlit app.

    Returns the root of the tree, which acts as the entrypoint for the query
    and interaction API.
    """
    root = ElementTree()
    root.children = {
        0: SpecialBlock(type="main", root=root, proto=None),
        1: SpecialBlock(type="sidebar", root=root, proto=None),
    }

    for msg in messages:
        if not msg.HasField("delta"):
            continue
        delta_path = msg.metadata.delta_path
        delta = msg.delta
        if delta.WhichOneof("type") == "new_element":
            elt = delta.new_element
            ty = elt.WhichOneof("type")
            new_node: Node
            if ty == "arrow_data_frame":
                new_node = Dataframe(elt.arrow_data_frame, root=root)
            elif ty == "button":
                new_node = Button(elt.button, root=root)
            elif ty == "chat_input":
                new_node = ChatInput(elt.chat_input, root=root)
            elif ty == "checkbox":
                new_node = Checkbox(elt.checkbox, root=root)
            elif ty == "code":
                new_node = Code(elt.code, root=root)
            elif ty == "color_picker":
                new_node = ColorPicker(elt.color_picker, root=root)
            elif ty == "date_input":
                new_node = DateInput(elt.date_input, root=root)
            elif ty == "exception":
                new_node = Exception(elt.exception, root=root)
            elif ty == "heading":
                if elt.heading.tag == HeadingProtoTag.TITLE_TAG.value:
                    new_node = Title(elt.heading, root=root)
                elif elt.heading.tag == HeadingProtoTag.HEADER_TAG.value:
                    new_node = Header(elt.heading, root=root)
                elif elt.heading.tag == HeadingProtoTag.SUBHEADER_TAG.value:
                    new_node = Subheader(elt.heading, root=root)
                else:
                    raise ValueError(f"Unknown heading type with tag {elt.heading.tag}")
            elif ty == "markdown":
                if elt.markdown.element_type == MarkdownProto.Type.NATIVE:
                    new_node = Markdown(elt.markdown, root=root)
                elif elt.markdown.element_type == MarkdownProto.Type.CAPTION:
                    new_node = Caption(elt.markdown, root=root)
                elif elt.markdown.element_type == MarkdownProto.Type.LATEX:
                    new_node = Latex(elt.markdown, root=root)
                elif elt.markdown.element_type == MarkdownProto.Type.DIVIDER:
                    new_node = Divider(elt.markdown, root=root)
                else:
                    raise ValueError(
                        f"Unknown markdown type {elt.markdown.element_type}"
                    )
            elif ty == "multiselect":
                new_node = Multiselect(elt.multiselect, root=root)
            elif ty == "number_input":
                new_node = NumberInput(elt.number_input, root=root)
            elif ty == "radio":
                new_node = Radio(elt.radio, root=root)
            elif ty == "selectbox":
                new_node = Selectbox(elt.selectbox, root=root)
            elif ty == "slider":
                if elt.slider.type == SliderProto.Type.SLIDER:
                    new_node = Slider(elt.slider, root=root)
                elif elt.slider.type == SliderProto.Type.SELECT_SLIDER:
                    new_node = SelectSlider(elt.slider, root=root)
                else:
                    raise ValueError(f"Slider with unknown type {elt.slider}")
            elif ty == "text":
                new_node = Text(elt.text, root=root)
            elif ty == "text_area":
                new_node = TextArea(elt.text_area, root=root)
            elif ty == "text_input":
                new_node = TextInput(elt.text_input, root=root)
            elif ty == "time_input":
                new_node = TimeInput(elt.time_input, root=root)
            else:
                new_node = Element(elt, root=root)
        elif delta.WhichOneof("type") == "add_block":
            block = delta.add_block
            bty = block.WhichOneof("type")
<<<<<<< HEAD
            if bty == "chat_message":
                new_node = ChatMessage(block.chat_message, root=root)
            elif bty == "column":
=======
            if bty == "column":
>>>>>>> ce0449a7
                new_node = Column(block.column, root=root)
            elif bty == "tab":
                new_node = Tab(block.tab, root=root)
            else:
                new_node = Block(proto=block, root=root)
        else:
            # add_rows
            continue

        current_node: Block = root
        # Every node up to the end is a Block
        for idx in delta_path[:-1]:
            children = current_node.children
            child = children.get(idx)
            if child is None:
                child = Block(proto=None, root=root)
                children[idx] = child
            assert isinstance(child, Block)
            current_node = child
        current_node.children[delta_path[-1]] = new_node

    return root<|MERGE_RESOLUTION|>--- conflicted
+++ resolved
@@ -1221,7 +1221,6 @@
 
 
 @dataclass(repr=False)
-<<<<<<< HEAD
 class ChatMessage(Block):
     proto: BlockProto.ChatMessage = field(repr=False)
     name: str
@@ -1241,8 +1240,6 @@
 
 
 @dataclass(repr=False)
-=======
->>>>>>> ce0449a7
 class Column(Block):
     proto: BlockProto.Column = field(repr=False)
     weight: float
@@ -1449,13 +1446,9 @@
         elif delta.WhichOneof("type") == "add_block":
             block = delta.add_block
             bty = block.WhichOneof("type")
-<<<<<<< HEAD
             if bty == "chat_message":
                 new_node = ChatMessage(block.chat_message, root=root)
             elif bty == "column":
-=======
-            if bty == "column":
->>>>>>> ce0449a7
                 new_node = Column(block.column, root=root)
             elif bty == "tab":
                 new_node = Tab(block.tab, root=root)
