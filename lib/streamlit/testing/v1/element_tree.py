# Copyright (c) Streamlit Inc. (2018-2022) Snowflake Inc. (2022)
#
# Licensed under the Apache License, Version 2.0 (the "License");
# you may not use this file except in compliance with the License.
# You may obtain a copy of the License at
#
#     http://www.apache.org/licenses/LICENSE-2.0
#
# Unless required by applicable law or agreed to in writing, software
# distributed under the License is distributed on an "AS IS" BASIS,
# WITHOUT WARRANTIES OR CONDITIONS OF ANY KIND, either express or implied.
# See the License for the specific language governing permissions and
# limitations under the License.
from __future__ import annotations

from abc import ABC, abstractmethod
from dataclasses import dataclass, field
from datetime import date, datetime, time, timedelta
from typing import (
    TYPE_CHECKING,
    Any,
    Generic,
    List,
    Sequence,
    TypeVar,
    Union,
    cast,
    overload,
)

from pandas import DataFrame
from typing_extensions import TypeAlias

from streamlit import type_util, util
from streamlit.elements.heading import HeadingProtoTag
from streamlit.elements.widgets.select_slider import SelectSliderSerde
from streamlit.elements.widgets.slider import (
    SliderScalar,
    SliderScalarT,
    SliderSerde,
    Step,
)
from streamlit.elements.widgets.time_widgets import (
    DateInputSerde,
    DateWidgetReturn,
    TimeInputSerde,
    _parse_date_value,
)
from streamlit.proto.Alert_pb2 import Alert as AlertProto
from streamlit.proto.Arrow_pb2 import Arrow as ArrowProto
from streamlit.proto.Block_pb2 import Block as BlockProto
from streamlit.proto.Button_pb2 import Button as ButtonProto
from streamlit.proto.ChatInput_pb2 import ChatInput as ChatInputProto
from streamlit.proto.Checkbox_pb2 import Checkbox as CheckboxProto
from streamlit.proto.Code_pb2 import Code as CodeProto
from streamlit.proto.ColorPicker_pb2 import ColorPicker as ColorPickerProto
from streamlit.proto.DateInput_pb2 import DateInput as DateInputProto
from streamlit.proto.Element_pb2 import Element as ElementProto
from streamlit.proto.Exception_pb2 import Exception as ExceptionProto
from streamlit.proto.ForwardMsg_pb2 import ForwardMsg
from streamlit.proto.Heading_pb2 import Heading as HeadingProto
from streamlit.proto.Json_pb2 import Json as JsonProto
from streamlit.proto.Markdown_pb2 import Markdown as MarkdownProto
from streamlit.proto.Metric_pb2 import Metric as MetricProto
from streamlit.proto.MultiSelect_pb2 import MultiSelect as MultiSelectProto
from streamlit.proto.NumberInput_pb2 import NumberInput as NumberInputProto
from streamlit.proto.Radio_pb2 import Radio as RadioProto
from streamlit.proto.Selectbox_pb2 import Selectbox as SelectboxProto
from streamlit.proto.Slider_pb2 import Slider as SliderProto
from streamlit.proto.Text_pb2 import Text as TextProto
from streamlit.proto.TextArea_pb2 import TextArea as TextAreaProto
from streamlit.proto.TextInput_pb2 import TextInput as TextInputProto
from streamlit.proto.TimeInput_pb2 import TimeInput as TimeInputProto
from streamlit.proto.Toast_pb2 import Toast as ToastProto
from streamlit.proto.WidgetStates_pb2 import WidgetState, WidgetStates
from streamlit.runtime.state.common import user_key_from_widget_id
from streamlit.runtime.state.safe_session_state import SafeSessionState

if TYPE_CHECKING:
    from streamlit.testing.v1.app_test import AppTest

T = TypeVar("T")


@dataclass
class InitialValue:
    """This class is used to represent the initial value of a widget."""

    pass


# TODO This class serves as a fallback option for elements that have not
# been implemented yet, as well as providing implementations of some
# trivial methods. It may have significantly reduced scope once all elements
# have been implemented.
# This class will not be sufficient implementation for most elements.
# Widgets need their own classes to translate interactions into the appropriate
# WidgetState and provide higher level interaction interfaces, and other elements
# have enough variation in how to get their values that most will need their
# own classes too.
@dataclass
<<<<<<< HEAD
class Element(ABC):
    type: str
=======
class Element:
    type: str = field(repr=False)
>>>>>>> 1066feaa
    proto: Any = field(repr=False)
    root: ElementTree = field(repr=False)
    key: str | None

    @abstractmethod
    def __init__(self, proto: ElementProto, root: ElementTree):
        ...

    def __iter__(self):
        yield self

    @property
    @abstractmethod
    def value(self) -> Any:
        ...

    def __getattr__(self, name: str) -> Any:
        """Fallback attempt to get an attribute from the proto"""
        return getattr(self.proto, name)

    def run(self, *, timeout: float | None = None) -> AppTest:
        """Run the script with updated widget values.

        Parameters
        ----------
        timeout
            The maximum number of seconds to run the script. None means
            use the AppTest's default.
        """
        return self.root.run(timeout=timeout)

    def __repr__(self):
        return util.repr_(self)


@dataclass(repr=False)
<<<<<<< HEAD
class UnknownElement(Element):
    def __init__(self, proto: ElementProto, root: ElementTree):
        ty = proto.WhichOneof("type")
        assert ty is not None
        self.proto = getattr(proto, ty)
        self.root = root
        self.type = ty
        self.key = None

    @property
    def value(self) -> Any:
        try:
            state = self.root.session_state
            assert state is not None
            return state[self.proto.id]
        except ValueError:
            # No id field, not a widget
            return self.proto.value


@dataclass(repr=False)
class Widget(Element, ABC):
    id: str
    help: str
    form_id: str
=======
class Widget(ABC, Element):
    id: str = field(repr=False)
>>>>>>> 1066feaa
    disabled: bool
    key: str | None
    _value: Any

    def __init__(self, proto: Any, root: ElementTree):
        self.proto = proto
        self.root = root
        self.key = user_key_from_widget_id(self.id)
        self._value = None

    def set_value(self, v: Any):
        self._value = v
        return self

    @property
    @abstractmethod
    def _widget_state(self) -> WidgetState:
        ...


El = TypeVar("El", bound=Element, covariant=True)


class ElementList(Generic[El]):
    def __init__(self, els: Sequence[El]):
        self._list: Sequence[El] = els

    def __len__(self) -> int:
        return len(self._list)

    @property
    def len(self) -> int:
        return len(self)

    @overload
    def __getitem__(self, idx: int) -> El:
        ...

    @overload
    def __getitem__(self, idx: slice) -> ElementList[El]:
        ...

    def __getitem__(self, idx: int | slice) -> El | ElementList[El]:
        if isinstance(idx, slice):
            return ElementList(self._list[idx])
        else:
            return self._list[idx]

    def __iter__(self):
        yield from self._list

    def __repr__(self):
        return util.repr_(self)

    def __eq__(self, other: ElementList[El] | object) -> bool:
        if isinstance(other, ElementList):
            return self._list == other._list
        else:
            return self._list == other

    @property
    def values(self) -> Sequence[Any]:
        return [e.value for e in self]


W = TypeVar("W", bound=Widget, covariant=True)


class WidgetList(Generic[W], ElementList[W]):
    def __call__(self, key: str) -> W:
        for e in self._list:
            if e.key == key:
                return e

        raise KeyError(key)


@dataclass(repr=False)
class AlertBase(Element):
    proto: AlertProto = field(repr=False)
    icon: str

    def __init__(self, proto: AlertProto, root: ElementTree):
        self.proto = proto
        self.key = None
        self.root = root

    @property
    def value(self) -> str:
        return self.proto.body


@dataclass(repr=False)
class Error(AlertBase):
    def __init__(self, proto: AlertProto, root: ElementTree):
        super().__init__(proto, root)
        self.type = "error"


@dataclass(repr=False)
class Warning(AlertBase):
    def __init__(self, proto: AlertProto, root: ElementTree):
        super().__init__(proto, root)
        self.type = "warning"


@dataclass(repr=False)
class Info(AlertBase):
    def __init__(self, proto: AlertProto, root: ElementTree):
        super().__init__(proto, root)
        self.type = "info"


@dataclass(repr=False)
class Success(AlertBase):
    def __init__(self, proto: AlertProto, root: ElementTree):
        super().__init__(proto, root)
        self.type = "success"


@dataclass(repr=False)
class Button(Widget):
    _value: bool

    proto: ButtonProto = field(repr=False)
    label: str
    help: str
    form_id: str

    def __init__(self, proto: ButtonProto, root: ElementTree):
        super().__init__(proto, root)
        self._value = False
        self.type = "button"

    @property
    def _widget_state(self) -> WidgetState:
        ws = WidgetState()
        ws.id = self.id
        ws.trigger_value = self._value
        return ws

    @property
    def value(self) -> bool:
        if self._value:
            return self._value
        else:
            state = self.root.session_state
            assert state
            return cast(bool, state[self.id])

    def set_value(self, v: bool) -> Button:
        self._value = v
        return self

    def click(self) -> Button:
        return self.set_value(True)


@dataclass(repr=False)
class ChatInput(Widget):
    _value: str | None
    proto: ChatInputProto = field(repr=False)
    placeholder: str

    def __init__(self, proto: ChatInputProto, root: ElementTree):
        super().__init__(proto, root)
        self.type = "chat_input"

    def set_value(self, v: str | None) -> ChatInput:
        self._value = v
        return self

    @property
    def _widget_state(self) -> WidgetState:
        ws = WidgetState()
        ws.id = self.id
        if self._value is not None:
            ws.string_trigger_value.data = self._value
        return ws

    @property
    def value(self) -> str | None:
        if self._value:
            return self._value
        else:
            state = self.root.session_state
            assert state
            return state[self.id]  # type: ignore


@dataclass(repr=False)
class Checkbox(Widget):
    _value: bool | None

    proto: CheckboxProto = field(repr=False)
    label: str
    help: str
    form_id: str

    def __init__(self, proto: CheckboxProto, root: ElementTree):
        super().__init__(proto, root)
        self.type = "checkbox"

    @property
    def _widget_state(self) -> WidgetState:
        ws = WidgetState()
        ws.id = self.id
        ws.bool_value = self.value
        return ws

    @property
    def value(self) -> bool:
        if self._value is not None:
            return self._value
        else:
            state = self.root.session_state
            assert state
            return cast(bool, state[self.id])

    def set_value(self, v: bool) -> Checkbox:
        self._value = v
        return self

    def check(self) -> Checkbox:
        return self.set_value(True)

    def uncheck(self) -> Checkbox:
        return self.set_value(False)


@dataclass(repr=False)
class Code(Element):
    proto: CodeProto = field(repr=False)

    language: str
    show_line_numbers: bool
    key: None

    def __init__(self, proto: CodeProto, root: ElementTree):
        self.proto = proto
        self.key = None
        self.root = root
        self.type = "code"

    @property
    def value(self) -> str:
        return self.proto.code_text


@dataclass(repr=False)
class ColorPicker(Widget):
    _value: str | None
    label: str
    help: str
    form_id: str

    proto: ColorPickerProto = field(repr=False)

    def __init__(self, proto: ColorPickerProto, root: ElementTree):
        super().__init__(proto, root)
        self.type = "color_picker"

    @property
    def value(self) -> str:
        """The currently selected value from the options."""
        if self._value is not None:
            return self._value
        else:
            state = self.root.session_state
            assert state
            return cast(str, state[self.id])

    @property
    def _widget_state(self) -> WidgetState:
        """Protobuf message representing the state of the widget, including
        any interactions that have happened.
        Should be the same as the frontend would produce for those interactions.
        """
        ws = WidgetState()
        ws.id = self.id
        ws.string_value = self.value
        return ws

    def set_value(self, v: str) -> ColorPicker:
        self._value = v
        return self

    def pick(self, v: str) -> ColorPicker:
        if not v.startswith("#"):
            v = f"#{v}"
        return self.set_value(v)


@dataclass(repr=False)
class Dataframe(Element):
    proto: ArrowProto = field(repr=False)

    def __init__(self, proto: ArrowProto, root: ElementTree):
        self.key = None
        self.proto = proto
        self.root = root
        self.type = "arrow_data_frame"

    @property
    def value(self) -> DataFrame:
        return type_util.bytes_to_data_frame(self.proto.data)


SingleDateValue: TypeAlias = Union[date, datetime]
DateValue: TypeAlias = Union[SingleDateValue, Sequence[SingleDateValue], None]


@dataclass(repr=False)
class DateInput(Widget):
    _value: DateValue | None | InitialValue
    proto: DateInputProto = field(repr=False)
    label: str
    min: date
    max: date
    is_range: bool
    help: str
    form_id: str

    def __init__(self, proto: DateInputProto, root: ElementTree):
        super().__init__(proto, root)
        self._value = InitialValue()
        self.type = "date_input"
        self.min = datetime.strptime(proto.min, "%Y/%m/%d").date()
        self.max = datetime.strptime(proto.max, "%Y/%m/%d").date()

    def set_value(self, v: DateValue) -> DateInput:
        self._value = v
        return self

    @property
    def _widget_state(self) -> WidgetState:
        ws = WidgetState()
        ws.id = self.id

        serde = DateInputSerde(None)  # type: ignore
        ws.string_array_value.data[:] = serde.serialize(self.value)
        return ws

    @property
    def value(self) -> DateWidgetReturn:
        if not isinstance(self._value, InitialValue):
            parsed, _ = _parse_date_value(self._value)
            return tuple(parsed) if parsed is not None else None  # type: ignore
        else:
            state = self.root.session_state
            assert state
            return state[self.id]  # type: ignore


@dataclass(repr=False)
class Exception(Element):
    message: str
    is_markdown: bool
    stack_trace: list[str]
    is_warning: bool

    def __init__(self, proto: ExceptionProto, root: ElementTree):
        self.key = None
        self.root = root
        self.proto = proto
        self.type = "exception"

        self.is_markdown = proto.message_is_markdown
        self.stack_trace = list(proto.stack_trace)

    @property
    def value(self) -> str:
        return self.message


@dataclass(repr=False)
class HeadingBase(Element, ABC):
    proto: HeadingProto = field(repr=False)

    tag: str
    anchor: str | None
    hide_anchor: bool
    key: None

    def __init__(self, proto: HeadingProto, root: ElementTree, type_: str):
        self.proto = proto
        self.key = None
        self.root = root
        self.type = type_

    @property
    def value(self) -> str:
        return self.proto.body


@dataclass(repr=False)
class Header(HeadingBase):
    def __init__(self, proto: HeadingProto, root: ElementTree):
        super().__init__(proto, root, "header")


@dataclass(repr=False)
class Subheader(HeadingBase):
    def __init__(self, proto: HeadingProto, root: ElementTree):
        super().__init__(proto, root, "subheader")


@dataclass(repr=False)
class Title(HeadingBase):
    def __init__(self, proto: HeadingProto, root: ElementTree):
        super().__init__(proto, root, "title")


@dataclass(repr=False)
class Json(Element):
    proto: JsonProto = field(repr=False)

    expanded: bool

    def __init__(self, proto: JsonProto, root: ElementTree):
        self.proto = proto
        self.key = None
        self.root = root
        self.type = "json"

    @property
    def value(self) -> str:
        return self.proto.body


@dataclass(repr=False)
class Markdown(Element):
    proto: MarkdownProto = field(repr=False)

    is_caption: bool
    allow_html: bool
    key: None

    def __init__(self, proto: MarkdownProto, root: ElementTree):
        self.proto = proto
        self.key = None
        self.root = root
        self.type = "markdown"

    @property
    def value(self) -> str:
        return self.proto.body


@dataclass(repr=False)
class Caption(Markdown):
    def __init__(self, proto: MarkdownProto, root: ElementTree):
        super().__init__(proto, root)
        self.type = "caption"


@dataclass(repr=False)
class Divider(Markdown):
    def __init__(self, proto: MarkdownProto, root: ElementTree):
        super().__init__(proto, root)
        self.type = "divider"


@dataclass(repr=False)
class Latex(Markdown):
    def __init__(self, proto: MarkdownProto, root: ElementTree):
        super().__init__(proto, root)
        self.type = "latex"


@dataclass(repr=False)
class Metric(Element):
    proto: MetricProto
    label: str
    delta: str
    color: str
    help: str

    def __init__(self, proto: MetricProto, root: ElementTree):
        self.proto = proto
        self.key = None
        self.root = root
        self.type = "metric"

    @property
    def value(self) -> str:
        return self.proto.body


@dataclass(repr=False)
class Multiselect(Widget, Generic[T]):
    _value: list[T] | None

    proto: MultiSelectProto = field(repr=False)
    label: str
    options: list[str]
    max_selections: int
    help: str
    form_id: str

    def __init__(self, proto: MultiSelectProto, root: ElementTree):
        super().__init__(proto, root)
        self.type = "multiselect"
        self.options = list(proto.options)

    @property
    def _widget_state(self) -> WidgetState:
        """Protobuf message representing the state of the widget, including
        any interactions that have happened.
        Should be the same as the frontend would produce for those interactions.
        """
        ws = WidgetState()
        ws.id = self.id
        ws.int_array_value.data[:] = self.indices
        return ws

    @property
    def value(self) -> list[T]:
        """The currently selected values from the options."""
        if self._value is not None:
            return self._value
        else:
            state = self.root.session_state
            assert state
            return cast(List[T], state[self.id])

    @property
    def indices(self) -> Sequence[int]:
        return [self.options.index(str(v)) for v in self.value]

    def set_value(self, v: list[T]) -> Multiselect[T]:
        """
        Set the value of the multiselect widget.
        Implementation note: set_value not work correctly if `format_func` is also
        passed to the multiselect. This is because we send options via proto with
        applied `format_func`, but keep original values in session state
        as widget value.
        """
        self._value = v
        return self

    def select(self, v: T) -> Multiselect[T]:
        current = self.value
        if v in current:
            return self
        else:
            new = current.copy()
            new.append(v)
            self.set_value(new)
            return self

    def unselect(self, v: T) -> Multiselect[T]:
        current = self.value
        if v not in current:
            return self
        else:
            new = current.copy()
            while v in new:
                new.remove(v)
            self.set_value(new)
            return self


Number = Union[int, float]


@dataclass(repr=False)
class NumberInput(Widget):
    _value: Number | None | InitialValue
    proto: NumberInputProto = field(repr=False)
    label: str
    min: Number | None
    max: Number | None
    step: Number
    help: str
    form_id: str

    def __init__(self, proto: NumberInputProto, root: ElementTree):
        super().__init__(proto, root)
        self._value = InitialValue()
        self.type = "number_input"
        self.min = proto.min if proto.has_min else None
        self.max = proto.max if proto.has_max else None

    def set_value(self, v: Number | None) -> NumberInput:
        self._value = v
        return self

    @property
    def _widget_state(self) -> WidgetState:
        ws = WidgetState()
        ws.id = self.id
        if self.value is not None:
            ws.double_value = self.value
        return ws

    @property
    def value(self) -> Number | None:
        if not isinstance(self._value, InitialValue):
            return self._value
        else:
            state = self.root.session_state
            assert state

            # Awkward to do this with `cast`
            return state[self.id]  # type: ignore

    def increment(self) -> NumberInput:
        if self.value is None:
            return self

        v = min(self.value + self.step, self.max or float("inf"))
        return self.set_value(v)

    def decrement(self) -> NumberInput:
        if self.value is None:
            return self

        v = max(self.value - self.step, self.min or float("-inf"))
        return self.set_value(v)


@dataclass(repr=False)
class Radio(Widget, Generic[T]):
    _value: T | None | InitialValue

    proto: RadioProto = field(repr=False)
    label: str
    options: list[str]
    horizontal: bool
    help: str
    form_id: str

    def __init__(self, proto: RadioProto, root: ElementTree):
        super().__init__(proto, root)
        self._value = InitialValue()
        self.type = "radio"
        self.options = list(proto.options)

    @property
    def index(self) -> int | None:
        if self.value is None:
            return None
        return self.options.index(str(self.value))

    @property
    def value(self) -> T | None:
        """The currently selected value from the options."""
        if not isinstance(self._value, InitialValue):
            return self._value
        else:
            state = self.root.session_state
            assert state
            return cast(T, state[self.id])

    def set_value(self, v: T | None) -> Radio[T]:
        self._value = v
        return self

    @property
    def _widget_state(self) -> WidgetState:
        """Protobuf message representing the state of the widget, including
        any interactions that have happened.
        Should be the same as the frontend would produce for those interactions.
        """
        ws = WidgetState()
        ws.id = self.id
        if self.index is not None:
            ws.int_value = self.index
        return ws


@dataclass(repr=False)
class Selectbox(Widget, Generic[T]):
    _value: T | None | InitialValue

    proto: SelectboxProto = field(repr=False)
    label: str
    options: list[str]
    help: str
    form_id: str

    def __init__(self, proto: SelectboxProto, root: ElementTree):
        super().__init__(proto, root)
        self._value = InitialValue()
        self.type = "selectbox"
        self.options = list(proto.options)

    @property
    def index(self) -> int | None:
        if self.value is None:
            return None

        if len(self.options) == 0:
            return 0
        return self.options.index(str(self.value))

    @property
    def value(self) -> T | None:
        """The currently selected value from the options."""
        if not isinstance(self._value, InitialValue):
            return self._value
        else:
            state = self.root.session_state
            assert state
            return cast(T, state[self.id])

    def set_value(self, v: T | None) -> Selectbox[T]:
        """
        Set the value of the selectbox.
        Implementation note: set_value not work correctly if `format_func` is also
        passed to the selectbox. This is because we send options via proto with applied
        `format_func`, but keep original values in session state as widget value.
        """
        self._value = v
        return self

    def select(self, v: T | None) -> Selectbox[T]:
        return self.set_value(v)

    def select_index(self, index: int | None) -> Selectbox[T]:
        if index is None:
            return self.set_value(None)
        return self.set_value(cast(T, self.options[index]))

    @property
    def _widget_state(self) -> WidgetState:
        """Protobuf message representing the state of the widget, including
        any interactions that have happened.
        Should be the same as the frontend would produce for those interactions.
        """
        ws = WidgetState()
        ws.id = self.id
        if self.index is not None:
            ws.int_value = self.index
        return ws


@dataclass(repr=False)
class SelectSlider(Widget, Generic[T]):
    _value: T | Sequence[T] | None

    proto: SliderProto = field(repr=False)
    label: str
    data_type: SliderProto.DataType.ValueType
    options: list[str]
    help: str
    form_id: str

    def __init__(self, proto: SliderProto, root: ElementTree):
        super().__init__(proto, root)
        self.type = "select_slider"
        self.options = list(proto.options)

    def set_value(self, v: T | Sequence[T]) -> SelectSlider[T]:
        self._value = v
        return self

    @property
    def _widget_state(self) -> WidgetState:
        serde = SelectSliderSerde(self.options, [], False)
        # We don't have access to the `format_func`, and options have been
        # converted to strings already, so hope that formatting with `str`
        # will let us find the right option.
        try:
            v = serde.serialize(str(self.value))
        except (ValueError, TypeError):
            try:
                v = serde.serialize([str(val) for val in self.value])  # type: ignore
            except:
                raise ValueError(f"Could not find index for {self.value}")

        ws = WidgetState()
        ws.id = self.id
        ws.double_array_value.data[:] = v
        return ws

    @property
    def value(self) -> T | Sequence[T]:
        """The currently selected value or range."""
        if self._value is not None:
            return self._value
        else:
            state = self.root.session_state
            assert state
            # Awkward to do this with `cast`
            return state[self.id]  # type: ignore

    def set_range(self, lower: T, upper: T) -> SelectSlider[T]:
        return self.set_value([lower, upper])


@dataclass(repr=False)
class Slider(Widget, Generic[SliderScalarT]):
    _value: SliderScalarT | Sequence[SliderScalarT] | None

    proto: SliderProto = field(repr=False)
    label: str
    data_type: SliderProto.DataType.ValueType
    min: SliderScalar
    max: SliderScalar
    step: Step
    help: str
    form_id: str

    def __init__(self, proto: SliderProto, root: ElementTree):
        super().__init__(proto, root)
        self.type = "slider"

    def set_value(
        self, v: SliderScalarT | Sequence[SliderScalarT]
    ) -> Slider[SliderScalarT]:
        self._value = v
        return self

    @property
    def _widget_state(self) -> WidgetState:
        data_type = self.proto.data_type
        serde = SliderSerde([], data_type, True, None)
        v = serde.serialize(self.value)

        ws = WidgetState()
        ws.id = self.id
        ws.double_array_value.data[:] = v
        return ws

    @property
    def value(self) -> SliderScalarT | Sequence[SliderScalarT]:
        """The currently selected value or range."""
        if self._value is not None:
            return self._value
        else:
            state = self.root.session_state
            assert state
            # Awkward to do this with `cast`
            return state[self.id]  # type: ignore

    def set_range(
        self, lower: SliderScalarT, upper: SliderScalarT
    ) -> Slider[SliderScalarT]:
        return self.set_value([lower, upper])


@dataclass(repr=False)
class Table(Element):
    proto: ArrowProto = field(repr=False)

    def __init__(self, proto: ArrowProto, root: ElementTree):
        self.key = None
        self.proto = proto
        self.root = root
        self.type = "arrow_table"

    @property
    def value(self) -> DataFrame:
        return type_util.bytes_to_data_frame(self.proto.data)


@dataclass(repr=False)
class Text(Element):
    proto: TextProto = field(repr=False)

    key: None = None

    def __init__(self, proto: TextProto, root: ElementTree):
        self.proto = proto
        self.root = root
        self.type = "text"

    @property
    def value(self) -> str:
        return self.proto.body


@dataclass(repr=False)
class TextArea(Widget):
    _value: str | None | InitialValue

    proto: TextAreaProto = field(repr=False)
    label: str
    max_chars: int
    placeholder: str
    help: str
    form_id: str

    def __init__(self, proto: TextAreaProto, root: ElementTree):
        super().__init__(proto, root)
        self._value = InitialValue()
        self.type = "text_area"

    def set_value(self, v: str | None) -> TextArea:
        self._value = v
        return self

    @property
    def _widget_state(self) -> WidgetState:
        ws = WidgetState()
        ws.id = self.id
        if self.value is not None:
            ws.string_value = self.value
        return ws

    @property
    def value(self) -> str | None:
        if not isinstance(self._value, InitialValue):
            return self._value
        else:
            state = self.root.session_state
            assert state
            # Awkward to do this with `cast`
            return state[self.id]  # type: ignore

    def input(self, v: str) -> TextArea:
        # TODO should input be setting or appending?
        if self.max_chars and len(v) > self.max_chars:
            return self
        return self.set_value(v)


@dataclass(repr=False)
class TextInput(Widget):
    _value: str | None | InitialValue
    proto: TextInputProto = field(repr=False)
    label: str
    max_chars: int
    autocomplete: str
    placeholder: str
    help: str
    form_id: str

    def __init__(self, proto: TextInputProto, root: ElementTree):
        super().__init__(proto, root)
        self._value = InitialValue()
        self.type = "text_input"

    def set_value(self, v: str | None) -> TextInput:
        self._value = v
        return self

    @property
    def _widget_state(self) -> WidgetState:
        ws = WidgetState()
        ws.id = self.id
        if self.value is not None:
            ws.string_value = self.value
        return ws

    @property
    def value(self) -> str | None:
        if not isinstance(self._value, InitialValue):
            return self._value
        else:
            state = self.root.session_state
            assert state
            # Awkward to do this with `cast`
            return state[self.id]  # type: ignore

    def input(self, v: str) -> TextInput:
        # TODO should input be setting or appending?
        if self.max_chars and len(v) > self.max_chars:
            return self
        return self.set_value(v)


TimeValue: TypeAlias = Union[time, datetime]


@dataclass(repr=False)
class TimeInput(Widget):
    _value: TimeValue | None | InitialValue
    proto: TimeInputProto = field(repr=False)
    label: str
    step: int
    help: str
    form_id: str

    def __init__(self, proto: TimeInputProto, root: ElementTree):
        super().__init__(proto, root)
        self._value = InitialValue()
        self.type = "time_input"

    def set_value(self, v: TimeValue | None) -> TimeInput:
        self._value = v
        return self

    @property
    def _widget_state(self) -> WidgetState:
        ws = WidgetState()
        ws.id = self.id

        serde = TimeInputSerde(None)
        serialized_value = serde.serialize(self.value)
        if serialized_value is not None:
            ws.string_value = serialized_value
        return ws

    @property
    def value(self) -> time | None:
        if not isinstance(self._value, InitialValue):
            v = self._value
            v = v.time() if isinstance(v, datetime) else v
            return v
        else:
            state = self.root.session_state
            assert state
            return state[self.id]  # type: ignore

    def increment(self) -> TimeInput:
        """Select the next available time."""
        if self.value is None:
            return self
        dt = datetime.combine(date.today(), self.value) + timedelta(seconds=self.step)
        return self.set_value(dt.time())

    def decrement(self) -> TimeInput:
        """Select the previous available time."""
        if self.value is None:
            return self
        dt = datetime.combine(date.today(), self.value) - timedelta(seconds=self.step)
        return self.set_value(dt.time())


@dataclass(repr=False)
class Toast(Element):
    proto: ToastProto = field(repr=False)
    icon: str

    def __init__(self, proto: ToastProto, root: ElementTree):
        self.proto = proto
        self.key = None
        self.root = root
        self.type = "toast"

    @property
    def value(self) -> str:
        return self.proto.body


@dataclass(repr=False)
class Toggle(Widget):
    _value: bool | None

    proto: CheckboxProto = field(repr=False)
    label: str
    help: str
    form_id: str

    def __init__(self, proto: CheckboxProto, root: ElementTree):
        super().__init__(proto, root)
        self._value = None
        self.type = "toggle"

    @property
    def _widget_state(self) -> WidgetState:
        ws = WidgetState()
        ws.id = self.id
        ws.bool_value = self.value
        return ws

    @property
    def value(self) -> bool:
        if self._value is not None:
            return self._value
        else:
            state = self.root.session_state
            assert state
            return cast(bool, state[self.id])

    def set_value(self, v: bool) -> Toggle:
        self._value = v
        return self


@dataclass(repr=False)
class Block:
    type: str
    children: dict[int, Node]
    proto: Any = field(repr=False)
    root: ElementTree = field(repr=False)

    def __init__(
        self,
        proto: BlockProto | None,
        root: ElementTree,
    ):
        self.children = {}
        self.proto = proto
        if proto:
            ty = proto.WhichOneof("type")
            # TODO does not work for `st.container` which has no block proto
            assert ty is not None
            self.type = ty
        else:
            self.type = "unknown"
        self.root = root

    def __len__(self) -> int:
        return len(self.children)

    def __iter__(self):
        yield self
        for child_idx in self.children:
            for c in self.children[child_idx]:
                yield c

    def __getitem__(self, k: int) -> Node:
        return self.children[k]

    @property
    def key(self) -> str | None:
        return None

    # We could implement these using __getattr__ but that would have
    # much worse type information.
    @property
    def button(self) -> WidgetList[Button]:
        return WidgetList(self.get("button"))  # type: ignore

    @property
    def caption(self) -> ElementList[Caption]:
        return ElementList(self.get("caption"))  # type: ignore

    @property
    def chat_input(self) -> WidgetList[ChatInput]:
        return WidgetList(self.get("chat_input"))  # type: ignore

    @property
    def chat_message(self) -> Sequence[ChatMessage]:
        return self.get("chat_message")  # type: ignore

    @property
    def checkbox(self) -> WidgetList[Checkbox]:
        return WidgetList(self.get("checkbox"))  # type: ignore

    @property
    def code(self) -> ElementList[Code]:
        return ElementList(self.get("code"))  # type: ignore

    @property
    def color_picker(self) -> WidgetList[ColorPicker]:
        return WidgetList(self.get("color_picker"))  # type: ignore

    @property
    def columns(self) -> Sequence[Column]:
        return self.get("column")  # type: ignore

    @property
    def dataframe(self) -> ElementList[Dataframe]:
        return ElementList(self.get("arrow_data_frame"))  # type: ignore

    @property
    def date_input(self) -> WidgetList[DateInput]:
        return WidgetList(self.get("date_input"))  # type: ignore

    @property
    def divider(self) -> ElementList[Divider]:
        return ElementList(self.get("divider"))  # type: ignore

    @property
    def error(self) -> ElementList[Error]:
        return ElementList(self.get("error"))  # type: ignore

    @property
    def exception(self) -> ElementList[Exception]:
        return ElementList(self.get("exception"))  # type: ignore

    @property
    def header(self) -> ElementList[Header]:
        return ElementList(self.get("header"))  # type: ignore

    @property
    def info(self) -> ElementList[Info]:
        return ElementList(self.get("info"))  # type: ignore

    @property
    def json(self) -> ElementList[Json]:
        return ElementList(self.get("json"))  # type: ignore

    @property
    def latex(self) -> ElementList[Latex]:
        return ElementList(self.get("latex"))  # type: ignore

    @property
    def markdown(self) -> ElementList[Markdown]:
        return ElementList(self.get("markdown"))  # type: ignore

    @property
    def metric(self) -> ElementList[Metric]:
        return ElementList(self.get("metric"))  # type: ignore

    @property
    def multiselect(self) -> WidgetList[Multiselect[Any]]:
        return WidgetList(self.get("multiselect"))  # type: ignore

    @property
    def number_input(self) -> WidgetList[NumberInput]:
        return WidgetList(self.get("number_input"))  # type: ignore

    @property
    def radio(self) -> WidgetList[Radio[Any]]:
        return WidgetList(self.get("radio"))  # type: ignore

    @property
    def select_slider(self) -> WidgetList[SelectSlider[Any]]:
        return WidgetList(self.get("select_slider"))  # type: ignore

    @property
    def selectbox(self) -> WidgetList[Selectbox[Any]]:
        return WidgetList(self.get("selectbox"))  # type: ignore

    @property
    def slider(self) -> WidgetList[Slider[Any]]:
        return WidgetList(self.get("slider"))  # type: ignore

    @property
    def subheader(self) -> ElementList[Subheader]:
        return ElementList(self.get("subheader"))  # type: ignore

    @property
    def success(self) -> ElementList[Success]:
        return ElementList(self.get("success"))  # type: ignore

    @property
    def table(self) -> ElementList[Table]:
        return ElementList(self.get("arrow_table"))  # type: ignore

    @property
    def tabs(self) -> Sequence[Tab]:
        return self.get("tab")  # type: ignore

    @property
    def text(self) -> ElementList[Text]:
        return ElementList(self.get("text"))  # type: ignore

    @property
    def text_area(self) -> WidgetList[TextArea]:
        return WidgetList(self.get("text_area"))  # type: ignore

    @property
    def text_input(self) -> WidgetList[TextInput]:
        return WidgetList(self.get("text_input"))  # type: ignore

    @property
    def time_input(self) -> WidgetList[TimeInput]:
        return WidgetList(self.get("time_input"))  # type: ignore

    @property
    def title(self) -> ElementList[Title]:
        return ElementList(self.get("title"))  # type: ignore

    @property
    def toast(self) -> ElementList[Toast]:
        return ElementList(self.get("toast"))  # type: ignore

    @property
    def toggle(self) -> WidgetList[Toggle]:
        return WidgetList(self.get("toggle"))  # type: ignore

    @property
    def warning(self) -> ElementList[Warning]:
        return ElementList(self.get("warning"))  # type: ignore

    def get(self, element_type: str) -> Sequence[Node]:
        return [e for e in self if e.type == element_type]

    def run(self, *, timeout: float | None = None) -> AppTest:
        """Run the script with updated widget values.

        Parameters
        ----------
        timeout
            The maximum number of seconds to run the script. None means
            use the AppTest's default.
        """
        return self.root.run(timeout=timeout)

    def __repr__(self):
        return util.repr_(self)


@dataclass(repr=False)
class SpecialBlock(Block):
    def __init__(
        self,
        proto: BlockProto | None,
        root: ElementTree,
        type: str | None = None,
    ):
        self.children = {}
        self.proto = proto
        if type:
            self.type = type
        elif proto and proto.WhichOneof("type"):
            ty = proto.WhichOneof("type")
            assert ty is not None
            self.type = ty
        else:
            self.type = "unknown"
        self.root = root


@dataclass(repr=False)
class ChatMessage(Block):
    type: str = field(repr=False)
    proto: BlockProto.ChatMessage = field(repr=False)
    name: str
    avatar: str

    def __init__(
        self,
        proto: BlockProto.ChatMessage,
        root: ElementTree,
    ):
        self.children = {}
        self.proto = proto
        self.root = root
        self.type = "chat_message"
        self.name = proto.name
        self.avatar = proto.avatar


@dataclass(repr=False)
class Column(Block):
    type: str = field(repr=False)
    proto: BlockProto.Column = field(repr=False)
    weight: float
    gap: str

    def __init__(
        self,
        proto: BlockProto.Column,
        root: ElementTree,
    ):
        self.children = {}
        self.proto = proto
        self.root = root
        self.type = "column"
        self.weight = proto.weight
        self.gap = proto.gap


@dataclass(repr=False)
class Tab(Block):
    type: str = field(repr=False)
    proto: BlockProto.Tab = field(repr=False)
    label: str

    def __init__(
        self,
        proto: BlockProto.Tab,
        root: ElementTree,
    ):
        self.children = {}
        self.proto = proto
        self.root = root
        self.type = "tab"
        self.label = proto.label


Node: TypeAlias = Union[Element, Block]


def get_widget_state(node: Node) -> WidgetState | None:
    if isinstance(node, Widget):
        return node._widget_state
    else:
        return None


@dataclass(repr=False)
class ElementTree(Block):
    """A tree of the elements produced by running a streamlit script.

    Elements can be queried in three ways:
    - By element type, using `.foo` properties to get a list of all of that element,
    in the order they appear in the app
    - By user key, for widgets, by calling the above list with a key: `.foo(key='bar')`
    - Positionally, using list indexing syntax (`[...]`) to access a child of a
    block element. Not recommended because the exact tree structure can be surprising.

    Element queries made on a block container will return only the elements
    descending from that block.

    Returned elements have methods for accessing whatever attributes are relevant.
    For very simple elements this may be only its value, while complex elements
    like widgets have many.

    Widgets provide a fluent API for faking frontend interaction and rerunning
    the script with the new widget values. All widgets provide a low level `set_value`
    method, along with higher level methods specific to that type of widget.
    After an interaction, calling `.run()` will update the AppTest with the
    results of that script run.
    """

    _runner: AppTest | None = field(repr=False, default=None)

    def __init__(self):
        self.children = {}
        self.root = self
        self.type = "root"

    @property
    def main(self) -> Block:
        m = self[0]
        assert isinstance(m, Block)
        return m

    @property
    def sidebar(self) -> Block:
        s = self[1]
        assert isinstance(s, Block)
        return s

    @property
    def session_state(self) -> SafeSessionState:
        assert self._runner is not None
        return self._runner.session_state

    def get_widget_states(self) -> WidgetStates:
        ws = WidgetStates()
        for node in self:
            w = get_widget_state(node)
            if w is not None:
                ws.widgets.append(w)

        return ws

    def run(self, *, timeout: float | None = None) -> AppTest:
        """Run the script with updated widget values.

        Parameters
        ----------
        timeout
            The maximum number of seconds to run the script. None means
            use the AppTest's default.
        """
        assert self._runner is not None

        widget_states = self.get_widget_states()
        return self._runner._run(widget_states, timeout=timeout)

    def __repr__(self):
        return repr(self.children)


def parse_tree_from_messages(messages: list[ForwardMsg]) -> ElementTree:
    """Transform a list of `ForwardMsg` into a tree matching the implicit
    tree structure of blocks and elements in a streamlit app.

    Returns the root of the tree, which acts as the entrypoint for the query
    and interaction API.
    """
    root = ElementTree()
    root.children = {
        0: SpecialBlock(type="main", root=root, proto=None),
        1: SpecialBlock(type="sidebar", root=root, proto=None),
        2: SpecialBlock(type="event", root=root, proto=None),
    }

    for msg in messages:
        if not msg.HasField("delta"):
            continue
        delta_path = msg.metadata.delta_path
        delta = msg.delta
        if delta.WhichOneof("type") == "new_element":
            elt = delta.new_element
            ty = elt.WhichOneof("type")
            new_node: Node
            if ty == "alert":
                format = elt.alert.format
                if format == AlertProto.Format.ERROR:
                    new_node = Error(elt.alert, root=root)
                elif format == AlertProto.Format.INFO:
                    new_node = Info(elt.alert, root=root)
                elif format == AlertProto.Format.SUCCESS:
                    new_node = Success(elt.alert, root=root)
                elif format == AlertProto.Format.WARNING:
                    new_node = Warning(elt.alert, root=root)
                else:
                    raise ValueError(
                        f"Unknown alert type with format {elt.alert.format}"
                    )
            elif ty == "arrow_data_frame":
                new_node = Dataframe(elt.arrow_data_frame, root=root)
            elif ty == "arrow_table":
                new_node = Table(elt.arrow_table, root=root)
            elif ty == "button":
                new_node = Button(elt.button, root=root)
            elif ty == "chat_input":
                new_node = ChatInput(elt.chat_input, root=root)
            elif ty == "checkbox":
                style = elt.checkbox.type
                if style == CheckboxProto.StyleType.TOGGLE:
                    new_node = Toggle(elt.checkbox, root=root)
                else:
                    new_node = Checkbox(elt.checkbox, root=root)
            elif ty == "code":
                new_node = Code(elt.code, root=root)
            elif ty == "color_picker":
                new_node = ColorPicker(elt.color_picker, root=root)
            elif ty == "date_input":
                new_node = DateInput(elt.date_input, root=root)
            elif ty == "exception":
                new_node = Exception(elt.exception, root=root)
            elif ty == "heading":
                if elt.heading.tag == HeadingProtoTag.TITLE_TAG.value:
                    new_node = Title(elt.heading, root=root)
                elif elt.heading.tag == HeadingProtoTag.HEADER_TAG.value:
                    new_node = Header(elt.heading, root=root)
                elif elt.heading.tag == HeadingProtoTag.SUBHEADER_TAG.value:
                    new_node = Subheader(elt.heading, root=root)
                else:
                    raise ValueError(f"Unknown heading type with tag {elt.heading.tag}")
            elif ty == "json":
                new_node = Json(elt.json, root=root)
            elif ty == "markdown":
                if elt.markdown.element_type == MarkdownProto.Type.NATIVE:
                    new_node = Markdown(elt.markdown, root=root)
                elif elt.markdown.element_type == MarkdownProto.Type.CAPTION:
                    new_node = Caption(elt.markdown, root=root)
                elif elt.markdown.element_type == MarkdownProto.Type.LATEX:
                    new_node = Latex(elt.markdown, root=root)
                elif elt.markdown.element_type == MarkdownProto.Type.DIVIDER:
                    new_node = Divider(elt.markdown, root=root)
                else:
                    raise ValueError(
                        f"Unknown markdown type {elt.markdown.element_type}"
                    )
            elif ty == "metric":
                new_node = Metric(elt.metric, root=root)
            elif ty == "multiselect":
                new_node = Multiselect(elt.multiselect, root=root)
            elif ty == "number_input":
                new_node = NumberInput(elt.number_input, root=root)
            elif ty == "radio":
                new_node = Radio(elt.radio, root=root)
            elif ty == "selectbox":
                new_node = Selectbox(elt.selectbox, root=root)
            elif ty == "slider":
                if elt.slider.type == SliderProto.Type.SLIDER:
                    new_node = Slider(elt.slider, root=root)
                elif elt.slider.type == SliderProto.Type.SELECT_SLIDER:
                    new_node = SelectSlider(elt.slider, root=root)
                else:
                    raise ValueError(f"Slider with unknown type {elt.slider}")
            elif ty == "text":
                new_node = Text(elt.text, root=root)
            elif ty == "text_area":
                new_node = TextArea(elt.text_area, root=root)
            elif ty == "text_input":
                new_node = TextInput(elt.text_input, root=root)
            elif ty == "time_input":
                new_node = TimeInput(elt.time_input, root=root)
            elif ty == "toast":
                new_node = Toast(elt.toast, root=root)
            else:
                new_node = UnknownElement(elt, root=root)
        elif delta.WhichOneof("type") == "add_block":
            block = delta.add_block
            bty = block.WhichOneof("type")
            if bty == "chat_message":
                new_node = ChatMessage(block.chat_message, root=root)
            elif bty == "column":
                new_node = Column(block.column, root=root)
            elif bty == "tab":
                new_node = Tab(block.tab, root=root)
            else:
                new_node = Block(proto=block, root=root)
        else:
            # add_rows
            continue

        current_node: Block = root
        # Every node up to the end is a Block
        for idx in delta_path[:-1]:
            children = current_node.children
            child = children.get(idx)
            if child is None:
                child = Block(proto=None, root=root)
                children[idx] = child
            assert isinstance(child, Block)
            current_node = child
        current_node.children[delta_path[-1]] = new_node

    return root<|MERGE_RESOLUTION|>--- conflicted
+++ resolved
@@ -99,13 +99,8 @@
 # have enough variation in how to get their values that most will need their
 # own classes too.
 @dataclass
-<<<<<<< HEAD
 class Element(ABC):
-    type: str
-=======
-class Element:
     type: str = field(repr=False)
->>>>>>> 1066feaa
     proto: Any = field(repr=False)
     root: ElementTree = field(repr=False)
     key: str | None
@@ -142,7 +137,6 @@
 
 
 @dataclass(repr=False)
-<<<<<<< HEAD
 class UnknownElement(Element):
     def __init__(self, proto: ElementProto, root: ElementTree):
         ty = proto.WhichOneof("type")
@@ -165,13 +159,7 @@
 
 @dataclass(repr=False)
 class Widget(Element, ABC):
-    id: str
-    help: str
-    form_id: str
-=======
-class Widget(ABC, Element):
     id: str = field(repr=False)
->>>>>>> 1066feaa
     disabled: bool
     key: str | None
     _value: Any
