--- conflicted
+++ resolved
@@ -1056,13 +1056,12 @@
         return WidgetList(self.get("color_picker"))  # type: ignore
 
     @property
-<<<<<<< HEAD
     def columns(self) -> Sequence[Column]:
         return self.get("column")  # type: ignore
-=======
+
+    @property
     def dataframe(self) -> ElementList[Dataframe]:
         return ElementList(self.get("arrow_data_frame"))  # type: ignore
->>>>>>> f668e841
 
     @property
     def date_input(self) -> WidgetList[DateInput]:
