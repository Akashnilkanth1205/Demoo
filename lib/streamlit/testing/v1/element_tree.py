# Copyright (c) Streamlit Inc. (2018-2022) Snowflake Inc. (2022)
#
# Licensed under the Apache License, Version 2.0 (the "License");
# you may not use this file except in compliance with the License.
# You may obtain a copy of the License at
#
#     http://www.apache.org/licenses/LICENSE-2.0
#
# Unless required by applicable law or agreed to in writing, software
# distributed under the License is distributed on an "AS IS" BASIS,
# WITHOUT WARRANTIES OR CONDITIONS OF ANY KIND, either express or implied.
# See the License for the specific language governing permissions and
# limitations under the License.
from __future__ import annotations

from abc import ABC, abstractmethod
from dataclasses import dataclass, field
from datetime import date, datetime, time, timedelta
from typing import (
    TYPE_CHECKING,
    Any,
    Generic,
    List,
    Sequence,
    TypeVar,
    Union,
    cast,
    overload,
)

from pandas import DataFrame
from typing_extensions import TypeAlias

from streamlit import type_util, util
from streamlit.elements.heading import HeadingProtoTag
from streamlit.elements.widgets.select_slider import SelectSliderSerde
from streamlit.elements.widgets.slider import (
    SliderScalar,
    SliderScalarT,
    SliderSerde,
    Step,
)
from streamlit.elements.widgets.time_widgets import (
    DateInputSerde,
    DateWidgetReturn,
    TimeInputSerde,
    _parse_date_value,
)
from streamlit.proto.Alert_pb2 import Alert as AlertProto
from streamlit.proto.Arrow_pb2 import Arrow as ArrowProto
from streamlit.proto.Block_pb2 import Block as BlockProto
from streamlit.proto.Button_pb2 import Button as ButtonProto
from streamlit.proto.ChatInput_pb2 import ChatInput as ChatInputProto
from streamlit.proto.Checkbox_pb2 import Checkbox as CheckboxProto
from streamlit.proto.Code_pb2 import Code as CodeProto
from streamlit.proto.ColorPicker_pb2 import ColorPicker as ColorPickerProto
from streamlit.proto.DateInput_pb2 import DateInput as DateInputProto
from streamlit.proto.Element_pb2 import Element as ElementProto
from streamlit.proto.Exception_pb2 import Exception as ExceptionProto
from streamlit.proto.ForwardMsg_pb2 import ForwardMsg
from streamlit.proto.Heading_pb2 import Heading as HeadingProto
from streamlit.proto.Markdown_pb2 import Markdown as MarkdownProto
from streamlit.proto.MultiSelect_pb2 import MultiSelect as MultiSelectProto
from streamlit.proto.NumberInput_pb2 import NumberInput as NumberInputProto
from streamlit.proto.Radio_pb2 import Radio as RadioProto
from streamlit.proto.Selectbox_pb2 import Selectbox as SelectboxProto
from streamlit.proto.Slider_pb2 import Slider as SliderProto
from streamlit.proto.Text_pb2 import Text as TextProto
from streamlit.proto.TextArea_pb2 import TextArea as TextAreaProto
from streamlit.proto.TextInput_pb2 import TextInput as TextInputProto
from streamlit.proto.TimeInput_pb2 import TimeInput as TimeInputProto
from streamlit.proto.WidgetStates_pb2 import WidgetState, WidgetStates
from streamlit.runtime.state.common import user_key_from_widget_id
from streamlit.runtime.state.safe_session_state import SafeSessionState

if TYPE_CHECKING:
    from streamlit.testing.v1.app_test import AppTest

T = TypeVar("T")


@dataclass
class InitialValue:
    """This class is used to represent the initial value of a widget."""

    pass


# TODO This class serves as a fallback option for elements that have not
# been implemented yet, as well as providing implementations of some
# trivial methods. It may have significantly reduced scope once all elements
# have been implemented.
# This class will not be sufficient implementation for most elements.
# Widgets need their own classes to translate interactions into the appropriate
# WidgetState and provide higher level interaction interfaces, and other elements
# have enough variation in how to get their values that most will need their
# own classes too.
@dataclass
class Element:
    type: str = field(repr=False)
    proto: Any = field(repr=False)
    root: ElementTree = field(repr=False)
    key: str | None

    def __init__(self, proto: ElementProto, root: ElementTree):
        ty = proto.WhichOneof("type")
        assert ty is not None
        self.proto = getattr(proto, ty)
        self.root = root
        self.type = ty
        self.key = None

    def __iter__(self):
        yield self

    @property
    def value(self) -> Any:
        try:
            state = self.root.session_state
            assert state is not None
            return state[self.proto.id]
        except ValueError:
            # No id field, not a widget
            return self.proto.value

    def __getattr__(self, name: str) -> Any:
        """Fallback attempt to get an attribute from the proto"""
        return getattr(self.proto, name)

    def run(self, *, timeout: float | None = None) -> AppTest:
        """Run the script with updated widget values.

        Parameters
        ----------
        timeout
            The maximum number of seconds to run the script. None means
            use the AppTest's default.
        """
        return self.root.run(timeout=timeout)

    def __repr__(self):
        return util.repr_(self)


@dataclass(repr=False)
class Widget(ABC, Element):
<<<<<<< HEAD
    id: str
=======
    id: str = field(repr=False)
    help: str
    form_id: str
>>>>>>> 050194a1
    disabled: bool
    key: str | None
    _value: Any

    def __init__(self, proto: Any, root: ElementTree):
        self.proto = proto
        self.root = root
        self.key = user_key_from_widget_id(self.id)
        self._value = None

    def set_value(self, v: Any):
        self._value = v
        return self

    @property
    @abstractmethod
    def _widget_state(self) -> WidgetState:
        ...


El = TypeVar("El", bound=Element, covariant=True)


class ElementList(Generic[El]):
    def __init__(self, els: Sequence[El]):
        self._list: Sequence[El] = els

    def __len__(self) -> int:
        return len(self._list)

    @property
    def len(self) -> int:
        return len(self)

    @overload
    def __getitem__(self, idx: int) -> El:
        ...

    @overload
    def __getitem__(self, idx: slice) -> ElementList[El]:
        ...

    def __getitem__(self, idx: int | slice) -> El | ElementList[El]:
        if isinstance(idx, slice):
            return ElementList(self._list[idx])
        else:
            return self._list[idx]

    def __iter__(self):
        yield from self._list

    def __repr__(self):
        return util.repr_(self)

    def __eq__(self, other: ElementList[El] | object) -> bool:
        if isinstance(other, ElementList):
            return self._list == other._list
        else:
            return self._list == other

    @property
    def values(self) -> Sequence[Any]:
        return [e.value for e in self]


W = TypeVar("W", bound=Widget, covariant=True)


class WidgetList(Generic[W], ElementList[W]):
    def __call__(self, key: str) -> W:
        for e in self._list:
            if e.key == key:
                return e

        raise KeyError(key)


@dataclass(repr=False)
class AlertBase(Element):
    proto: AlertProto = field(repr=False)
    icon: str

    def __init__(self, proto: AlertProto, root: ElementTree):
        self.proto = proto
        self.key = None
        self.root = root

    @property
    def value(self) -> str:
        return self.proto.body


@dataclass(repr=False)
class Error(AlertBase):
    def __init__(self, proto: AlertProto, root: ElementTree):
        super().__init__(proto, root)
        self.type = "error"


@dataclass(repr=False)
class Warning(AlertBase):
    def __init__(self, proto: AlertProto, root: ElementTree):
        super().__init__(proto, root)
        self.type = "warning"


@dataclass(repr=False)
class Info(AlertBase):
    def __init__(self, proto: AlertProto, root: ElementTree):
        super().__init__(proto, root)
        self.type = "info"


@dataclass(repr=False)
class Success(AlertBase):
    def __init__(self, proto: AlertProto, root: ElementTree):
        super().__init__(proto, root)
        self.type = "success"


@dataclass(repr=False)
class Button(Widget):
    _value: bool

    proto: ButtonProto = field(repr=False)
    label: str
    help: str
    form_id: str

    def __init__(self, proto: ButtonProto, root: ElementTree):
        super().__init__(proto, root)
        self._value = False
        self.type = "button"

    @property
    def _widget_state(self) -> WidgetState:
        ws = WidgetState()
        ws.id = self.id
        ws.trigger_value = self._value
        return ws

    @property
    def value(self) -> bool:
        if self._value:
            return self._value
        else:
            state = self.root.session_state
            assert state
            return cast(bool, state[self.id])

    def set_value(self, v: bool) -> Button:
        self._value = v
        return self

    def click(self) -> Button:
        return self.set_value(True)


@dataclass(repr=False)
class ChatInput(Widget):
    _value: str | None
    proto: ChatInputProto = field(repr=False)
    placeholder: str

    def __init__(self, proto: ChatInputProto, root: ElementTree):
        super().__init__(proto, root)
        self.type = "chat_input"

    def set_value(self, v: str | None) -> ChatInput:
        self._value = v
        return self

    @property
    def _widget_state(self) -> WidgetState:
        ws = WidgetState()
        ws.id = self.id
        if self._value is not None:
            ws.string_trigger_value.data = self._value
        return ws

    @property
    def value(self) -> str | None:
        if self._value:
            return self._value
        else:
            state = self.root.session_state
            assert state
            return state[self.id]  # type: ignore


@dataclass(repr=False)
class Checkbox(Widget):
    _value: bool | None

    proto: CheckboxProto = field(repr=False)
    label: str
    help: str
    form_id: str

    def __init__(self, proto: CheckboxProto, root: ElementTree):
        super().__init__(proto, root)
        self.type = "checkbox"

    @property
    def _widget_state(self) -> WidgetState:
        ws = WidgetState()
        ws.id = self.id
        ws.bool_value = self.value
        return ws

    @property
    def value(self) -> bool:
        if self._value is not None:
            return self._value
        else:
            state = self.root.session_state
            assert state
            return cast(bool, state[self.id])

    def set_value(self, v: bool) -> Checkbox:
        self._value = v
        return self

    def check(self) -> Checkbox:
        return self.set_value(True)

    def uncheck(self) -> Checkbox:
        return self.set_value(False)


@dataclass(repr=False)
class Code(Element):
    proto: CodeProto = field(repr=False)

    language: str
    show_line_numbers: bool
    key: None

    def __init__(self, proto: CodeProto, root: ElementTree):
        self.proto = proto
        self.key = None
        self.root = root
        self.type = "code"

    @property
    def value(self) -> str:
        return self.proto.code_text


@dataclass(repr=False)
class ColorPicker(Widget):
    _value: str | None
    label: str
    help: str
    form_id: str

    proto: ColorPickerProto = field(repr=False)

    def __init__(self, proto: ColorPickerProto, root: ElementTree):
        super().__init__(proto, root)
        self.type = "color_picker"

    @property
    def value(self) -> str:
        """The currently selected value from the options."""
        if self._value is not None:
            return self._value
        else:
            state = self.root.session_state
            assert state
            return cast(str, state[self.id])

    @property
    def _widget_state(self) -> WidgetState:
        """Protobuf message representing the state of the widget, including
        any interactions that have happened.
        Should be the same as the frontend would produce for those interactions.
        """
        ws = WidgetState()
        ws.id = self.id
        ws.string_value = self.value
        return ws

    def set_value(self, v: str) -> ColorPicker:
        self._value = v
        return self

    def pick(self, v: str) -> ColorPicker:
        if not v.startswith("#"):
            v = f"#{v}"
        return self.set_value(v)


@dataclass(repr=False)
class Dataframe(Element):
    proto: ArrowProto = field(repr=False)

    def __init__(self, proto: ArrowProto, root: ElementTree):
        self.key = None
        self.proto = proto
        self.root = root
        self.type = "arrow_data_frame"

    @property
    def value(self) -> DataFrame:
        return type_util.bytes_to_data_frame(self.proto.data)


SingleDateValue: TypeAlias = Union[date, datetime]
DateValue: TypeAlias = Union[SingleDateValue, Sequence[SingleDateValue], None]


@dataclass(repr=False)
class DateInput(Widget):
    _value: DateValue | None | InitialValue
    proto: DateInputProto = field(repr=False)
    label: str
    min: date
    max: date
    is_range: bool
    help: str
    form_id: str

    def __init__(self, proto: DateInputProto, root: ElementTree):
        super().__init__(proto, root)
        self._value = InitialValue()
        self.type = "date_input"
        self.min = datetime.strptime(proto.min, "%Y/%m/%d").date()
        self.max = datetime.strptime(proto.max, "%Y/%m/%d").date()

    def set_value(self, v: DateValue) -> DateInput:
        self._value = v
        return self

    @property
    def _widget_state(self) -> WidgetState:
        ws = WidgetState()
        ws.id = self.id

        serde = DateInputSerde(None)  # type: ignore
        ws.string_array_value.data[:] = serde.serialize(self.value)
        return ws

    @property
    def value(self) -> DateWidgetReturn:
        if not isinstance(self._value, InitialValue):
            parsed, _ = _parse_date_value(self._value)
            return tuple(parsed) if parsed is not None else None  # type: ignore
        else:
            state = self.root.session_state
            assert state
            return state[self.id]  # type: ignore


@dataclass(repr=False)
class Exception(Element):
    message: str
    is_markdown: bool
    stack_trace: list[str]
    is_warning: bool

    def __init__(self, proto: ExceptionProto, root: ElementTree):
        self.key = None
        self.root = root
        self.proto = proto
        self.type = "exception"

        self.is_markdown = proto.message_is_markdown
        self.stack_trace = list(proto.stack_trace)

    @property
    def value(self) -> str:
        return self.message


@dataclass(repr=False)
class HeadingBase(Element, ABC):
    proto: HeadingProto = field(repr=False)

    tag: str
    anchor: str | None
    hide_anchor: bool
    key: None

    def __init__(self, proto: HeadingProto, root: ElementTree, type_: str):
        self.proto = proto
        self.key = None
        self.root = root
        self.type = type_

    @property
    def value(self) -> str:
        return self.proto.body


@dataclass(repr=False)
class Header(HeadingBase):
    def __init__(self, proto: HeadingProto, root: ElementTree):
        super().__init__(proto, root, "header")


@dataclass(repr=False)
class Subheader(HeadingBase):
    def __init__(self, proto: HeadingProto, root: ElementTree):
        super().__init__(proto, root, "subheader")


@dataclass(repr=False)
class Title(HeadingBase):
    def __init__(self, proto: HeadingProto, root: ElementTree):
        super().__init__(proto, root, "title")


@dataclass(repr=False)
class Markdown(Element):
    proto: MarkdownProto = field(repr=False)

    is_caption: bool
    allow_html: bool
    key: None

    def __init__(self, proto: MarkdownProto, root: ElementTree):
        self.proto = proto
        self.key = None
        self.root = root
        self.type = "markdown"

    @property
    def value(self) -> str:
        return self.proto.body


@dataclass(repr=False)
class Caption(Markdown):
    def __init__(self, proto: MarkdownProto, root: ElementTree):
        super().__init__(proto, root)
        self.type = "caption"


@dataclass(repr=False)
class Divider(Markdown):
    def __init__(self, proto: MarkdownProto, root: ElementTree):
        super().__init__(proto, root)
        self.type = "divider"


@dataclass(repr=False)
class Latex(Markdown):
    def __init__(self, proto: MarkdownProto, root: ElementTree):
        super().__init__(proto, root)
        self.type = "latex"


@dataclass(repr=False)
class Multiselect(Widget, Generic[T]):
    _value: list[T] | None

    proto: MultiSelectProto = field(repr=False)
    label: str
    options: list[str]
    max_selections: int
    help: str
    form_id: str

    def __init__(self, proto: MultiSelectProto, root: ElementTree):
        super().__init__(proto, root)
        self.type = "multiselect"
        self.options = list(proto.options)

    @property
    def _widget_state(self) -> WidgetState:
        """Protobuf message representing the state of the widget, including
        any interactions that have happened.
        Should be the same as the frontend would produce for those interactions.
        """
        ws = WidgetState()
        ws.id = self.id
        ws.int_array_value.data[:] = self.indices
        return ws

    @property
    def value(self) -> list[T]:
        """The currently selected values from the options."""
        if self._value is not None:
            return self._value
        else:
            state = self.root.session_state
            assert state
            return cast(List[T], state[self.id])

    @property
    def indices(self) -> Sequence[int]:
        return [self.options.index(str(v)) for v in self.value]

    def set_value(self, v: list[T]) -> Multiselect[T]:
        """
        Set the value of the multiselect widget.
        Implementation note: set_value not work correctly if `format_func` is also
        passed to the multiselect. This is because we send options via proto with
        applied `format_func`, but keep original values in session state
        as widget value.
        """
        self._value = v
        return self

    def select(self, v: T) -> Multiselect[T]:
        current = self.value
        if v in current:
            return self
        else:
            new = current.copy()
            new.append(v)
            self.set_value(new)
            return self

    def unselect(self, v: T) -> Multiselect[T]:
        current = self.value
        if v not in current:
            return self
        else:
            new = current.copy()
            while v in new:
                new.remove(v)
            self.set_value(new)
            return self


Number = Union[int, float]


@dataclass(repr=False)
class NumberInput(Widget):
    _value: Number | None | InitialValue
    proto: NumberInputProto = field(repr=False)
    label: str
    min: Number | None
    max: Number | None
    step: Number
    help: str
    form_id: str

    def __init__(self, proto: NumberInputProto, root: ElementTree):
        super().__init__(proto, root)
        self._value = InitialValue()
        self.type = "number_input"
        self.min = proto.min if proto.has_min else None
        self.max = proto.max if proto.has_max else None

    def set_value(self, v: Number | None) -> NumberInput:
        self._value = v
        return self

    @property
    def _widget_state(self) -> WidgetState:
        ws = WidgetState()
        ws.id = self.id
        if self.value is not None:
            ws.double_value = self.value
        return ws

    @property
    def value(self) -> Number | None:
        if not isinstance(self._value, InitialValue):
            return self._value
        else:
            state = self.root.session_state
            assert state

            # Awkward to do this with `cast`
            return state[self.id]  # type: ignore

    def increment(self) -> NumberInput:
        if self.value is None:
            return self

        v = min(self.value + self.step, self.max or float("inf"))
        return self.set_value(v)

    def decrement(self) -> NumberInput:
        if self.value is None:
            return self

        v = max(self.value - self.step, self.min or float("-inf"))
        return self.set_value(v)


@dataclass(repr=False)
class Radio(Widget, Generic[T]):
    _value: T | None | InitialValue

    proto: RadioProto = field(repr=False)
    label: str
    options: list[str]
    horizontal: bool
    help: str
    form_id: str

    def __init__(self, proto: RadioProto, root: ElementTree):
        super().__init__(proto, root)
        self._value = InitialValue()
        self.type = "radio"
        self.options = list(proto.options)

    @property
    def index(self) -> int | None:
        if self.value is None:
            return None
        return self.options.index(str(self.value))

    @property
    def value(self) -> T | None:
        """The currently selected value from the options."""
        if not isinstance(self._value, InitialValue):
            return self._value
        else:
            state = self.root.session_state
            assert state
            return cast(T, state[self.id])

    def set_value(self, v: T | None) -> Radio[T]:
        self._value = v
        return self

    @property
    def _widget_state(self) -> WidgetState:
        """Protobuf message representing the state of the widget, including
        any interactions that have happened.
        Should be the same as the frontend would produce for those interactions.
        """
        ws = WidgetState()
        ws.id = self.id
        if self.index is not None:
            ws.int_value = self.index
        return ws


@dataclass(repr=False)
class Selectbox(Widget, Generic[T]):
    _value: T | None | InitialValue

    proto: SelectboxProto = field(repr=False)
    label: str
    options: list[str]
    help: str
    form_id: str

    def __init__(self, proto: SelectboxProto, root: ElementTree):
        super().__init__(proto, root)
        self._value = InitialValue()
        self.type = "selectbox"
        self.options = list(proto.options)

    @property
    def index(self) -> int | None:
        if self.value is None:
            return None

        if len(self.options) == 0:
            return 0
        return self.options.index(str(self.value))

    @property
    def value(self) -> T | None:
        """The currently selected value from the options."""
        if not isinstance(self._value, InitialValue):
            return self._value
        else:
            state = self.root.session_state
            assert state
            return cast(T, state[self.id])

    def set_value(self, v: T | None) -> Selectbox[T]:
        """
        Set the value of the selectbox.
        Implementation note: set_value not work correctly if `format_func` is also
        passed to the selectbox. This is because we send options via proto with applied
        `format_func`, but keep original values in session state as widget value.
        """
        self._value = v
        return self

    def select(self, v: T | None) -> Selectbox[T]:
        return self.set_value(v)

    def select_index(self, index: int | None) -> Selectbox[T]:
        if index is None:
            return self.set_value(None)
        return self.set_value(cast(T, self.options[index]))

    @property
    def _widget_state(self) -> WidgetState:
        """Protobuf message representing the state of the widget, including
        any interactions that have happened.
        Should be the same as the frontend would produce for those interactions.
        """
        ws = WidgetState()
        ws.id = self.id
        if self.index is not None:
            ws.int_value = self.index
        return ws


@dataclass(repr=False)
class SelectSlider(Widget, Generic[T]):
    _value: T | Sequence[T] | None

    proto: SliderProto = field(repr=False)
    label: str
    data_type: SliderProto.DataType.ValueType
    options: list[str]
    help: str
    form_id: str

    def __init__(self, proto: SliderProto, root: ElementTree):
        super().__init__(proto, root)
        self.type = "select_slider"
        self.options = list(proto.options)

    def set_value(self, v: T | Sequence[T]) -> SelectSlider[T]:
        self._value = v
        return self

    @property
    def _widget_state(self) -> WidgetState:
        serde = SelectSliderSerde(self.options, [], False)
        # We don't have access to the `format_func`, and options have been
        # converted to strings already, so hope that formatting with `str`
        # will let us find the right option.
        try:
            v = serde.serialize(str(self.value))
        except (ValueError, TypeError):
            try:
                v = serde.serialize([str(val) for val in self.value])  # type: ignore
            except:
                raise ValueError(f"Could not find index for {self.value}")

        ws = WidgetState()
        ws.id = self.id
        ws.double_array_value.data[:] = v
        return ws

    @property
    def value(self) -> T | Sequence[T]:
        """The currently selected value or range."""
        if self._value is not None:
            return self._value
        else:
            state = self.root.session_state
            assert state
            # Awkward to do this with `cast`
            return state[self.id]  # type: ignore

    def set_range(self, lower: T, upper: T) -> SelectSlider[T]:
        return self.set_value([lower, upper])


@dataclass(repr=False)
class Slider(Widget, Generic[SliderScalarT]):
    _value: SliderScalarT | Sequence[SliderScalarT] | None

    proto: SliderProto = field(repr=False)
    label: str
    data_type: SliderProto.DataType.ValueType
    min: SliderScalar
    max: SliderScalar
    step: Step
    help: str
    form_id: str

    def __init__(self, proto: SliderProto, root: ElementTree):
        super().__init__(proto, root)
        self.type = "slider"

    def set_value(
        self, v: SliderScalarT | Sequence[SliderScalarT]
    ) -> Slider[SliderScalarT]:
        self._value = v
        return self

    @property
    def _widget_state(self) -> WidgetState:
        data_type = self.proto.data_type
        serde = SliderSerde([], data_type, True, None)
        v = serde.serialize(self.value)

        ws = WidgetState()
        ws.id = self.id
        ws.double_array_value.data[:] = v
        return ws

    @property
    def value(self) -> SliderScalarT | Sequence[SliderScalarT]:
        """The currently selected value or range."""
        if self._value is not None:
            return self._value
        else:
            state = self.root.session_state
            assert state
            # Awkward to do this with `cast`
            return state[self.id]  # type: ignore

    def set_range(
        self, lower: SliderScalarT, upper: SliderScalarT
    ) -> Slider[SliderScalarT]:
        return self.set_value([lower, upper])


@dataclass(repr=False)
class Text(Element):
    proto: TextProto = field(repr=False)

    key: None = None

    def __init__(self, proto: TextProto, root: ElementTree):
        self.proto = proto
        self.root = root
        self.type = "text"

    @property
    def value(self) -> str:
        return self.proto.body


@dataclass(repr=False)
class TextArea(Widget):
    _value: str | None | InitialValue

    proto: TextAreaProto = field(repr=False)
    label: str
    max_chars: int
    placeholder: str
    help: str
    form_id: str

    def __init__(self, proto: TextAreaProto, root: ElementTree):
        super().__init__(proto, root)
        self._value = InitialValue()
        self.type = "text_area"

    def set_value(self, v: str | None) -> TextArea:
        self._value = v
        return self

    @property
    def _widget_state(self) -> WidgetState:
        ws = WidgetState()
        ws.id = self.id
        if self.value is not None:
            ws.string_value = self.value
        return ws

    @property
    def value(self) -> str | None:
        if not isinstance(self._value, InitialValue):
            return self._value
        else:
            state = self.root.session_state
            assert state
            # Awkward to do this with `cast`
            return state[self.id]  # type: ignore

    def input(self, v: str) -> TextArea:
        # TODO should input be setting or appending?
        if self.max_chars and len(v) > self.max_chars:
            return self
        return self.set_value(v)


@dataclass(repr=False)
class TextInput(Widget):
    _value: str | None | InitialValue
    proto: TextInputProto = field(repr=False)
    label: str
    max_chars: int
    autocomplete: str
    placeholder: str
    help: str
    form_id: str

    def __init__(self, proto: TextInputProto, root: ElementTree):
        super().__init__(proto, root)
        self._value = InitialValue()
        self.type = "text_input"

    def set_value(self, v: str | None) -> TextInput:
        self._value = v
        return self

    @property
    def _widget_state(self) -> WidgetState:
        ws = WidgetState()
        ws.id = self.id
        if self.value is not None:
            ws.string_value = self.value
        return ws

    @property
    def value(self) -> str | None:
        if not isinstance(self._value, InitialValue):
            return self._value
        else:
            state = self.root.session_state
            assert state
            # Awkward to do this with `cast`
            return state[self.id]  # type: ignore

    def input(self, v: str) -> TextInput:
        # TODO should input be setting or appending?
        if self.max_chars and len(v) > self.max_chars:
            return self
        return self.set_value(v)


TimeValue: TypeAlias = Union[time, datetime]


@dataclass(repr=False)
class TimeInput(Widget):
    _value: TimeValue | None | InitialValue
    proto: TimeInputProto = field(repr=False)
    label: str
    step: int
    help: str
    form_id: str

    def __init__(self, proto: TimeInputProto, root: ElementTree):
        super().__init__(proto, root)
        self._value = InitialValue()
        self.type = "time_input"

    def set_value(self, v: TimeValue | None) -> TimeInput:
        self._value = v
        return self

    @property
    def _widget_state(self) -> WidgetState:
        ws = WidgetState()
        ws.id = self.id

        serde = TimeInputSerde(None)
        serialized_value = serde.serialize(self.value)
        if serialized_value is not None:
            ws.string_value = serialized_value
        return ws

    @property
    def value(self) -> time | None:
        if not isinstance(self._value, InitialValue):
            v = self._value
            v = v.time() if isinstance(v, datetime) else v
            return v
        else:
            state = self.root.session_state
            assert state
            return state[self.id]  # type: ignore

    def increment(self) -> TimeInput:
        """Select the next available time."""
        if self.value is None:
            return self
        dt = datetime.combine(date.today(), self.value) + timedelta(seconds=self.step)
        return self.set_value(dt.time())

    def decrement(self) -> TimeInput:
        """Select the previous available time."""
        if self.value is None:
            return self
        dt = datetime.combine(date.today(), self.value) - timedelta(seconds=self.step)
        return self.set_value(dt.time())


@dataclass(repr=False)
class Block:
    type: str
    children: dict[int, Node]
    proto: Any = field(repr=False)
    root: ElementTree = field(repr=False)

    def __init__(
        self,
        proto: BlockProto | None,
        root: ElementTree,
    ):
        self.children = {}
        self.proto = proto
        if proto:
            ty = proto.WhichOneof("type")
            # TODO does not work for `st.container` which has no block proto
            assert ty is not None
            self.type = ty
        else:
            self.type = "unknown"
        self.root = root

    def __len__(self) -> int:
        return len(self.children)

    def __iter__(self):
        yield self
        for child_idx in self.children:
            for c in self.children[child_idx]:
                yield c

    def __getitem__(self, k: int) -> Node:
        return self.children[k]

    @property
    def key(self) -> str | None:
        return None

    # We could implement these using __getattr__ but that would have
    # much worse type information.
    @property
    def button(self) -> WidgetList[Button]:
        return WidgetList(self.get("button"))  # type: ignore

    @property
    def caption(self) -> ElementList[Caption]:
        return ElementList(self.get("caption"))  # type: ignore

    @property
    def chat_input(self) -> WidgetList[ChatInput]:
        return WidgetList(self.get("chat_input"))  # type: ignore

    @property
    def chat_message(self) -> Sequence[ChatMessage]:
        return self.get("chat_message")  # type: ignore

    @property
    def checkbox(self) -> WidgetList[Checkbox]:
        return WidgetList(self.get("checkbox"))  # type: ignore

    @property
    def code(self) -> ElementList[Code]:
        return ElementList(self.get("code"))  # type: ignore

    @property
    def color_picker(self) -> WidgetList[ColorPicker]:
        return WidgetList(self.get("color_picker"))  # type: ignore

    @property
    def columns(self) -> Sequence[Column]:
        return self.get("column")  # type: ignore

    @property
    def dataframe(self) -> ElementList[Dataframe]:
        return ElementList(self.get("arrow_data_frame"))  # type: ignore

    @property
    def date_input(self) -> WidgetList[DateInput]:
        return WidgetList(self.get("date_input"))  # type: ignore

    @property
    def divider(self) -> ElementList[Divider]:
        return ElementList(self.get("divider"))  # type: ignore

    @property
    def error(self) -> ElementList[Error]:
        return ElementList(self.get("error"))  # type: ignore

    @property
    def exception(self) -> ElementList[Exception]:
        return ElementList(self.get("exception"))  # type: ignore

    @property
    def header(self) -> ElementList[Header]:
        return ElementList(self.get("header"))  # type: ignore

    @property
    def info(self) -> ElementList[Info]:
        return ElementList(self.get("info"))  # type: ignore

    @property
    def latex(self) -> ElementList[Latex]:
        return ElementList(self.get("latex"))  # type: ignore

    @property
    def markdown(self) -> ElementList[Markdown]:
        return ElementList(self.get("markdown"))  # type: ignore

    @property
    def multiselect(self) -> WidgetList[Multiselect[Any]]:
        return WidgetList(self.get("multiselect"))  # type: ignore

    @property
    def number_input(self) -> WidgetList[NumberInput]:
        return WidgetList(self.get("number_input"))  # type: ignore

    @property
    def radio(self) -> WidgetList[Radio[Any]]:
        return WidgetList(self.get("radio"))  # type: ignore

    @property
    def select_slider(self) -> WidgetList[SelectSlider[Any]]:
        return WidgetList(self.get("select_slider"))  # type: ignore

    @property
    def selectbox(self) -> WidgetList[Selectbox[Any]]:
        return WidgetList(self.get("selectbox"))  # type: ignore

    @property
    def slider(self) -> WidgetList[Slider[Any]]:
        return WidgetList(self.get("slider"))  # type: ignore

    @property
    def subheader(self) -> ElementList[Subheader]:
        return ElementList(self.get("subheader"))  # type: ignore

    @property
    def success(self) -> ElementList[Success]:
        return ElementList(self.get("success"))  # type: ignore

    @property
    def tabs(self) -> Sequence[Tab]:
        return self.get("tab")  # type: ignore

    @property
    def text(self) -> ElementList[Text]:
        return ElementList(self.get("text"))  # type: ignore

    @property
    def text_area(self) -> WidgetList[TextArea]:
        return WidgetList(self.get("text_area"))  # type: ignore

    @property
    def text_input(self) -> WidgetList[TextInput]:
        return WidgetList(self.get("text_input"))  # type: ignore

    @property
    def time_input(self) -> WidgetList[TimeInput]:
        return WidgetList(self.get("time_input"))  # type: ignore

    @property
    def title(self) -> ElementList[Title]:
        return ElementList(self.get("title"))  # type: ignore

    @property
    def warning(self) -> ElementList[Warning]:
        return ElementList(self.get("warning"))  # type: ignore

    def get(self, element_type: str) -> Sequence[Node]:
        return [e for e in self if e.type == element_type]

    def run(self, *, timeout: float | None = None) -> AppTest:
        """Run the script with updated widget values.

        Parameters
        ----------
        timeout
            The maximum number of seconds to run the script. None means
            use the AppTest's default.
        """
        return self.root.run(timeout=timeout)

    def __repr__(self):
        return util.repr_(self)


@dataclass(repr=False)
class SpecialBlock(Block):
    def __init__(
        self,
        proto: BlockProto | None,
        root: ElementTree,
        type: str | None = None,
    ):
        self.children = {}
        self.proto = proto
        if type:
            self.type = type
        elif proto and proto.WhichOneof("type"):
            ty = proto.WhichOneof("type")
            assert ty is not None
            self.type = ty
        else:
            self.type = "unknown"
        self.root = root


@dataclass(repr=False)
class ChatMessage(Block):
    type: str = field(repr=False)
    proto: BlockProto.ChatMessage = field(repr=False)
    name: str
    avatar: str

    def __init__(
        self,
        proto: BlockProto.ChatMessage,
        root: ElementTree,
    ):
        self.children = {}
        self.proto = proto
        self.root = root
        self.type = "chat_message"
        self.name = proto.name
        self.avatar = proto.avatar


@dataclass(repr=False)
class Column(Block):
    type: str = field(repr=False)
    proto: BlockProto.Column = field(repr=False)
    weight: float
    gap: str

    def __init__(
        self,
        proto: BlockProto.Column,
        root: ElementTree,
    ):
        self.children = {}
        self.proto = proto
        self.root = root
        self.type = "column"
        self.weight = proto.weight
        self.gap = proto.gap


@dataclass(repr=False)
class Tab(Block):
    type: str = field(repr=False)
    proto: BlockProto.Tab = field(repr=False)
    label: str

    def __init__(
        self,
        proto: BlockProto.Tab,
        root: ElementTree,
    ):
        self.children = {}
        self.proto = proto
        self.root = root
        self.type = "tab"
        self.label = proto.label


Node: TypeAlias = Union[Element, Block]


def get_widget_state(node: Node) -> WidgetState | None:
    if isinstance(node, Widget):
        return node._widget_state
    else:
        return None


@dataclass(repr=False)
class ElementTree(Block):
    """A tree of the elements produced by running a streamlit script.

    Elements can be queried in three ways:
    - By element type, using `.foo` properties to get a list of all of that element,
    in the order they appear in the app
    - By user key, for widgets, by calling the above list with a key: `.foo(key='bar')`
    - Positionally, using list indexing syntax (`[...]`) to access a child of a
    block element. Not recommended because the exact tree structure can be surprising.

    Element queries made on a block container will return only the elements
    descending from that block.

    Returned elements have methods for accessing whatever attributes are relevant.
    For very simple elements this may be only its value, while complex elements
    like widgets have many.

    Widgets provide a fluent API for faking frontend interaction and rerunning
    the script with the new widget values. All widgets provide a low level `set_value`
    method, along with higher level methods specific to that type of widget.
    After an interaction, calling `.run()` will update the AppTest with the
    results of that script run.
    """

    _runner: AppTest | None = field(repr=False, default=None)

    def __init__(self):
        self.children = {}
        self.root = self
        self.type = "root"

    @property
    def main(self) -> Block:
        m = self[0]
        assert isinstance(m, Block)
        return m

    @property
    def sidebar(self) -> Block:
        s = self[1]
        assert isinstance(s, Block)
        return s

    @property
    def session_state(self) -> SafeSessionState:
        assert self._runner is not None
        return self._runner.session_state

    def get_widget_states(self) -> WidgetStates:
        ws = WidgetStates()
        for node in self:
            w = get_widget_state(node)
            if w is not None:
                ws.widgets.append(w)

        return ws

    def run(self, *, timeout: float | None = None) -> AppTest:
        """Run the script with updated widget values.

        Parameters
        ----------
        timeout
            The maximum number of seconds to run the script. None means
            use the AppTest's default.
        """
        assert self._runner is not None

        widget_states = self.get_widget_states()
        return self._runner._run(widget_states, timeout=timeout)

    def __repr__(self):
        return repr(self.children)


def parse_tree_from_messages(messages: list[ForwardMsg]) -> ElementTree:
    """Transform a list of `ForwardMsg` into a tree matching the implicit
    tree structure of blocks and elements in a streamlit app.

    Returns the root of the tree, which acts as the entrypoint for the query
    and interaction API.
    """
    root = ElementTree()
    root.children = {
        0: SpecialBlock(type="main", root=root, proto=None),
        1: SpecialBlock(type="sidebar", root=root, proto=None),
    }

    for msg in messages:
        if not msg.HasField("delta"):
            continue
        delta_path = msg.metadata.delta_path
        delta = msg.delta
        if delta.WhichOneof("type") == "new_element":
            elt = delta.new_element
            ty = elt.WhichOneof("type")
            new_node: Node
            if ty == "alert":
                format = elt.alert.format
                if format == AlertProto.Format.ERROR:
                    new_node = Error(elt.alert, root=root)
                elif format == AlertProto.Format.INFO:
                    new_node = Info(elt.alert, root=root)
                elif format == AlertProto.Format.SUCCESS:
                    new_node = Success(elt.alert, root=root)
                elif format == AlertProto.Format.WARNING:
                    new_node = Warning(elt.alert, root=root)
                else:
                    raise ValueError(
                        f"Unknown alert type with format {elt.alert.format}"
                    )
            elif ty == "arrow_data_frame":
                new_node = Dataframe(elt.arrow_data_frame, root=root)
            elif ty == "button":
                new_node = Button(elt.button, root=root)
            elif ty == "chat_input":
                new_node = ChatInput(elt.chat_input, root=root)
            elif ty == "checkbox":
                new_node = Checkbox(elt.checkbox, root=root)
            elif ty == "code":
                new_node = Code(elt.code, root=root)
            elif ty == "color_picker":
                new_node = ColorPicker(elt.color_picker, root=root)
            elif ty == "date_input":
                new_node = DateInput(elt.date_input, root=root)
            elif ty == "exception":
                new_node = Exception(elt.exception, root=root)
            elif ty == "heading":
                if elt.heading.tag == HeadingProtoTag.TITLE_TAG.value:
                    new_node = Title(elt.heading, root=root)
                elif elt.heading.tag == HeadingProtoTag.HEADER_TAG.value:
                    new_node = Header(elt.heading, root=root)
                elif elt.heading.tag == HeadingProtoTag.SUBHEADER_TAG.value:
                    new_node = Subheader(elt.heading, root=root)
                else:
                    raise ValueError(f"Unknown heading type with tag {elt.heading.tag}")
            elif ty == "markdown":
                if elt.markdown.element_type == MarkdownProto.Type.NATIVE:
                    new_node = Markdown(elt.markdown, root=root)
                elif elt.markdown.element_type == MarkdownProto.Type.CAPTION:
                    new_node = Caption(elt.markdown, root=root)
                elif elt.markdown.element_type == MarkdownProto.Type.LATEX:
                    new_node = Latex(elt.markdown, root=root)
                elif elt.markdown.element_type == MarkdownProto.Type.DIVIDER:
                    new_node = Divider(elt.markdown, root=root)
                else:
                    raise ValueError(
                        f"Unknown markdown type {elt.markdown.element_type}"
                    )
            elif ty == "multiselect":
                new_node = Multiselect(elt.multiselect, root=root)
            elif ty == "number_input":
                new_node = NumberInput(elt.number_input, root=root)
            elif ty == "radio":
                new_node = Radio(elt.radio, root=root)
            elif ty == "selectbox":
                new_node = Selectbox(elt.selectbox, root=root)
            elif ty == "slider":
                if elt.slider.type == SliderProto.Type.SLIDER:
                    new_node = Slider(elt.slider, root=root)
                elif elt.slider.type == SliderProto.Type.SELECT_SLIDER:
                    new_node = SelectSlider(elt.slider, root=root)
                else:
                    raise ValueError(f"Slider with unknown type {elt.slider}")
            elif ty == "text":
                new_node = Text(elt.text, root=root)
            elif ty == "text_area":
                new_node = TextArea(elt.text_area, root=root)
            elif ty == "text_input":
                new_node = TextInput(elt.text_input, root=root)
            elif ty == "time_input":
                new_node = TimeInput(elt.time_input, root=root)
            else:
                new_node = Element(elt, root=root)
        elif delta.WhichOneof("type") == "add_block":
            block = delta.add_block
            bty = block.WhichOneof("type")
            if bty == "chat_message":
                new_node = ChatMessage(block.chat_message, root=root)
            elif bty == "column":
                new_node = Column(block.column, root=root)
            elif bty == "tab":
                new_node = Tab(block.tab, root=root)
            else:
                new_node = Block(proto=block, root=root)
        else:
            # add_rows
            continue

        current_node: Block = root
        # Every node up to the end is a Block
        for idx in delta_path[:-1]:
            children = current_node.children
            child = children.get(idx)
            if child is None:
                child = Block(proto=None, root=root)
                children[idx] = child
            assert isinstance(child, Block)
            current_node = child
        current_node.children[delta_path[-1]] = new_node

    return root<|MERGE_RESOLUTION|>--- conflicted
+++ resolved
@@ -144,13 +144,7 @@
 
 @dataclass(repr=False)
 class Widget(ABC, Element):
-<<<<<<< HEAD
-    id: str
-=======
     id: str = field(repr=False)
-    help: str
-    form_id: str
->>>>>>> 050194a1
     disabled: bool
     key: str | None
     _value: Any
