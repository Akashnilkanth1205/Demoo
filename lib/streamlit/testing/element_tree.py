# Copyright (c) Streamlit Inc. (2018-2022) Snowflake Inc. (2022)
#
# Licensed under the Apache License, Version 2.0 (the "License");
# you may not use this file except in compliance with the License.
# You may obtain a copy of the License at
#
#     http://www.apache.org/licenses/LICENSE-2.0
#
# Unless required by applicable law or agreed to in writing, software
# distributed under the License is distributed on an "AS IS" BASIS,
# WITHOUT WARRANTIES OR CONDITIONS OF ANY KIND, either express or implied.
# See the License for the specific language governing permissions and
# limitations under the License.
from __future__ import annotations

from abc import ABC
from dataclasses import dataclass, field
from typing import Any, Generic, List, Sequence, TypeVar, Union, cast, overload

from typing_extensions import Literal, Protocol, TypeAlias, runtime_checkable

from streamlit import util
from streamlit.elements.heading import HeadingProtoTag
from streamlit.elements.select_slider import SelectSliderSerde
from streamlit.elements.slider import SliderScalar, SliderScalarT, SliderSerde, Step
from streamlit.proto.Block_pb2 import Block as BlockProto
from streamlit.proto.Button_pb2 import Button as ButtonProto
from streamlit.proto.Checkbox_pb2 import Checkbox as CheckboxProto
from streamlit.proto.Code_pb2 import Code as CodeProto
from streamlit.proto.ColorPicker_pb2 import ColorPicker as ColorPickerProto
from streamlit.proto.Element_pb2 import Element as ElementProto
from streamlit.proto.Exception_pb2 import Exception as ExceptionProto
from streamlit.proto.ForwardMsg_pb2 import ForwardMsg
from streamlit.proto.Heading_pb2 import Heading as HeadingProto
from streamlit.proto.Markdown_pb2 import Markdown as MarkdownProto
from streamlit.proto.MultiSelect_pb2 import MultiSelect as MultiSelectProto
from streamlit.proto.NumberInput_pb2 import NumberInput as NumberInputProto
from streamlit.proto.Radio_pb2 import Radio as RadioProto
from streamlit.proto.Selectbox_pb2 import Selectbox as SelectboxProto
from streamlit.proto.Slider_pb2 import Slider as SliderProto
from streamlit.proto.Text_pb2 import Text as TextProto
from streamlit.proto.TextArea_pb2 import TextArea as TextAreaProto
from streamlit.proto.TextInput_pb2 import TextInput as TextInputProto
from streamlit.proto.WidgetStates_pb2 import WidgetState, WidgetStates
from streamlit.runtime.state.common import user_key_from_widget_id
from streamlit.runtime.state.session_state import SessionState


# TODO This class serves as a fallback option for elements that have not
# been implemented yet, as well as providing implementations of some
# trivial methods. It may have significantly reduced scope, or be removed
# entirely, once all elements have been implemented.
# This class will not be sufficient implementation for most elements.
# Widgets need their own classes to translate interactions into the appropriate
# WidgetState and provide higher level interaction interfaces, and other elements
# have enough variation in how to get their values that most will need their
# own classes too.
@dataclass(init=False)
class Element:
    type: str
    proto: Any = field(repr=False)
    root: ElementTree = field(repr=False)
    key: str | None

    def __init__(self, proto: ElementProto, root: ElementTree):
        self.proto = proto
        self.root = root
        ty = proto.WhichOneof("type")
        assert ty is not None
        self.type = ty
        self.key = None

    def __iter__(self):
        yield self

    @property
    def value(self) -> Any:
        p = getattr(self.proto, self.type)
        try:
            state = self.root.session_state
            assert state
            return state[p.id]
        except ValueError:
            # No id field, not a widget
            return p.value

    def widget_state(self) -> WidgetState | None:
        return None

    def run(self) -> ElementTree:
        return self.root.run()

    def __repr__(self):
        return util.repr_(self)


@dataclass(init=False, repr=False)
class Text(Element):
    proto: TextProto

    type: str
    root: ElementTree = field(repr=False)
    key: None = None

    def __init__(self, proto: TextProto, root: ElementTree):
        self.proto = proto
        self.root = root
        self.type = "text"

    @property
    def value(self) -> str:
        return self.proto.body


@dataclass(init=False, repr=False)
class HeadingBase(Element, ABC):
    proto: HeadingProto

    type: str
    tag: str
    anchor: str | None
    hide_anchor: bool
    root: ElementTree = field(repr=False)
    key: None

    def __init__(self, proto: HeadingProto, root: ElementTree, type_: str):
        self.proto = proto
        self.key = None
        self.tag = proto.tag
        self.anchor = proto.anchor
        self.hide_anchor = proto.hide_anchor
        self.root = root
        self.type = type_

    @property
    def value(self) -> str:
        return self.proto.body


@dataclass(init=False, repr=False)
class Title(HeadingBase):
    def __init__(self, proto: HeadingProto, root: ElementTree):
        super().__init__(proto, root, "title")


@dataclass(init=False, repr=False)
class Header(HeadingBase):
    def __init__(self, proto: HeadingProto, root: ElementTree):
        super().__init__(proto, root, "header")


@dataclass(init=False, repr=False)
class Subheader(HeadingBase):
    def __init__(self, proto: HeadingProto, root: ElementTree):
        super().__init__(proto, root, "subheader")


@dataclass(init=False, repr=False)
class Markdown(Element):
    proto: MarkdownProto

    type: str
    is_caption: bool
    allow_html: bool
    root: ElementTree = field(repr=False)
    key: None

    def __init__(self, proto: MarkdownProto, root: ElementTree):
        self.proto = proto
        self.key = None
        self.is_caption = proto.is_caption
        self.allow_html = proto.allow_html
        self.root = root
        self.type = "markdown"

    @property
    def value(self) -> str:
        return self.proto.body


@dataclass(init=False, repr=False)
class Caption(Markdown):
    def __init__(self, proto: MarkdownProto, root: ElementTree):
        super().__init__(proto, root)
        self.type = "caption"


@dataclass(init=False, repr=False)
class Latex(Markdown):
    def __init__(self, proto: MarkdownProto, root: ElementTree):
        super().__init__(proto, root)
        self.type = "latex"


@dataclass(init=False, repr=False)
class Code(Element):
    proto: CodeProto

    type: str
    language: str
    show_line_numbers: bool
    root: ElementTree = field(repr=False)
    key: None

    def __init__(self, proto: CodeProto, root: ElementTree):
        self.proto = proto
        self.key = None
        self.language = proto.language
        self.show_line_numbers = proto.show_line_numbers
        self.root = root
        self.type = "code"

    @property
    def value(self) -> str:
        return self.proto.code_text


@dataclass(repr=False)
class Exception(Element):
    type: str
    message: str
    is_markdown: bool
    stack_trace: list[str]
    is_warning: bool

    def __init__(self, proto: ExceptionProto, root: ElementTree):
        self.key = None
        self.root = root
        self.proto = proto
        self.type = "exception"

        self.message = proto.message
        self.is_markdown = proto.message_is_markdown
        self.stack_trace = list(proto.stack_trace)
        self.is_warning = proto.is_warning

    @property
    def value(self) -> str:
        return self.message


@dataclass(init=False, repr=False)
class Divider(Markdown):
    def __init__(self, proto: MarkdownProto, root: ElementTree):
        super().__init__(proto, root)
        self.type = "divider"


@runtime_checkable
class Widget(Protocol):
    id: str
    key: str | None

    def set_value(self, v: Any):
        ...


T = TypeVar("T")


@dataclass(repr=False)
class ColorPicker(Element, Widget):
    _value: str | None

    proto: ColorPickerProto
    type: str
    id: str
    label: str
    help: str
    form_id: str
    disabled: bool
    key: str | None

    root: ElementTree = field(repr=False)

    def __init__(self, proto: ColorPickerProto, root: ElementTree):
        self.proto = proto
        self.root = root
        self._value = None

        self.type = "color_picker"
        self.id = proto.id
        self.label = proto.label
        self.help = proto.help
        self.form_id = proto.form_id
        self.disabled = proto.disabled
        self.key = user_key_from_widget_id(self.id)

    @property
    def value(self) -> str:
        """The currently selected value from the options."""
        if self._value is not None:
            return self._value
        else:
            state = self.root.session_state
            assert state
            return cast(str, state[self.id])

    def widget_state(self) -> WidgetState:
        """Protobuf message representing the state of the widget, including
        any interactions that have happened.
        Should be the same as the frontend would produce for those interactions.
        """
        ws = WidgetState()
        ws.id = self.id
        ws.string_value = self.value
        return ws

    def set_value(self, v: str) -> ColorPicker:
        self._value = v
        return self

    def pick(self, v: str) -> ColorPicker:
        if not v.startswith("#"):
            v = f"#{v}"
        return self.set_value(v)


@dataclass(init=False, repr=False)
class Radio(Element, Widget, Generic[T]):
    _value: T | None

    proto: RadioProto
    type: str
    id: str
    label: str
    options: list[str]
    help: str
    form_id: str
    disabled: bool
    horizontal: bool
    key: str | None

    root: ElementTree = field(repr=False)

    def __init__(self, proto: RadioProto, root: ElementTree):
        self.proto = proto
        self.root = root
        self._value = None

        self.type = "radio"
        self.id = proto.id
        self.label = proto.label
        self.options = list(proto.options)
        self.help = proto.help
        self.form_id = proto.form_id
        self.disabled = proto.disabled
        self.horizontal = proto.horizontal
        self.key = user_key_from_widget_id(self.id)

    @property
    def index(self) -> int:
        return self.options.index(str(self.value))

    @property
    def value(self) -> T:
        """The currently selected value from the options."""
        if self._value is not None:
            return self._value
        else:
            state = self.root.session_state
            assert state
            return cast(T, state[self.id])

    def set_value(self, v: T) -> Radio[T]:
        self._value = v
        return self

    def widget_state(self) -> WidgetState:
        """Protobuf message representing the state of the widget, including
        any interactions that have happened.
        Should be the same as the frontend would produce for those interactions.
        """
        ws = WidgetState()
        ws.id = self.id
        ws.int_value = self.index
        return ws


@dataclass(init=False, repr=False)
class Checkbox(Element, Widget):
    _value: bool | None

    proto: CheckboxProto
    type: str
    id: str
    label: str
    help: str
    form_id: str
    disabled: bool
    key: str | None

    root: ElementTree = field(repr=False)

    def __init__(self, proto: CheckboxProto, root: ElementTree):
        self.proto = proto
        self.root = root
        self._value = None

        self.type = "checkbox"
        self.id = proto.id
        self.label = proto.label
        self.help = proto.help
        self.form_id = proto.form_id
        self.disabled = proto.disabled
        self.key = user_key_from_widget_id(self.id)

    def widget_state(self) -> WidgetState:
        ws = WidgetState()
        ws.id = self.id
        ws.bool_value = self.value
        return ws

    @property
    def value(self) -> bool:
        if self._value is not None:
            return self._value
        else:
            state = self.root.session_state
            assert state
            return cast(bool, state[self.id])

    def set_value(self, v: bool) -> Checkbox:
        self._value = v
        return self

    def check(self) -> Checkbox:
        return self.set_value(True)

    def uncheck(self) -> Checkbox:
        return self.set_value(False)


@dataclass(init=False, repr=False)
class Multiselect(Element, Widget, Generic[T]):
    _value: list[T] | None

    proto: MultiSelectProto
    type: str
    id: str
    label: str
    options: list[str]
    help: str
    form_id: str
    disabled: bool
    max_selections: int
    key: str | None

    root: ElementTree = field(repr=False)

    def __init__(self, proto: MultiSelectProto, root: ElementTree):
        self.proto = proto
        self.root = root
        self._value = None

        self.type = "multiselect"
        self.id = proto.id
        self.label = proto.label
        self.options = list(proto.options)
        self.help = proto.help
        self.form_id = proto.form_id
        self.disabled = proto.disabled
        self.max_selections = proto.max_selections
        self.key = user_key_from_widget_id(self.id)

    def widget_state(self) -> WidgetState:
        """Protobuf message representing the state of the widget, including
        any interactions that have happened.
        Should be the same as the frontend would produce for those interactions.
        """
        ws = WidgetState()
        ws.id = self.id
        ws.int_array_value.data[:] = self.indices
        return ws

    @property
    def value(self) -> list[T]:
        """The currently selected values from the options."""
        if self._value is not None:
            return self._value
        else:
            state = self.root.session_state
            assert state
            return cast(List[T], state[self.id])

    @property
    def indices(self) -> Sequence[int]:
        return [self.options.index(str(v)) for v in self.value]

    def set_value(self, v: list[T]) -> Multiselect[T]:
        """
        Set the value of the multiselect widget.
        Implementation note: set_value not work correctly if `format_func` is also
        passed to the multiselect. This is because we send options via proto with
        applied `format_func`, but keep original values in session state
        as widget value.
        """
        self._value = v
        return self

    def select(self, v: T) -> Multiselect[T]:
        current = self.value
        if v in current:
            return self
        else:
            new = current.copy()
            new.append(v)
            self.set_value(new)
            return self

    def unselect(self, v: T) -> Multiselect[T]:
        current = self.value
        if v not in current:
            return self
        else:
            new = current.copy()
            while v in new:
                new.remove(v)
            self.set_value(new)
            return self


@dataclass(init=False, repr=False)
class Selectbox(Element, Widget, Generic[T]):
    _value: T | None

    proto: SelectboxProto = field(repr=False)
    type: str
    id: str
    label: str
    options: list[str]
    help: str
    form_id: str
    disabled: bool
    key: str | None

    root: ElementTree = field(repr=False)

    def __init__(self, proto: SelectboxProto, root: ElementTree):
        self.proto = proto
        self.root = root
        self._value = None

        self.type = "selectbox"
        self.id = proto.id
        self.label = proto.label
        self.options = list(proto.options)
        self.help = proto.help
        self.form_id = proto.form_id
        self.disabled = proto.disabled
        self.key = user_key_from_widget_id(self.id)

    @property
    def index(self) -> int:
        if len(self.options) == 0:
            return 0
        return self.options.index(str(self.value))

    @property
    def value(self) -> T:
        """The currently selected value from the options."""
        if self._value is not None:
            return self._value
        else:
            state = self.root.session_state
            assert state
            return cast(T, state[self.id])

    def set_value(self, v: T) -> Selectbox[T]:
        """
        Set the value of the selectbox.
        Implementation note: set_value not work correctly if `format_func` is also
        passed to the selectbox. This is because we send options via proto with applied
        `format_func`, but keep original values in session state as widget value.
        """
        self._value = v
        return self

    def select(self, v: T) -> Selectbox[T]:
        return self.set_value(v)

    def select_index(self, index: int) -> Selectbox[T]:
        return self.set_value(cast(T, self.options[index]))

    def widget_state(self) -> WidgetState:
        """Protobuf message representing the state of the widget, including
        any interactions that have happened.
        Should be the same as the frontend would produce for those interactions.
        """
        ws = WidgetState()
        ws.id = self.id
        ws.int_value = self.index
        return ws


@dataclass(init=False, repr=False)
class Button(Element, Widget):
    _value: bool

    proto: ButtonProto
    type: str
    id: str
    label: str
    help: str
    form_id: str
    disabled: bool
    key: str | None

    root: ElementTree = field(repr=False)

    def __init__(self, proto: ButtonProto, root: ElementTree):
        self.proto = proto
        self.root = root
        self._value = False

        self.type = "button"
        self.id = proto.id
        self.label = proto.label
        self.help = proto.help
        self.form_id = proto.form_id
        self.disabled = proto.disabled
        self.key = user_key_from_widget_id(self.id)

    def widget_state(self) -> WidgetState:
        ws = WidgetState()
        ws.id = self.id
        ws.trigger_value = self._value
        return ws

    @property
    def value(self) -> bool:
        if self._value:
            return self._value
        else:
            state = self.root.session_state
            assert state
            return cast(bool, state[self.id])

    def set_value(self, v: bool) -> Button:
        self._value = v
        return self

    def click(self) -> Button:
        return self.set_value(True)


@dataclass(init=False, repr=False)
class Slider(Element, Widget, Generic[SliderScalarT]):
    _value: SliderScalarT | Sequence[SliderScalarT] | None

    proto: SliderProto
    type: str
    data_type: SliderProto.DataType.ValueType
    id: str
    label: str
    min_value: SliderScalar
    max_value: SliderScalar
    step: Step
    help: str
    form_id: str
    disabled: bool
    key: str | None

    root: ElementTree = field(repr=False)

    def __init__(self, proto: SliderProto, root: ElementTree):
        self.proto = proto
        self.root = root
        self._value = None

        self.type = "slider"
        self.data_type = proto.data_type
        self.id = proto.id
        self.label = proto.label
        self.min_value = proto.min
        self.max_value = proto.max
        self.step = proto.step
        self.help = proto.help
        self.form_id = proto.form_id
        self.disabled = proto.disabled
        self.key = user_key_from_widget_id(self.id)

    def set_value(
        self, v: SliderScalarT | Sequence[SliderScalarT]
    ) -> Slider[SliderScalarT]:
        self._value = v
        return self

    def widget_state(self) -> WidgetState:
        data_type = self.proto.data_type
        serde = SliderSerde([], data_type, True, None)
        v = serde.serialize(self.value)

        ws = WidgetState()
        ws.id = self.id
        ws.double_array_value.data[:] = v
        return ws

    @property
    def value(self) -> SliderScalarT | Sequence[SliderScalarT]:
        """The currently selected value or range."""
        if self._value is not None:
            return self._value
        else:
            state = self.root.session_state
            assert state
            # Awkward to do this with `cast`
            return state[self.id]  # type: ignore

    def set_range(
        self, lower: SliderScalarT, upper: SliderScalarT
    ) -> Slider[SliderScalarT]:
        return self.set_value([lower, upper])


@dataclass(init=False, repr=False)
class SelectSlider(Element, Widget, Generic[T]):
    _value: T | Sequence[T] | None

    proto: SliderProto
    type: str
    data_type: SliderProto.DataType.ValueType
    id: str
    label: str
    options: list[str]
    help: str
    form_id: str
    disabled: bool
    key: str | None

    root: ElementTree = field(repr=False)

    def __init__(self, proto: SliderProto, root: ElementTree):
        self.proto = proto
        self.root = root
        self._value = None

        self.type = "select_slider"
        self.data_type = proto.data_type
        self.id = proto.id
        self.label = proto.label
        self.options = list(proto.options)
        self.help = proto.help
        self.form_id = proto.form_id
        self.disabled = proto.disabled
        self.key = user_key_from_widget_id(self.id)

    def set_value(self, v: T | Sequence[T]) -> SelectSlider[T]:
        self._value = v
        return self

    def widget_state(self) -> WidgetState:
        serde = SelectSliderSerde(self.options, [], False)
        v = serde.serialize(self.value)

        ws = WidgetState()
        ws.id = self.id
        ws.double_array_value.data[:] = v
        return ws

    @property
    def value(self) -> T | Sequence[T]:
        """The currently selected value or range."""
        if self._value is not None:
            return self._value
        else:
            state = self.root.session_state
            assert state
            # Awkward to do this with `cast`
            return state[self.id]  # type: ignore

    def set_range(self, lower: T, upper: T) -> SelectSlider[T]:
        return self.set_value([lower, upper])


@dataclass(repr=False)
class TextInput(Element):
    _value: str | None
    proto: TextInputProto
    type: str
    id: str
    label: str
    max_chars: int
    help: str
    form_id: str
    autocomplete: str
    placeholder: str
    disabled: bool
    key: str | None

    root: ElementTree = field(repr=False)

    def __init__(self, proto: TextInputProto, root: ElementTree):
        self.proto = proto
        self.root = root
        self._value = None

        self.type = "text_input"
        self.id = proto.id
        self.label = proto.label
        self.max_chars = proto.max_chars
        self.help = proto.help
        self.form_id = proto.form_id
        self.autocomplete = proto.autocomplete
        self.placeholder = proto.placeholder
        self.disabled = proto.disabled
        self.key = user_key_from_widget_id(self.id)

    def set_value(self, v: str) -> TextInput:
        self._value = v
        return self

    def widget_state(self) -> WidgetState:
        ws = WidgetState()
        ws.id = self.id
        ws.string_value = self.value
        return ws

    @property
    def value(self) -> str:
        if self._value is not None:
            return self._value
        else:
            state = self.root.session_state
            assert state
            # Awkward to do this with `cast`
            return state[self.id]  # type: ignore

    def input(self, v: str) -> TextInput:
        # TODO should input be setting or appending?
        if self.max_chars and len(v) > self.max_chars:
            return self
        return self.set_value(v)


@dataclass(repr=False)
class TextArea(Element):
    _value: str | None

    proto: TextAreaProto
    type: str
    id: str
    label: str
    max_chars: int
    help: str
    form_id: str
    placeholder: str
    disabled: bool
    key: str | None

    root: ElementTree = field(repr=False)

    def __init__(self, proto: TextAreaProto, root: ElementTree):
        self.proto = proto
        self.root = root
        self._value = None

        self.type = "text_area"
        self.id = proto.id
        self.label = proto.label
        self.max_chars = proto.max_chars
        self.help = proto.help
        self.form_id = proto.form_id
        self.placeholder = proto.placeholder
        self.disabled = proto.disabled
        self.key = user_key_from_widget_id(self.id)

    def set_value(self, v: str) -> TextArea:
        self._value = v
        return self

    def widget_state(self) -> WidgetState:
        ws = WidgetState()
        ws.id = self.id
        ws.string_value = self.value
        return ws

    @property
    def value(self) -> str:
        if self._value is not None:
            return self._value
        else:
            state = self.root.session_state
            assert state
            # Awkward to do this with `cast`
            return state[self.id]  # type: ignore

    def input(self, v: str) -> TextArea:
        # TODO should input be setting or appending?
        if self.max_chars and len(v) > self.max_chars:
            return self
        return self.set_value(v)


Number = Union[int, float]


@dataclass(repr=False)
class NumberInput(Element, Widget):
    _value: Number | None
    proto: NumberInputProto
    type: str
    id: str
    label: str
    min_value: Number
    max_value: Number
    step: Number
    help: str
    form_id: str
    placeholder: str
    disabled: bool
    key: str | None

    root: ElementTree = field(repr=False)

    def __init__(self, proto: NumberInputProto, root: ElementTree):
        self.proto = proto
        self.root = root
        self._value = None

        self.type = "number_input"
        self.id = proto.id
        self.label = proto.label
        self.min_value = proto.min
        self.max_value = proto.max
        self.step = proto.step
        self.help = proto.help
        self.form_id = proto.form_id
        self.disabled = proto.disabled
        self.key = user_key_from_widget_id(self.id)

    def set_value(self, v: Number) -> NumberInput:
        self._value = v
        return self

    def widget_state(self) -> WidgetState:
        ws = WidgetState()
        ws.id = self.id
        ws.double_value = self.value
        return ws

    @property
    def value(self) -> Number:
        if self._value is not None:
            return self._value
        else:
            state = self.root.session_state
            assert state
            # Awkward to do this with `cast`
            return state[self.id]  # type: ignore

    def increment(self) -> NumberInput:
        v = min(self.value + self.step, self.max_value)
        return self.set_value(v)

    def decrement(self) -> NumberInput:
        v = max(self.value - self.step, self.min_value)
        return self.set_value(v)


@dataclass(init=False, repr=False)
class Block:
    type: str
    children: dict[int, Node]
    proto: BlockProto | None = field(repr=False)
    root: ElementTree = field(repr=False)

    def __init__(
        self,
        root: ElementTree,
        proto: BlockProto | None = None,
        type: str | None = None,
    ):
        self.children = {}
        self.proto = proto
        if proto:
            ty = proto.WhichOneof("type")
            # TODO does not work for `st.container` which has no block proto
            assert ty is not None
            self.type = ty
        elif type is not None:
            self.type = type
        else:
            self.type = ""
        self.root = root

    def __len__(self) -> int:
        return len(self.children)

    def __iter__(self):
        yield self
        for child_idx in self.children:
            for c in self.children[child_idx]:
                yield c

    def __getitem__(self, k: int) -> Node:
        return self.children[k]

    @property
    def key(self) -> str | None:
        return None

    @overload
    def get(self, element_type: Literal["text"]) -> Sequence[Text]:
        ...

    @overload
    def get(self, element_type: Literal["markdown"]) -> Sequence[Markdown]:
        ...

    @overload
    def get(self, element_type: Literal["caption"]) -> Sequence[Caption]:
        ...

    @overload
    def get(self, element_type: Literal["latex"]) -> Sequence[Latex]:
        ...

    @overload
    def get(self, element_type: Literal["code"]) -> Sequence[Code]:
        ...

    @overload
    def get(self, element_type: Literal["divider"]) -> Sequence[Divider]:
        ...

    @overload
    def get(self, element_type: Literal["title"]) -> Sequence[Title]:
        ...

    @overload
    def get(self, element_type: Literal["header"]) -> Sequence[Header]:
        ...

    @overload
    def get(self, element_type: Literal["subheader"]) -> Sequence[Subheader]:
        ...

    @overload
    def get(self, element_type: Literal["exception"]) -> Sequence[Exception]:
        ...

    @overload
    def get(self, element_type: Literal["radio"]) -> Sequence[Radio[Any]]:
        ...

    @overload
    def get(self, element_type: Literal["checkbox"]) -> Sequence[Checkbox]:
        ...

    @overload
    def get(self, element_type: Literal["multiselect"]) -> Sequence[Multiselect[Any]]:
        ...

    @overload
    def get(self, element_type: Literal["selectbox"]) -> Sequence[Selectbox[Any]]:
        ...

    @overload
    def get(self, element_type: Literal["slider"]) -> Sequence[Slider[Any]]:
        ...

    @overload
    def get(
        self, element_type: Literal["select_slider"]
    ) -> Sequence[SelectSlider[Any]]:
        ...

    @overload
    def get(self, element_type: Literal["button"]) -> Sequence[Button]:
        ...

    @overload
    def get(self, element_type: Literal["text_input"]) -> Sequence[TextInput]:
        ...

    @overload
    def get(self, element_type: Literal["text_area"]) -> Sequence[TextArea]:
        ...

    @overload
<<<<<<< HEAD
    def get(self, element_type: Literal["color_picker"]) -> Sequence[ColorPicker]:
=======
    def get(self, element_type: Literal["number_input"]) -> Sequence[NumberInput]:
>>>>>>> 9dc5dabe
        ...

    def get(self, element_type: str) -> Sequence[Node]:
        return [e for e in self if e.type == element_type]

    def get_widget(self, key: str) -> Widget | None:
        for e in self:
            if e.key == key:
                assert isinstance(e, Widget)
                return e
        return None

    def widget_state(self) -> WidgetState | None:
        return None

    def run(self) -> ElementTree:
        return self.root.run()

    def __repr__(self):
        return util.repr_(self)


Node: TypeAlias = Union[Element, Block]


@dataclass(init=False, repr=False)
class ElementTree(Block):
    """A tree of the elements produced by running a streamlit script.

    This acts as the initial entrypoint for querying the produced elements,
    and interacting with widgets.

    Elements can be queried in three ways:
    - By element type, using `.get(...)` to get a list of all of that element,
    in the order they appear in the app
    - By user key, for widgets, using `.get_widget(...)` to get that widget node
    - Positionally, using list indexing syntax (`[...]`) to access a child of a
    block element. Not recommended because the exact tree structure can be surprising.

    Element queries made on a block will return only the elements descending
    from that block.

    Returned elements have methods for accessing whatever attributes are relevant.
    For very simple elements this may be only its value, while complex elements
    like widgets have many.

    Widgets provide a fluent API for faking frontend interaction and rerunning
    the script with the new widget values. All widgets provide a low level `set_value`
    method, along with higher level methods specific to that type of widget.
    After an interaction, calling `.run()` will return the ElementTree for
    the rerun.
    """

    type: str

    script_path: str | None = field(repr=False, default=None)
    _session_state: SessionState | None = field(repr=False, default=None)

    def __init__(self):
        # Expect script_path and session_state to be filled in afterwards
        self.children = {}
        self.root = self
        self.type = "root"

    @property
    def session_state(self) -> SessionState:
        assert self._session_state is not None
        return self._session_state

    def get_widget_states(self) -> WidgetStates:
        ws = WidgetStates()
        for node in self:
            w = node.widget_state()
            if w is not None:
                ws.widgets.append(w)

        return ws

    def run(self) -> ElementTree:
        assert self.script_path is not None
        from streamlit.testing.local_script_runner import LocalScriptRunner

        widget_states = self.get_widget_states()
        runner = LocalScriptRunner(self.script_path, self.session_state)
        return runner.run(widget_states)


def parse_tree_from_messages(messages: list[ForwardMsg]) -> ElementTree:
    """Transform a list of `ForwardMsg` into a tree matching the implicit
    tree structure of blocks and elements in a streamlit app.

    Returns the root of the tree, which acts as the entrypoint for the query
    and interaction API.
    """
    root = ElementTree()
    root.children = {
        0: Block(type="main", root=root),
        1: Block(type="sidebar", root=root),
    }

    for msg in messages:
        if not msg.HasField("delta"):
            continue
        delta_path = msg.metadata.delta_path
        delta = msg.delta
        if delta.WhichOneof("type") == "new_element":
            elt = delta.new_element
            new_node: Node
            if elt.WhichOneof("type") == "text":
                new_node = Text(elt.text, root=root)
            elif elt.WhichOneof("type") == "markdown":
                if elt.markdown.element_type == MarkdownProto.Type.NATIVE:
                    new_node = Markdown(elt.markdown, root=root)
                elif elt.markdown.element_type == MarkdownProto.Type.CAPTION:
                    new_node = Caption(elt.markdown, root=root)
                elif elt.markdown.element_type == MarkdownProto.Type.LATEX:
                    new_node = Latex(elt.markdown, root=root)
                elif elt.markdown.element_type == MarkdownProto.Type.DIVIDER:
                    new_node = Divider(elt.markdown, root=root)
                else:
                    raise ValueError(
                        f"Unknown markdown type {elt.markdown.element_type}"
                    )
            elif elt.WhichOneof("type") == "heading":
                if elt.heading.tag == HeadingProtoTag.TITLE_TAG.value:
                    new_node = Title(elt.heading, root=root)
                elif elt.heading.tag == HeadingProtoTag.HEADER_TAG.value:
                    new_node = Header(elt.heading, root=root)
                elif elt.heading.tag == HeadingProtoTag.SUBHEADER_TAG.value:
                    new_node = Subheader(elt.heading, root=root)
                else:
                    raise ValueError(f"Unknown heading type with tag {elt.heading.tag}")
            elif elt.WhichOneof("type") == "exception":
                new_node = Exception(elt.exception, root=root)
            elif elt.WhichOneof("type") == "radio":
                new_node = Radio(elt.radio, root=root)
            elif elt.WhichOneof("type") == "checkbox":
                new_node = Checkbox(elt.checkbox, root=root)
            elif elt.WhichOneof("type") == "multiselect":
                new_node = Multiselect(elt.multiselect, root=root)
            elif elt.WhichOneof("type") == "selectbox":
                new_node = Selectbox(elt.selectbox, root=root)
            elif elt.WhichOneof("type") == "slider":
                if elt.slider.type == SliderProto.Type.SLIDER:
                    new_node = Slider(elt.slider, root=root)
                elif elt.slider.type == SliderProto.Type.SELECT_SLIDER:
                    new_node = SelectSlider(elt.slider, root=root)
                else:
                    raise ValueError(f"Slider with unknown type {elt.slider}")
            elif elt.WhichOneof("type") == "button":
                new_node = Button(elt.button, root=root)
            elif elt.WhichOneof("type") == "text_input":
                new_node = TextInput(elt.text_input, root=root)
            elif elt.WhichOneof("type") == "text_area":
                new_node = TextArea(elt.text_area, root=root)
            elif elt.WhichOneof("type") == "number_input":
                new_node = NumberInput(elt.number_input, root=root)
            elif elt.WhichOneof("type") == "code":
                new_node = Code(elt.code, root=root)
            elif elt.WhichOneof("type") == "color_picker":
                new_node = ColorPicker(elt.color_picker, root=root)
            else:
                new_node = Element(elt, root=root)
        elif delta.WhichOneof("type") == "add_block":
            new_node = Block(proto=delta.add_block, root=root)
        else:
            # add_rows
            continue

        current_node: Block = root
        # Every node up to the end is a Block
        for idx in delta_path[:-1]:
            children = current_node.children
            child = children.get(idx)
            if child is None:
                child = Block(root=root)
                children[idx] = child
            assert isinstance(child, Block)
            current_node = child
        current_node.children[delta_path[-1]] = new_node

    return root<|MERGE_RESOLUTION|>--- conflicted
+++ resolved
@@ -1079,11 +1079,11 @@
         ...
 
     @overload
-<<<<<<< HEAD
     def get(self, element_type: Literal["color_picker"]) -> Sequence[ColorPicker]:
-=======
+        ...
+
+    @overload
     def get(self, element_type: Literal["number_input"]) -> Sequence[NumberInput]:
->>>>>>> 9dc5dabe
         ...
 
     def get(self, element_type: str) -> Sequence[Node]:
