# Copyright 2018-2022 Streamlit Inc.
#
# Licensed under the Apache License, Version 2.0 (the "License");
# you may not use this file except in compliance with the License.
# You may obtain a copy of the License at
#
#    http://www.apache.org/licenses/LICENSE-2.0
#
# Unless required by applicable law or agreed to in writing, software
# distributed under the License is distributed on an "AS IS" BASIS,
# WITHOUT WARRANTIES OR CONDITIONS OF ANY KIND, either express or implied.
# See the License for the specific language governing permissions and
# limitations under the License.

import asyncio
import base64
import binascii
import logging
import os
import socket
import sys
import errno
import json
import time
import traceback
import click
from enum import Enum
from typing import (
    Any,
    Dict,
    Optional,
    Tuple,
    Callable,
    Awaitable,
    List,
    Union,
)

import tornado.concurrent
import tornado.ioloop
import tornado.locks
import tornado.netutil
import tornado.web
import tornado.websocket
from tornado.platform.asyncio import AsyncIOLoop
from tornado.websocket import WebSocketHandler
from tornado.httpserver import HTTPServer
from typing_extensions import Protocol

from streamlit import config
from streamlit import file_util
from streamlit import source_util
from streamlit import util
from streamlit.caching import get_memo_stats_provider, get_singleton_stats_provider
from streamlit.config_option import ConfigOption
from streamlit.forward_msg_cache import ForwardMsgCache
from streamlit.forward_msg_cache import create_reference_msg
from streamlit.forward_msg_cache import populate_hash_if_needed
from streamlit.in_memory_file_manager import in_memory_file_manager
from streamlit.legacy_caching.caching import _mem_caches
from streamlit.app_session import AppSession
from streamlit.stats import StatsManager
from streamlit.uploaded_file_manager import UploadedFileManager
from streamlit.logger import get_logger
from streamlit.components.v1.components import ComponentRegistry
from streamlit.proto.BackMsg_pb2 import BackMsg
from streamlit.proto.ForwardMsg_pb2 import ForwardMsg
from .stats_request_handler import StatsRequestHandler
from .component_request_handler import ComponentRequestHandler
from streamlit.web.server.upload_file_request_handler import (
    UploadFileRequestHandler,
    UPLOAD_FILE_ROUTE,
)

from streamlit.session_data import SessionData
from streamlit.state import (
    SCRIPT_RUN_WITHOUT_ERRORS_KEY,
    SessionStateStatProvider,
)
from streamlit.web.server.routes import AddSlashHandler
from streamlit.web.server.routes import AssetsFileHandler
from streamlit.web.server.routes import DebugHandler
from streamlit.web.server.routes import HealthHandler
from streamlit.web.server.routes import MediaFileHandler
from streamlit.web.server.routes import MessageCacheHandler
from streamlit.web.server.routes import StaticFileHandler
from streamlit.web.server.server_util import is_cacheable_msg
from streamlit.web.server.server_util import is_url_from_allowed_origins
from streamlit.web.server.server_util import make_url_path_regex
from streamlit.web.server.server_util import serialize_forward_msg
from streamlit.web.server.server_util import get_max_message_size_bytes
from streamlit.watcher import LocalSourcesWatcher

LOGGER = get_logger(__name__)

TORNADO_SETTINGS = {
    # Gzip HTTP responses.
    "compress_response": True,
    # Ping every 1s to keep WS alive.
    # 2021.06.22: this value was previously 20s, and was causing
    # connection instability for a small number of users. This smaller
    # ping_interval fixes that instability.
    # https://github.com/streamlit/streamlit/issues/3196
    "websocket_ping_interval": 1,
    # If we don't get a ping response within 30s, the connection
    # is timed out.
    "websocket_ping_timeout": 30,
}

# When server.port is not available it will look for the next available port
# up to MAX_PORT_SEARCH_RETRIES.
MAX_PORT_SEARCH_RETRIES = 100

# When server.address starts with this prefix, the server will bind
# to an unix socket.
UNIX_SOCKET_PREFIX = "unix://"

# Wait for the script run result for 60s and if no result is available give up
SCRIPT_RUN_CHECK_TIMEOUT = 60


class SessionClientDisconnectedError(Exception):
    """Raised by operations on a disconnected SessionClient."""

<<<<<<< HEAD
    pass

=======
>>>>>>> eede5de3

class SessionClient(Protocol):
    """Interface for sending data to a session's client."""

    def write_forward_msg(self, msg: ForwardMsg) -> None:
        """Deliver a ForwardMsg to the client.

        If the SessionClient has been disconnected, it should raise a
        SessionClientDisconnectedError.
        """


class SessionInfo:
    """Type stored in our _session_info_by_id dict.

    For each AppSession, the server tracks that session's
    script_run_count. This is used to track the age of messages in
    the ForwardMsgCache.
    """

    def __init__(self, client: SessionClient, session: AppSession):
        """Initialize a SessionInfo instance.

        Parameters
        ----------
        session : AppSession
            The AppSession object.
        client : SessionClient
            The concrete SessionClient for this session.
        """
        self.session = session
        self.client = client
        self.script_run_count = 0

    def __repr__(self) -> str:
        return util.repr_(self)


class State(Enum):
    INITIAL = "INITIAL"
    WAITING_FOR_FIRST_SESSION = "WAITING_FOR_FIRST_SESSION"
    ONE_OR_MORE_SESSIONS_CONNECTED = "ONE_OR_MORE_SESSIONS_CONNECTED"
    NO_SESSIONS_CONNECTED = "NO_SESSIONS_CONNECTED"
    STOPPING = "STOPPING"
    STOPPED = "STOPPED"


class RetriesExceeded(Exception):
    pass


def server_port_is_manually_set() -> bool:
    return config.is_manually_set("server.port")


def server_address_is_unix_socket() -> bool:
    address = config.get_option("server.address")
    return address is not None and address.startswith(UNIX_SOCKET_PREFIX)


def start_listening(app: tornado.web.Application) -> None:
    """Makes the server start listening at the configured port.

    In case the port is already taken it tries listening to the next available
    port.  It will error after MAX_PORT_SEARCH_RETRIES attempts.

    """

    http_server = HTTPServer(
        app, max_buffer_size=config.get_option("server.maxUploadSize") * 1024 * 1024
    )

    if server_address_is_unix_socket():
        start_listening_unix_socket(http_server)
    else:
        start_listening_tcp_socket(http_server)


def start_listening_unix_socket(http_server: HTTPServer) -> None:
    address = config.get_option("server.address")
    file_name = os.path.expanduser(address[len(UNIX_SOCKET_PREFIX) :])

    unix_socket = tornado.netutil.bind_unix_socket(file_name)
    http_server.add_socket(unix_socket)


def start_listening_tcp_socket(http_server: HTTPServer) -> None:
    call_count = 0

    port = None
    while call_count < MAX_PORT_SEARCH_RETRIES:
        address = config.get_option("server.address")
        port = config.get_option("server.port")

        try:
            http_server.listen(port, address)
            break  # It worked! So let's break out of the loop.

        except (OSError, socket.error) as e:
            if e.errno == errno.EADDRINUSE:
                if server_port_is_manually_set():
                    LOGGER.error("Port %s is already in use", port)
                    sys.exit(1)
                else:
                    LOGGER.debug(
                        "Port %s already in use, trying to use the next one.", port
                    )
                    port += 1
                    # Save port 3000 because it is used for the development
                    # server in the front end.
                    if port == 3000:
                        port += 1

                    config.set_option(
                        "server.port", port, ConfigOption.STREAMLIT_DEFINITION
                    )
                    call_count += 1
            else:
                raise

    if call_count >= MAX_PORT_SEARCH_RETRIES:
        raise RetriesExceeded(
            f"Cannot start Streamlit server. Port {port} is already in use, and "
            f"Streamlit was unable to find a free port after {MAX_PORT_SEARCH_RETRIES} attempts.",
        )


class Server:
    def __init__(
        self, ioloop: AsyncIOLoop, main_script_path: str, command_line: Optional[str]
    ):
        """Create the server. It won't be started yet."""
        _set_tornado_log_levels()

        self._ioloop = ioloop
        self._main_script_path = main_script_path
        self._command_line = command_line if command_line is not None else ""

        # Mapping of AppSession.id -> SessionInfo.
        self._session_info_by_id: Dict[str, SessionInfo] = {}

        self._must_stop = tornado.locks.Event()
        self._state = State.INITIAL
        self._message_cache = ForwardMsgCache()
        self._uploaded_file_mgr = UploadedFileManager()
        self._uploaded_file_mgr.on_files_updated.connect(self._on_files_updated)
        self._has_connection = tornado.locks.Condition()
        self._need_send_data = tornado.locks.Event()

        # StatsManager
        self._stats_mgr = StatsManager()
        self._stats_mgr.register_provider(get_memo_stats_provider())
        self._stats_mgr.register_provider(get_singleton_stats_provider())
        self._stats_mgr.register_provider(_mem_caches)
        self._stats_mgr.register_provider(self._message_cache)
        self._stats_mgr.register_provider(in_memory_file_manager)
        self._stats_mgr.register_provider(self._uploaded_file_mgr)
        self._stats_mgr.register_provider(
            SessionStateStatProvider(self._session_info_by_id)
        )

    def __repr__(self) -> str:
        return util.repr_(self)

    @property
    def main_script_path(self) -> str:
        return self._main_script_path

    def _on_files_updated(self, session_id: str) -> None:
        """Event handler for UploadedFileManager.on_file_added.
        Ensures that uploaded files from stale sessions get deleted.
        """
        session_info = self._get_session_info(session_id)
        if session_info is None:
            # If an uploaded file doesn't belong to an existing session,
            # remove it so it doesn't stick around forever.
            self._uploaded_file_mgr.remove_session_files(session_id)

    def _get_session_info(self, session_id: str) -> Optional[SessionInfo]:
        """Return the SessionInfo with the given id, or None if no such
        session exists.

        """
        return self._session_info_by_id.get(session_id, None)

    def start(self, on_started: Callable[["Server"], Any]) -> None:
        """Start the server.

        Parameters
        ----------
        on_started : callable
            A callback that will be called when the server's run-loop
            has started, and the server is ready to begin receiving clients.

        """
        if self._state != State.INITIAL:
            raise RuntimeError("Server has already been started")

        LOGGER.debug("Starting server...")

        app = self._create_app()
        start_listening(app)

        port = config.get_option("server.port")

        LOGGER.debug("Server started on port %s", port)

        self._ioloop.add_callback(self._loop_coroutine, on_started)

    def _create_app(self) -> tornado.web.Application:
        """Create our tornado web app."""
        base = config.get_option("server.baseUrlPath")

        routes: List[Any] = [
            (
                make_url_path_regex(base, "stream"),
                _BrowserWebSocketHandler,
                dict(server=self),
            ),
            (
                make_url_path_regex(base, "healthz"),
                HealthHandler,
                dict(callback=lambda: self.is_ready_for_browser_connection),
            ),
            (make_url_path_regex(base, "debugz"), DebugHandler, dict(server=self)),
            (
                make_url_path_regex(base, "message"),
                MessageCacheHandler,
                dict(cache=self._message_cache),
            ),
            (
                make_url_path_regex(base, "st-metrics"),
                StatsRequestHandler,
                dict(stats_manager=self._stats_mgr),
            ),
            (
                make_url_path_regex(
                    base,
                    UPLOAD_FILE_ROUTE,
                ),
                UploadFileRequestHandler,
                dict(
                    file_mgr=self._uploaded_file_mgr,
                    get_session_info=self._get_session_info,
                ),
            ),
            (
                make_url_path_regex(base, "assets/(.*)"),
                AssetsFileHandler,
                {"path": "%s/" % file_util.get_assets_dir()},
            ),
            (make_url_path_regex(base, "media/(.*)"), MediaFileHandler, {"path": ""}),
            (
                make_url_path_regex(base, "component/(.*)"),
                ComponentRequestHandler,
                dict(registry=ComponentRegistry.instance()),
            ),
        ]

        if config.get_option("server.scriptHealthCheckEnabled"):
            routes.extend(
                [
                    (
                        make_url_path_regex(base, "script-health-check"),
                        HealthHandler,
                        dict(callback=lambda: self.does_script_run_without_error()),
                    )
                ]
            )

        if config.get_option("global.developmentMode"):
            LOGGER.debug("Serving static content from the Node dev server")
        else:
            static_path = file_util.get_static_dir()
            LOGGER.debug("Serving static content from %s", static_path)

            routes.extend(
                [
                    (
                        make_url_path_regex(base, "(.*)"),
                        StaticFileHandler,
                        {
                            "path": "%s/" % static_path,
                            "default_filename": "index.html",
                            "get_pages": lambda: set(
                                [
                                    page_info["page_name"]
                                    for page_info in source_util.get_pages(
                                        self.main_script_path
                                    ).values()
                                ]
                            ),
                        },
                    ),
                    (make_url_path_regex(base, trailing_slash=False), AddSlashHandler),
                ]
            )

        return tornado.web.Application(
            routes,
            cookie_secret=config.get_option("server.cookieSecret"),
            xsrf_cookies=config.get_option("server.enableXsrfProtection"),
            # Set the websocket message size. The default value is too low.
            websocket_max_message_size=get_max_message_size_bytes(),
            **TORNADO_SETTINGS,  # type: ignore[arg-type]
        )

    def _set_state(self, new_state: State) -> None:
        LOGGER.debug("Server state: %s -> %s" % (self._state, new_state))
        self._state = new_state

    @property
    async def is_ready_for_browser_connection(self) -> Tuple[bool, str]:
        if self._state not in (State.INITIAL, State.STOPPING, State.STOPPED):
            return True, "ok"

        return False, "unavailable"

    async def does_script_run_without_error(self) -> Tuple[bool, str]:
        """Load and execute the app's script to verify it runs without an error.

        Returns
        -------
        (True, "ok") if the script completes without error, or (False, err_msg)
        if the script raises an exception.
        """
        session_data = SessionData(self._main_script_path, self._command_line)
        local_sources_watcher = LocalSourcesWatcher(session_data)
        session = AppSession(
            event_loop=self._ioloop.asyncio_loop,
            session_data=session_data,
            uploaded_file_manager=self._uploaded_file_mgr,
            message_enqueued_callback=self._enqueued_some_message,
            local_sources_watcher=local_sources_watcher,
            user_info={"email": "test@test.com"},
        )

        try:
            session.request_rerun(None)

            now = time.perf_counter()
            while (
                SCRIPT_RUN_WITHOUT_ERRORS_KEY not in session.session_state
                and (time.perf_counter() - now) < SCRIPT_RUN_CHECK_TIMEOUT
            ):
                await asyncio.sleep(0.1)

            if SCRIPT_RUN_WITHOUT_ERRORS_KEY not in session.session_state:
                return False, "timeout"

            ok = session.session_state[SCRIPT_RUN_WITHOUT_ERRORS_KEY]
            msg = "ok" if ok else "error"

            return ok, msg
        finally:
            session.shutdown()

    @property
    def browser_is_connected(self) -> bool:
        return self._state == State.ONE_OR_MORE_SESSIONS_CONNECTED

    @property
    def is_running_hello(self) -> bool:
        from streamlit.hello import Hello

        return self._main_script_path == Hello.__file__

    async def _loop_coroutine(
        self, on_started: Optional[Callable[["Server"], Any]] = None
    ) -> None:
        try:
            if self._state == State.INITIAL:
                self._set_state(State.WAITING_FOR_FIRST_SESSION)
            elif self._state == State.ONE_OR_MORE_SESSIONS_CONNECTED:
                pass
            else:
                raise RuntimeError(f"Bad server state at start: {self._state}")

            if on_started is not None:
                on_started(self)

            while not self._must_stop.is_set():
                if self._state == State.WAITING_FOR_FIRST_SESSION:
                    await asyncio.wait(
                        [self._must_stop.wait(), self._has_connection.wait()],
                        return_when=asyncio.FIRST_COMPLETED,
                    )

                elif self._state == State.ONE_OR_MORE_SESSIONS_CONNECTED:
                    self._need_send_data.clear()

                    # Shallow-clone our sessions into a list, so we can iterate
                    # over it and not worry about whether it's being changed
                    # outside this coroutine.
                    session_infos = list(self._session_info_by_id.values())

                    for session_info in session_infos:
                        msg_list = session_info.session.flush_browser_queue()
                        for msg in msg_list:
                            try:
                                self._send_message(session_info, msg)
                            except SessionClientDisconnectedError:
                                self._close_app_session(session_info.session.id)
                            await asyncio.sleep(0)
                        await asyncio.sleep(0)
                    await asyncio.sleep(0.01)

                elif self._state == State.NO_SESSIONS_CONNECTED:
                    await asyncio.wait(
                        [self._must_stop.wait(), self._has_connection.wait()],
                        return_when=asyncio.FIRST_COMPLETED,
                    )

                else:
                    # Break out of the thread loop if we encounter any other state.
                    break

                await asyncio.wait(
                    [self._must_stop.wait(), self._need_send_data.wait()],
                    return_when=asyncio.FIRST_COMPLETED,
                )

            # Shut down all AppSessions
            for session_info in list(self._session_info_by_id.values()):
                session_info.session.shutdown()

            self._set_state(State.STOPPED)

        except Exception:
            # Can't just re-raise here because co-routines use Tornado
            # exceptions for control flow, which appears to swallow the reraised
            # exception.
            traceback.print_exc()
            LOGGER.info(
                """
Please report this bug at https://github.com/streamlit/streamlit/issues.
"""
            )

        finally:
            self._on_stopped()

    def _send_message(self, session_info: SessionInfo, msg: ForwardMsg) -> None:
        """Send a message to a client.

        If the client is likely to have already cached the message, we may
        instead send a "reference" message that contains only the hash of the
        message.

        Parameters
        ----------
        session_info : SessionInfo
            The SessionInfo associated with websocket
        msg : ForwardMsg
            The message to send to the client

        """
        msg.metadata.cacheable = is_cacheable_msg(msg)
        msg_to_send = msg
        if msg.metadata.cacheable:
            populate_hash_if_needed(msg)

            if self._message_cache.has_message_reference(
                msg, session_info.session, session_info.script_run_count
            ):
                # This session has probably cached this message. Send
                # a reference instead.
                LOGGER.debug("Sending cached message ref (hash=%s)", msg.hash)
                msg_to_send = create_reference_msg(msg)

            # Cache the message so it can be referenced in the future.
            # If the message is already cached, this will reset its
            # age.
            LOGGER.debug("Caching message (hash=%s)", msg.hash)
            self._message_cache.add_message(
                msg, session_info.session, session_info.script_run_count
            )

        # If this was a `script_finished` message, we increment the
        # script_run_count for this session, and update the cache
        if (
            msg.WhichOneof("type") == "script_finished"
            and msg.script_finished == ForwardMsg.FINISHED_SUCCESSFULLY
        ):
            LOGGER.debug(
                "Script run finished successfully; "
                "removing expired entries from MessageCache "
                "(max_age=%s)",
                config.get_option("global.maxCachedMessageAge"),
            )
            session_info.script_run_count += 1
            self._message_cache.remove_expired_session_entries(
                session_info.session, session_info.script_run_count
            )

        # Ship it off!
        session_info.client.write_forward_msg(msg_to_send)

    def _enqueued_some_message(self) -> None:
        self._ioloop.add_callback(self._need_send_data.set)

    def stop(self, from_signal=False) -> None:
        click.secho("  Stopping...", fg="blue")
        self._set_state(State.STOPPING)
        if from_signal:
            self._ioloop.add_callback_from_signal(self._must_stop.set)
        else:
            self._ioloop.add_callback(self._must_stop.set)

    def _on_stopped(self) -> None:
        """Called when our runloop is exiting, to shut down the ioloop.
        This will end our process.

        (Tests can patch this method out, to prevent the test's ioloop
        from being shutdown.)
        """
        self._ioloop.stop()

    def _create_app_session(
        self, client: SessionClient, user_info: Dict[str, Optional[str]]
    ) -> AppSession:
        """Register a connected browser with the server.

        Parameters
        ----------
        client : SessionClient
            The SessionClient for sending data to the session's client.

        user_info: Dict
            A dict that contains information about the current user. For now,
            it only contains the user's email address.

            {
                "email": "example@example.com"
            }

        Returns
        -------
        AppSession
            The newly-created AppSession for this browser connection.

        """
        session_data = SessionData(self._main_script_path, self._command_line)
        local_sources_watcher = LocalSourcesWatcher(session_data)

        session = AppSession(
            event_loop=self._ioloop.asyncio_loop,
            session_data=session_data,
            uploaded_file_manager=self._uploaded_file_mgr,
            message_enqueued_callback=self._enqueued_some_message,
            local_sources_watcher=local_sources_watcher,
            user_info=user_info,
        )

        LOGGER.debug(
            "Created new session for client %s. Session ID: %s", id(client), session.id
        )

        assert (
            session.id not in self._session_info_by_id
        ), f"session.id '{session.id}' registered multiple times!"

        self._session_info_by_id[session.id] = SessionInfo(client, session)
        self._set_state(State.ONE_OR_MORE_SESSIONS_CONNECTED)
        self._has_connection.notify_all()

        return session

    def _close_app_session(self, session_id: str) -> None:
        """Shutdown and remove a AppSession.

        This function may be called multiple times for the same session,
        which is not an error. (Subsequent calls just no-op.)

        Parameters
        ----------
        session_id : str
            The AppSession's id string.
        """
        if session_id in self._session_info_by_id:
            session_info = self._session_info_by_id[session_id]
            del self._session_info_by_id[session_id]
            session_info.session.shutdown()

        if len(self._session_info_by_id) == 0:
            self._set_state(State.NO_SESSIONS_CONNECTED)


class _BrowserWebSocketHandler(WebSocketHandler, SessionClient):
    """Handles a WebSocket connection from the browser"""

    def initialize(self, server: Server) -> None:
        self._server = server
        self._session: Optional[AppSession] = None
        # The XSRF cookie is normally set when xsrf_form_html is used, but in a pure-Javascript application
        # that does not use any regular forms we just need to read the self.xsrf_token manually to set the
        # cookie as a side effect.
        # See https://www.tornadoweb.org/en/stable/guide/security.html#cross-site-request-forgery-protection
        # for more details.
        if config.get_option("server.enableXsrfProtection"):
            _ = self.xsrf_token

    def check_origin(self, origin: str) -> bool:
        """Set up CORS."""
        return super().check_origin(origin) or is_url_from_allowed_origins(origin)

    def write_forward_msg(self, msg: ForwardMsg) -> None:
        """Send a ForwardMsg to the browser."""
        try:
            self.write_message(serialize_forward_msg(msg), binary=True)
        except tornado.websocket.WebSocketClosedError as e:
            raise SessionClientDisconnectedError from e

    def open(self, *args, **kwargs) -> Optional[Awaitable[None]]:
        # Extract user info from the X-Streamlit-User header
        is_public_cloud_app = False

        try:
            header_content = self.request.headers["X-Streamlit-User"]
            payload = base64.b64decode(header_content)
            user_obj = json.loads(payload)
            email = user_obj["email"]
            is_public_cloud_app = user_obj["isPublicCloudApp"]
        except (KeyError, binascii.Error, json.decoder.JSONDecodeError):
            email = "test@localhost.com"

        user_info: Dict[str, Optional[str]] = dict()
        if is_public_cloud_app:
            user_info["email"] = None
        else:
            user_info["email"] = email

        self._session = self._server._create_app_session(self, user_info)
        return None

    def on_close(self) -> None:
        if not self._session:
            return
        self._server._close_app_session(self._session.id)
        self._session = None

    def get_compression_options(self) -> Optional[Dict[Any, Any]]:
        """Enable WebSocket compression.

        Returning an empty dict enables websocket compression. Returning
        None disables it.

        (See the docstring in the parent class.)
        """
        if config.get_option("server.enableWebsocketCompression"):
            return {}
        return None

    def on_message(self, payload: Union[str, bytes]) -> None:
        if not self._session:
            return

        msg = BackMsg()

        try:
            if isinstance(payload, str):
                # Sanity check. (The frontend should only be sending us bytes;
                # Protobuf.ParseFromString does not accept str input.)
                raise RuntimeError(
                    "WebSocket received an unexpected `str` message. "
                    "(We expect `bytes` only.)"
                )

            msg.ParseFromString(payload)
            LOGGER.debug("Received the following back message:\n%s", msg)

            if msg.WhichOneof("type") == "close_connection":
                # "close_connection" is a special developmentMode-only
                # message used in e2e tests to test disabling widgets.
                if config.get_option("global.developmentMode"):
                    self._server.stop()
                else:
                    LOGGER.warning(
                        "Client tried to close connection when "
                        "not in development mode"
                    )
            else:
                # AppSession handles all other BackMsg types.
                self._session.handle_backmsg(msg)

        except BaseException as e:
            LOGGER.error(e)
            self._session.handle_backmsg_exception(e)


def _set_tornado_log_levels() -> None:
    if not config.get_option("global.developmentMode"):
        # Hide logs unless they're super important.
        # Example of stuff we don't care about: 404 about .js.map files.
        logging.getLogger("tornado.access").setLevel(logging.ERROR)
        logging.getLogger("tornado.application").setLevel(logging.ERROR)
        logging.getLogger("tornado.general").setLevel(logging.ERROR)<|MERGE_RESOLUTION|>--- conflicted
+++ resolved
@@ -122,11 +122,6 @@
 class SessionClientDisconnectedError(Exception):
     """Raised by operations on a disconnected SessionClient."""
 
-<<<<<<< HEAD
-    pass
-
-=======
->>>>>>> eede5de3
 
 class SessionClient(Protocol):
     """Interface for sending data to a session's client."""
