--- conflicted
+++ resolved
@@ -35,11 +35,7 @@
     url_path: str | None = None,
     default: bool = False,
 ):
-<<<<<<< HEAD
     """Configure a page for ``st.navigation`` in a multipage app.
-=======
-    """Configure a page in `st.navigation` in a multipage app.
->>>>>>> 51cd0c91
 
     Call ``st.Page`` to initialize a ``StreamlitPage`` object, and pass it to
     ``st.navigation`` to declare a page in your app.
