--- conflicted
+++ resolved
@@ -237,11 +237,7 @@
     user_key: str | None = None,
     **kwargs: SAFE_VALUES | Iterable[SAFE_VALUES],
 ) -> str:
-<<<<<<< HEAD
-    """Compute the id for the given elements. This id is stable: a given
-=======
     """Compute the id for the given element. This id is stable: a given
->>>>>>> fbe27d64
     set of inputs to this function will always produce the same id output.
 
     Only stable, deterministic values should be used to compute element ids. Using
@@ -282,13 +278,9 @@
 
 
 def is_keyed_element_id(key: str) -> bool:
-<<<<<<< HEAD
-    """True if the given session_state key has the structure of a element ID with a user_key."""
-=======
     """True if the given session_state key has the structure of a element ID
     with a user_key.
     """
->>>>>>> fbe27d64
     return is_element_id(key) and not key.endswith("-None")
 
 
