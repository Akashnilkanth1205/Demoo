# Copyright (c) Streamlit Inc. (2018-2022) Snowflake Inc. (2022)
#
# Licensed under the Apache License, Version 2.0 (the "License");
# you may not use this file except in compliance with the License.
# You may obtain a copy of the License at
#
#     http://www.apache.org/licenses/LICENSE-2.0
#
# Unless required by applicable law or agreed to in writing, software
# distributed under the License is distributed on an "AS IS" BASIS,
# WITHOUT WARRANTIES OR CONDITIONS OF ANY KIND, either express or implied.
# See the License for the specific language governing permissions and
# limitations under the License.

"""@st.singleton implementation"""

import threading
import types
from typing import Any, Callable, Dict, List, Optional, TypeVar, Union, cast, overload

from pympler import asizeof

import streamlit as st
from streamlit.logger import get_logger
<<<<<<< HEAD
from streamlit.runtime.scriptrunner.script_run_context import get_script_run_ctx
from streamlit.runtime.stats import CacheStatsProvider, CacheStat
from streamlit.runtime.metrics_util import gather_metrics

from .cache_errors import CacheKeyNotFoundError, CacheType
from .cache_utils import (
=======
from streamlit.runtime.caching.cache_errors import CacheKeyNotFoundError, CacheType
from streamlit.runtime.caching.cache_utils import (
>>>>>>> c0883da8
    Cache,
    CachedFunction,
    CachedResult,
<<<<<<< HEAD
    ElementMsgData,
    InitialCachedResults,
    MsgData,
    create_cache_wrapper,
    CacheWarningCallStack,
    CachedFunction,
    _make_widget_key,
=======
    CacheMessagesCallStack,
    CacheWarningCallStack,
    MsgData,
    create_cache_wrapper,
>>>>>>> c0883da8
)
from streamlit.runtime.metrics_util import gather_metrics
from streamlit.runtime.stats import CacheStat, CacheStatsProvider

_LOGGER = get_logger(__name__)


SINGLETON_CALL_STACK = CacheWarningCallStack(CacheType.SINGLETON)
SINGLETON_MESSAGE_CALL_STACK = CacheMessagesCallStack(CacheType.SINGLETON)


class SingletonCaches(CacheStatsProvider):
    """Manages all SingletonCache instances"""

    def __init__(self):
        self._caches_lock = threading.Lock()
        self._function_caches: Dict[str, "SingletonCache"] = {}

    def get_cache(self, key: str, display_name: str) -> "SingletonCache":
        """Return the mem cache for the given key.

        If it doesn't exist, create a new one with the given params.
        """

        # Get the existing cache, if it exists, and validate that its params
        # haven't changed.
        with self._caches_lock:
            cache = self._function_caches.get(key)
            if cache is not None:
                return cache

            # Create a new cache object and put it in our dict
            _LOGGER.debug("Creating new SingletonCache (key=%s)", key)
            cache = SingletonCache(key=key, display_name=display_name)
            self._function_caches[key] = cache
            return cache

    def clear_all(self) -> None:
        """Clear all singleton caches."""
        with self._caches_lock:
            self._function_caches = {}

    def get_stats(self) -> List[CacheStat]:
        with self._caches_lock:
            # Shallow-clone our caches. We don't want to hold the global
            # lock during stats-gathering.
            function_caches = self._function_caches.copy()

        stats: List[CacheStat] = []
        for cache in function_caches.values():
            stats.extend(cache.get_stats())
        return stats


# Singleton SingletonCaches instance
_singleton_caches = SingletonCaches()


def get_singleton_stats_provider() -> CacheStatsProvider:
    """Return the StatsProvider for all singleton functions."""
    return _singleton_caches


class SingletonFunction(CachedFunction):
    """Implements the CachedFunction protocol for @st.singleton"""

    @property
    def cache_type(self) -> CacheType:
        return CacheType.SINGLETON

    @property
    def warning_call_stack(self) -> CacheWarningCallStack:
        return SINGLETON_CALL_STACK

    @property
    def message_call_stack(self) -> CacheMessagesCallStack:
        return SINGLETON_MESSAGE_CALL_STACK

    @property
    def display_name(self) -> str:
        """A human-readable name for the cached function"""
        return f"{self.func.__module__}.{self.func.__qualname__}"

    def get_function_cache(self, function_key: str) -> Cache:
        return _singleton_caches.get_cache(
            key=function_key, display_name=self.display_name
        )


class SingletonAPI:
    """Implements the public st.singleton API: the @st.singleton decorator,
    and st.singleton.clear().
    """

    # Type-annotate the decorator function.
    # (See https://mypy.readthedocs.io/en/stable/generics.html#decorator-factories)

    F = TypeVar("F", bound=Callable[..., Any])

    # Bare decorator usage
    @overload
    def __call__(self, func: F) -> F:
        ...

    # Decorator with arguments
    @overload
    def __call__(
        self,
        *,
        show_spinner: Union[bool, str] = True,
        suppress_st_warning=False,
    ) -> Callable[[F], F]:
        ...

    # __call__ should be a static method, but there's a mypy bug that
    # breaks type checking for overloaded static functions:
    # https://github.com/python/mypy/issues/7781
    @gather_metrics
    def __call__(
        self,
        func: Optional[F] = None,
        *,
        show_spinner: Union[bool, str] = True,
        suppress_st_warning=False,
    ):
        """Function decorator to store singleton objects.

        Each singleton object is shared across all users connected to the app.
        Singleton objects *must* be thread-safe, because they can be accessed from
        multiple threads concurrently.

        (If thread-safety is an issue, consider using ``st.session_state`` to
        store per-session singleton objects instead.)

        You can clear a memoized function's cache with f.clear().

        Parameters
        ----------
        func : callable
            The function that creates the singleton. Streamlit hashes the
            function's source code.

        show_spinner : boolean or string
            Enable the spinner. Default is True to show a spinner when there is
            a "cache miss" and the singleton is being created. If string,
            value of show_spinner param will be used for spinner text.

        suppress_st_warning : boolean
            Suppress warnings about calling Streamlit functions from within
            the singleton function.

        Example
        -------
        >>> @st.experimental_singleton
        ... def get_database_session(url):
        ...     # Create a database session object that points to the URL.
        ...     return session
        ...
        >>> s1 = get_database_session(SESSION_URL_1)
        >>> # Actually executes the function, since this is the first time it was
        >>> # encountered.
        >>>
        >>> s2 = get_database_session(SESSION_URL_1)
        >>> # Does not execute the function. Instead, returns its previously computed
        >>> # value. This means that now the connection object in s1 is the same as in s2.
        >>>
        >>> s3 = get_database_session(SESSION_URL_2)
        >>> # This is a different URL, so the function executes.

        By default, all parameters to a singleton function must be hashable.
        Any parameter whose name begins with ``_`` will not be hashed. You can use
        this as an "escape hatch" for parameters that are not hashable:

        >>> @st.experimental_singleton
        ... def get_database_session(_sessionmaker, url):
        ...     # Create a database connection object that points to the URL.
        ...     return connection
        ...
        >>> s1 = get_database_session(create_sessionmaker(), DATA_URL_1)
        >>> # Actually executes the function, since this is the first time it was
        >>> # encountered.
        >>>
        >>> s2 = get_database_session(create_sessionmaker(), DATA_URL_1)
        >>> # Does not execute the function. Instead, returns its previously computed
        >>> # value - even though the _sessionmaker parameter was different
        >>> # in both calls.

        A singleton function's cache can be procedurally cleared:

        >>> @st.experimental_singleton
        ... def get_database_session(_sessionmaker, url):
        ...     # Create a database connection object that points to the URL.
        ...     return connection
        ...
        >>> get_database_session.clear()
        >>> # Clear all cached entries for this function.

        """
        # Support passing the params via function decorator, e.g.
        # @st.singleton(show_spinner=False)
        if func is None:
            return lambda f: create_cache_wrapper(
                SingletonFunction(
                    func=f,
                    show_spinner=show_spinner,
                    suppress_st_warning=suppress_st_warning,
                )
            )

        return create_cache_wrapper(
            SingletonFunction(
                func=cast(types.FunctionType, func),
                show_spinner=show_spinner,
                suppress_st_warning=suppress_st_warning,
            )
        )

    @staticmethod
    @gather_metrics
    def clear() -> None:
        """Clear all singleton caches."""
        _singleton_caches.clear_all()


class SingletonCache(Cache):
    """Manages cached values for a single st.singleton function."""

    def __init__(self, key: str, display_name: str):
        self.key = key
        self.display_name = display_name
        self._mem_cache: Dict[str, InitialCachedResults] = {}
        self._mem_cache_lock = threading.Lock()

    def read_result(self, key: str) -> CachedResult:
        """Read a value and associated messages from the cache.
        Raise `CacheKeyNotFoundError` if the value doesn't exist.
        """
        with self._mem_cache_lock:
            if key in self._mem_cache:
                initial = self._mem_cache[key]

                ctx = get_script_run_ctx()
                if not ctx:
                    raise CacheKeyNotFoundError()

                widget_key = initial.get_current_widget_key(ctx, CacheType.SINGLETON)
                if widget_key in initial.results:
                    return initial.results[widget_key]
                else:
                    raise CacheKeyNotFoundError()
            else:
                raise CacheKeyNotFoundError()

    @gather_metrics
    def write_result(self, key: str, value: Any, messages: List[MsgData]) -> None:
        """Write a value and associated messages to the cache."""
        main_id = st._main.id
        sidebar_id = st.sidebar.id
        widgets = {
            msg.widget_metadata.widget_id
            for msg in messages
            if isinstance(msg, ElementMsgData) and msg.widget_metadata is not None
        }
        ctx = get_script_run_ctx()
        if ctx is None:
            return

        with self._mem_cache_lock:
            try:
                initial_results = self._mem_cache[key]
            except KeyError:
                initial_results = InitialCachedResults(widget_ids=widgets, results={})

            initial_results.widget_ids.update(widgets)
            widget_key = initial_results.get_current_widget_key(
                ctx, CacheType.SINGLETON
            )

            result = CachedResult(value, messages, main_id, sidebar_id)
            initial_results.results[widget_key] = result
            self._mem_cache[key] = initial_results

    def clear(self) -> None:
        with self._mem_cache_lock:
            self._mem_cache.clear()

    def get_stats(self) -> List[CacheStat]:
        # Shallow clone our cache. Computing item sizes is potentially
        # expensive, and we want to minimize the time we spend holding
        # the lock.
        with self._mem_cache_lock:
            mem_cache = self._mem_cache.copy()

        stats: List[CacheStat] = []
        for item_key, item_value in mem_cache.items():
            stats.append(
                CacheStat(
                    category_name="st_singleton",
                    cache_name=self.display_name,
                    byte_length=asizeof.asizeof(item_value),
                )
            )
        return stats<|MERGE_RESOLUTION|>--- conflicted
+++ resolved
@@ -22,36 +22,21 @@
 
 import streamlit as st
 from streamlit.logger import get_logger
-<<<<<<< HEAD
-from streamlit.runtime.scriptrunner.script_run_context import get_script_run_ctx
-from streamlit.runtime.stats import CacheStatsProvider, CacheStat
-from streamlit.runtime.metrics_util import gather_metrics
-
-from .cache_errors import CacheKeyNotFoundError, CacheType
-from .cache_utils import (
-=======
 from streamlit.runtime.caching.cache_errors import CacheKeyNotFoundError, CacheType
 from streamlit.runtime.caching.cache_utils import (
->>>>>>> c0883da8
     Cache,
     CachedFunction,
     CachedResult,
-<<<<<<< HEAD
+    CacheMessagesCallStack,
+    CacheWarningCallStack,
     ElementMsgData,
     InitialCachedResults,
     MsgData,
+    _make_widget_key,
     create_cache_wrapper,
-    CacheWarningCallStack,
-    CachedFunction,
-    _make_widget_key,
-=======
-    CacheMessagesCallStack,
-    CacheWarningCallStack,
-    MsgData,
-    create_cache_wrapper,
->>>>>>> c0883da8
 )
 from streamlit.runtime.metrics_util import gather_metrics
+from streamlit.runtime.scriptrunner.script_run_context import get_script_run_ctx
 from streamlit.runtime.stats import CacheStat, CacheStatsProvider
 
 _LOGGER = get_logger(__name__)
