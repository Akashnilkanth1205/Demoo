--- conflicted
+++ resolved
@@ -479,18 +479,7 @@
         self._maybe_show_deprecation_warning()
 
         def wrapper(f):
-<<<<<<< HEAD
-            return CachedFunc(
-=======
-            # We use wrapper function here instead of lambda function to be able to log
-            # warning in case both persist="disk" and ttl parameters specified
-            if persist == "disk" and ttl is not None:
-                _LOGGER.warning(
-                    f"The cached function '{f.__name__}' has a TTL that will be "
-                    f"ignored. Persistent cached functions currently don't support TTL."
-                )
             return make_cached_func_wrapper(
->>>>>>> a01436a0
                 CachedDataFuncInfo(
                     func=f,
                     persist=persist_string,
