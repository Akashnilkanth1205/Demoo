--- conflicted
+++ resolved
@@ -806,15 +806,8 @@
     return None
 
 
-<<<<<<< HEAD
-def _make_widget_key(widgets: List[Tuple[str, Any]], cache_type: CacheType) -> str:
+def _make_widget_key(widgets: list[tuple[str, Any]], cache_type: CacheType) -> str:
     """widget_id + widget_value pair -> hash."""
-=======
-def _make_widget_key(widgets: list[tuple[str, Any]], cache_type: CacheType) -> str:
-    """
-    widget_id + widget_value pair -> hash
-    """
->>>>>>> fe1d5083
     func_hasher = hashlib.new("md5")
     for widget_id_val in widgets:
         update_hash(widget_id_val, func_hasher, cache_type)
