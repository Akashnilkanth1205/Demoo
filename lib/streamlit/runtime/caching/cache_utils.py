# Copyright (c) Streamlit Inc. (2018-2022) Snowflake Inc. (2022)
#
# Licensed under the Apache License, Version 2.0 (the "License");
# you may not use this file except in compliance with the License.
# You may obtain a copy of the License at
#
#     http://www.apache.org/licenses/LICENSE-2.0
#
# Unless required by applicable law or agreed to in writing, software
# distributed under the License is distributed on an "AS IS" BASIS,
# WITHOUT WARRANTIES OR CONDITIONS OF ANY KIND, either express or implied.
# See the License for the specific language governing permissions and
# limitations under the License.

"""Common cache logic shared by st.cache_data and st.cache_resource."""

from __future__ import annotations

import functools
import hashlib
import inspect
import math
import threading
import time
import types
from abc import abstractmethod
from collections import defaultdict
from datetime import timedelta
<<<<<<< HEAD
from typing import Any, overload

from typing_extensions import Literal
=======
from typing import Any, Callable
>>>>>>> a01436a0

from streamlit import type_util
from streamlit.elements.spinner import spinner
from streamlit.logger import get_logger
from streamlit.runtime.caching.cache_errors import (
    CacheError,
    CacheKeyNotFoundError,
    UnevaluatedDataFrameError,
    UnhashableParamError,
    UnhashableTypeError,
    UnserializableReturnValueError,
    get_cached_func_name_md,
)
from streamlit.runtime.caching.cache_type import CacheType
from streamlit.runtime.caching.cached_message_replay import (
    CachedMessageReplayContext,
    CachedResult,
    MsgData,
    replay_cached_messages,
)
from streamlit.runtime.caching.hashing import update_hash

_LOGGER = get_logger(__name__)

# The timer function we use with TTLCache. This is the default timer func, but
# is exposed here as a constant so that it can be patched in unit tests.
TTLCACHE_TIMER = time.monotonic


@overload
def ttl_to_seconds(
    ttl: float | timedelta | None, *, allow_none: Literal[True]
) -> float | None:
    ...


@overload
def ttl_to_seconds(ttl: float | timedelta | None) -> float:
    ...


def ttl_to_seconds(
    ttl: float | timedelta | None, *, allow_none: bool = False
) -> float | None:
    """
    Convert a ttl value to a float representing "number of seconds".
    """
    if not allow_none and ttl is None:
        return math.inf
    if isinstance(ttl, timedelta):
        return ttl.total_seconds()
    return ttl


# We show a special "UnevaluatedDataFrame" warning for cached funcs
# that attempt to return one of these unserializable types:
UNEVALUATED_DATAFRAME_TYPES = (
    "snowflake.snowpark.table.Table",
    "snowflake.snowpark.dataframe.DataFrame",
    "pyspark.sql.dataframe.DataFrame",
)


class Cache:
    """Function cache interface. Caches persist across script runs."""

    def __init__(self):
        self._value_locks: dict[str, threading.Lock] = defaultdict(threading.Lock)
        self._value_locks_lock = threading.Lock()

    @abstractmethod
    def read_result(self, value_key: str) -> CachedResult:
        """Read a value and associated messages from the cache.

        Raises
        ------
        CacheKeyNotFoundError
            Raised if value_key is not in the cache.

        """
        raise NotImplementedError

    @abstractmethod
    def write_result(self, value_key: str, value: Any, messages: list[MsgData]) -> None:
        """Write a value and associated messages to the cache, overwriting any existing
        result that uses the value_key.
        """
        # We *could* `del self._value_locks[value_key]` here, since nobody will be taking
        # a compute_value_lock for this value_key after the result is written.
        raise NotImplementedError

    def compute_value_lock(self, value_key: str) -> threading.Lock:
        """Return the lock that should be held while computing a new cached value.
        In a popular app with a cache that hasn't been pre-warmed, many sessions may try
        to access a not-yet-cached value simultaneously. We use a lock to ensure that
        only one of those sessions computes the value, and the others block until
        the value is computed.
        """
        with self._value_locks_lock:
            return self._value_locks[value_key]

    def clear(self):
        """Clear all values from this cache."""
        with self._value_locks_lock:
            self._value_locks.clear()
        self._clear()

    @abstractmethod
    def _clear(self) -> None:
        """Subclasses must implement this to perform cache-clearing logic."""
        raise NotImplementedError


class CachedFuncInfo:
    """Encapsulates data for a cached function instance.

    CachedFuncInfo instances are scoped to a single script run - they're not
    persistent.
    """

    def __init__(
        self,
        func: types.FunctionType,
        show_spinner: bool | str,
        allow_widgets: bool,
    ):
        self.func = func
        self.show_spinner = show_spinner
        self.allow_widgets = allow_widgets

    @property
    def cache_type(self) -> CacheType:
        raise NotImplementedError

    @property
    def cached_message_replay_ctx(self) -> CachedMessageReplayContext:
        raise NotImplementedError

    def get_function_cache(self, function_key: str) -> Cache:
        """Get or create the function cache for the given key."""
        raise NotImplementedError


def make_cached_func_wrapper(info: CachedFuncInfo) -> Callable[..., Any]:
    """Create a callable wrapper around a CachedFunctionInfo.

    Calling the wrapper will return the cached value if it's already been
    computed, and will call the underlying function to compute and cache the
    value otherwise.

    The wrapper also has a `clear` function that can be called to clear
    all of the wrapper's cached values.
    """
    cached_func = CachedFunc(info)

    # We'd like to simply return `cached_func`, which is already a Callable.
    # But using `functools.update_wrapper` on the CachedFunc instance
    # itself results in errors when our caching decorators are used to decorate
    # member functions. (See https://github.com/streamlit/streamlit/issues/6109)

    @functools.wraps(info.func)
    def wrapper(*args, **kwargs):
        return cached_func(*args, **kwargs)

    # Give our wrapper its `clear` function.
    # (This results in a spurious mypy error that we suppress.)
    wrapper.clear = cached_func.clear  # type: ignore

    return wrapper


class CachedFunc:
    def __init__(self, info: CachedFuncInfo):
        self._info = info
        self._function_key = _make_function_key(info.cache_type, info.func)

    def __call__(self, *args, **kwargs) -> Any:
        """The wrapper. We'll only call our underlying function on a cache miss."""

        name = self._info.func.__qualname__

        if isinstance(self._info.show_spinner, bool):
            if len(args) == 0 and len(kwargs) == 0:
                message = f"Running `{name}()`."
            else:
                message = f"Running `{name}(...)`."
        else:
            message = self._info.show_spinner

        if self._info.show_spinner or isinstance(self._info.show_spinner, str):
            with spinner(message):
                return self._get_or_create_cached_value(args, kwargs)
        else:
            return self._get_or_create_cached_value(args, kwargs)

    def _get_or_create_cached_value(
        self, func_args: tuple[Any, ...], func_kwargs: dict[str, Any]
    ) -> Any:
        # Retrieve the function's cache object. We must do this "just-in-time"
        # (as opposed to in the constructor), because caches can be invalidated
        # at any time.
        cache = self._info.get_function_cache(self._function_key)

        # Generate the key for the cached value. This is based on the
        # arguments passed to the function.
        value_key = _make_value_key(
            cache_type=self._info.cache_type,
            func=self._info.func,
            func_args=func_args,
            func_kwargs=func_kwargs,
        )

        try:
            cached_result = cache.read_result(value_key)
            return self._handle_cache_hit(cached_result)
        except CacheKeyNotFoundError:
            return self._handle_cache_miss(cache, value_key, func_args, func_kwargs)

    def _handle_cache_hit(self, result: CachedResult) -> Any:
        """Handle a cache hit: replay the result's cached messages, and return its value."""
        replay_cached_messages(
            result,
            self._info.cache_type,
            self._info.func,
        )
        return result.value

    def _handle_cache_miss(
        self,
        cache: Cache,
        value_key: str,
        func_args: tuple[Any, ...],
        func_kwargs: dict[str, Any],
    ) -> Any:
        """Handle a cache miss: compute a new cached value, write it back to the cache,
        and return that newly-computed value.
        """

        # Implementation notes:
        # - We take a "compute_value_lock" before computing our value. This ensures that
        #   multiple sessions don't try to compute the same value simultaneously.
        #
        # - We use a different lock for each value_key, as opposed to a single lock for
        #   the entire cache, so that unrelated value computations don't block on each other.
        #
        # - When retrieving a cache entry that may not yet exist, we use a "double-checked locking"
        #   strategy: first we try to retrieve the cache entry without taking a value lock. (This
        #   happens in `_get_or_create_cached_value()`.) If that fails because the value hasn't
        #   been computed yet, we take the value lock and then immediately try to retrieve cache entry
        #   *again*, while holding the lock. If the cache entry exists at this point, it means that
        #   another thread computed the value before us.
        #
        #   This means that the happy path ("cache entry exists") is a wee bit faster because
        #   no lock is acquired. But the unhappy path ("cache entry needs to be recomputed") is
        #   a wee bit slower, because we do two lookups for the entry.

        with cache.compute_value_lock(value_key):
            # We've acquired the lock - but another thread may have acquired it first
            # and already computed the value. So we need to test for a cache hit again,
            # before computing.
            try:
                cached_result = cache.read_result(value_key)
                # Another thread computed the value before us. Early exit!
                return self._handle_cache_hit(cached_result)

            except CacheKeyNotFoundError:
                # We acquired the lock before any other thread. Compute the value!
                with self._info.cached_message_replay_ctx.calling_cached_function(
                    self._info.func, self._info.allow_widgets
                ):
                    computed_value = self._info.func(*func_args, **func_kwargs)

                # We've computed our value, and now we need to write it back to the cache
                # along with any "replay messages" that were generated during value computation.
                messages = self._info.cached_message_replay_ctx._most_recent_messages
                try:
                    cache.write_result(value_key, computed_value, messages)
                    return computed_value
                except (CacheError, RuntimeError):
                    # An exception was thrown while we tried to write to the cache. Report it to the user.
                    # (We catch `RuntimeError` here because it will be raised by Apache Spark if we do not
                    # collect dataframe before using `st.cache_data`.)
                    if True in [
                        type_util.is_type(computed_value, type_name)
                        for type_name in UNEVALUATED_DATAFRAME_TYPES
                    ]:
                        raise UnevaluatedDataFrameError(
                            f"""
                            The function {get_cached_func_name_md(self._info.func)} is decorated with `st.cache_data` but it returns an unevaluated dataframe
                            of type `{type_util.get_fqn_type(computed_value)}`. Please call `collect()` or `to_pandas()` on the dataframe before returning it,
                            so `st.cache_data` can serialize and cache it."""
                        )
                    raise UnserializableReturnValueError(
                        return_value=computed_value, func=self._info.func
                    )

    def clear(self):
        """Clear the wrapped function's associated cache."""
        cache = self._info.get_function_cache(self._function_key)
        cache.clear()


def _make_value_key(
    cache_type: CacheType,
    func: types.FunctionType,
    func_args: tuple[Any, ...],
    func_kwargs: dict[str, Any],
) -> str:
    """Create the key for a value within a cache.

    This key is generated from the function's arguments. All arguments
    will be hashed, except for those named with a leading "_".

    Raises
    ------
    StreamlitAPIException
        Raised (with a nicely-formatted explanation message) if we encounter
        an un-hashable arg.
    """

    # Create a (name, value) list of all *args and **kwargs passed to the
    # function.
    arg_pairs: list[tuple[str | None, Any]] = []
    for arg_idx in range(len(func_args)):
        arg_name = _get_positional_arg_name(func, arg_idx)
        arg_pairs.append((arg_name, func_args[arg_idx]))

    for kw_name, kw_val in func_kwargs.items():
        # **kwargs ordering is preserved, per PEP 468
        # https://www.python.org/dev/peps/pep-0468/, so this iteration is
        # deterministic.
        arg_pairs.append((kw_name, kw_val))

    # Create the hash from each arg value, except for those args whose name
    # starts with "_". (Underscore-prefixed args are deliberately excluded from
    # hashing.)
    args_hasher = hashlib.new("md5")
    for arg_name, arg_value in arg_pairs:
        if arg_name is not None and arg_name.startswith("_"):
            _LOGGER.debug("Not hashing %s because it starts with _", arg_name)
            continue

        try:
            update_hash(
                (arg_name, arg_value),
                hasher=args_hasher,
                cache_type=cache_type,
            )
        except UnhashableTypeError as exc:
            raise UnhashableParamError(cache_type, func, arg_name, arg_value, exc)

    value_key = args_hasher.hexdigest()
    _LOGGER.debug("Cache key: %s", value_key)

    return value_key


def _make_function_key(cache_type: CacheType, func: types.FunctionType) -> str:
    """Create the unique key for a function's cache.

    A function's key is stable across reruns of the app, and changes when
    the function's source code changes.
    """
    func_hasher = hashlib.new("md5")

    # Include the function's __module__ and __qualname__ strings in the hash.
    # This means that two identical functions in different modules
    # will not share a hash; it also means that two identical *nested*
    # functions in the same module will not share a hash.
    update_hash(
        (func.__module__, func.__qualname__),
        hasher=func_hasher,
        cache_type=cache_type,
    )

    # Include the function's source code in its hash. If the source code can't
    # be retrieved, fall back to the function's bytecode instead.
    source_code: str | bytes
    try:
        source_code = inspect.getsource(func)
    except OSError as e:
        _LOGGER.debug(
            "Failed to retrieve function's source code when building its key; falling back to bytecode. err={0}",
            e,
        )
        source_code = func.__code__.co_code

    update_hash(
        source_code,
        hasher=func_hasher,
        cache_type=cache_type,
    )

    cache_key = func_hasher.hexdigest()
    return cache_key


def _get_positional_arg_name(func: types.FunctionType, arg_index: int) -> str | None:
    """Return the name of a function's positional argument.

    If arg_index is out of range, or refers to a parameter that is not a
    named positional argument (e.g. an *args, **kwargs, or keyword-only param),
    return None instead.
    """
    if arg_index < 0:
        return None

    params: list[inspect.Parameter] = list(inspect.signature(func).parameters.values())
    if arg_index >= len(params):
        return None

    if params[arg_index].kind in (
        inspect.Parameter.POSITIONAL_OR_KEYWORD,
        inspect.Parameter.POSITIONAL_ONLY,
    ):
        return params[arg_index].name

    return None<|MERGE_RESOLUTION|>--- conflicted
+++ resolved
@@ -26,13 +26,9 @@
 from abc import abstractmethod
 from collections import defaultdict
 from datetime import timedelta
-<<<<<<< HEAD
-from typing import Any, overload
+from typing import Any, Callable, overload
 
 from typing_extensions import Literal
-=======
-from typing import Any, Callable
->>>>>>> a01436a0
 
 from streamlit import type_util
 from streamlit.elements.spinner import spinner
