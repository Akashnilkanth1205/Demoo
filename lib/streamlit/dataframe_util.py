--- conflicted
+++ resolved
@@ -51,10 +51,6 @@
     is_dataclass_instance,
     is_list_like,
     is_namedtuple,
-<<<<<<< HEAD
-    is_pandas_version_less_than,
-=======
->>>>>>> 018ee504
     is_pydantic_model,
     is_type,
     is_version_less_than,
@@ -152,29 +148,18 @@
     def iloc(self) -> _iLocIndexer: ...
 
 
-<<<<<<< HEAD
-class PandasCompatible(Protocol[V_co]):
-    """Protocol for Pandas compatible objects."""
-=======
 class PandasCompatible(Protocol):
     """Protocol for Pandas compatible objects that have a `to_pandas` method."""
->>>>>>> 018ee504
 
     def to_pandas(self) -> DataFrame | Series: ...
 
 
-<<<<<<< HEAD
-class ArrowCompatible(Protocol[V_co]):
+class ArrowCompatible(Protocol):
     """Protocol for Arrow compatible objects."""
 
     def to_arrow(self) -> pa.Table: ...
 
 
-class DataframeInterchangeCompatible(Protocol[V_co]):
-    """Protocol for objects support the dataframe-interchange protocol."""
-
-    def __dataframe__(self) -> Any: ...
-=======
 class DataframeInterchangeCompatible(Protocol):
     """Protocol for objects support the dataframe-interchange protocol.
 
@@ -182,20 +167,14 @@
     """
 
     def __dataframe__(self, allow_copy: bool) -> Any: ...
->>>>>>> 018ee504
 
 
 OptionSequence: TypeAlias = Union[
     Iterable[V_co],
     DataFrameGenericAlias[V_co],
-<<<<<<< HEAD
-    PandasCompatible[V_co],
-    ArrowCompatible[V_co],
-    DataframeInterchangeCompatible[V_co],
-=======
     PandasCompatible,
+    ArrowCompatible,
     DataframeInterchangeCompatible,
->>>>>>> 018ee504
 ]
 
 # Various data types supported by our dataframe processing
@@ -210,17 +189,10 @@
     "pa.Array",
     "np.ndarray[Any, np.dtype[Any]]",
     Iterable[Any],
-<<<<<<< HEAD
-    Mapping[Any, Any],
+    "Mapping[Any, Any]",
+    DBAPICursor,
     PandasCompatible,
     ArrowCompatible,
-    DataframeInterchangeCompatible,
-    CustomDict,
-=======
-    "Mapping[Any, Any]",
->>>>>>> 018ee504
-    DBAPICursor,
-    PandasCompatible,
     DataframeInterchangeCompatible,
     CustomDict,
     None,
@@ -737,23 +709,12 @@
     if has_callable_attr(data, "to_pandas"):
         return pd.DataFrame(data.to_pandas())
 
-<<<<<<< HEAD
-    if has_callable_attr(data, "toPandas"):
-        return pd.DataFrame(data.toPandas())
-
-    # Check for dataframe interchange protocol
-    # Only available in pandas >= 1.5.0
-    # https://pandas.pydata.org/docs/whatsnew/v1.5.0.html#dataframe-interchange-protocol-implementation
-    if is_pandas_version_less_than("1.5.0") is False and has_callable_attr(
-        data, "__dataframe__"
-=======
     # Check for dataframe interchange protocol
     # Only available in pandas >= 1.5.0
     # https://pandas.pydata.org/docs/whatsnew/v1.5.0.html#dataframe-interchange-protocol-implementation
     if (
         has_callable_attr(data, "__dataframe__")
         and is_pandas_version_less_than("1.5.0") is False
->>>>>>> 018ee504
     ):
         data_df = pd.api.interchange.from_dataframe(data)
         return data_df.copy() if ensure_copy else data_df
@@ -942,7 +903,21 @@
     if isinstance(data, pa.Table):
         return convert_arrow_table_to_arrow_bytes(data)
 
+    if is_pandas_data_object(data) or is_unevaluated_data_object(data):
+        # All pandas and unevaluated data objects should be handled via
+        # our pandas conversion logic. We are already calling it here
+        # to ensure that its not handled via the interchange
+        # protocol support below.
+        df = convert_anything_to_pandas_df(data, max_unevaluated_rows)
+        return convert_pandas_df_to_arrow_bytes(df)
+
     # TODO(lukasmasuch): Add direct conversion to Arrow for supported formats here
+
+    if is_polars_dataframe(data):
+        return convert_arrow_table_to_arrow_bytes(data.to_arrow())
+
+    if is_polars_series(data):
+        return convert_arrow_table_to_arrow_bytes(data.to_frame().to_arrow())
 
     if is_huggingface_dataset(data) and hasattr(data, "data"):
         return convert_arrow_table_to_arrow_bytes(data.data)
