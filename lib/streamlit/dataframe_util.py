# Copyright (c) Streamlit Inc. (2018-2022) Snowflake Inc. (2022-2024)
#
# Licensed under the Apache License, Version 2.0 (the "License");
# you may not use this file except in compliance with the License.
# You may obtain a copy of the License at
#
#     http://www.apache.org/licenses/LICENSE-2.0
#
# Unless required by applicable law or agreed to in writing, software
# distributed under the License is distributed on an "AS IS" BASIS,
# WITHOUT WARRANTIES OR CONDITIONS OF ANY KIND, either express or implied.
# See the License for the specific language governing permissions and
# limitations under the License.

"""A bunch of useful utilities for dealing with dataframes."""

from __future__ import annotations

import contextlib
import dataclasses
import inspect
import math
import re
from collections import ChainMap, UserDict, UserList, deque
from collections.abc import ItemsView, Mapping
from enum import Enum, EnumMeta, auto
from types import MappingProxyType
from typing import (
    TYPE_CHECKING,
    Any,
    Final,
    Iterable,
    List,
    Protocol,
    Sequence,
    TypeVar,
    Union,
    cast,
    runtime_checkable,
)

from typing_extensions import TypeAlias, TypeGuard

from streamlit import config, errors, logger, string_util
from streamlit.type_util import (
    CustomDict,
    NumpyShape,
    has_callable_attr,
    is_custom_dict,
    is_dataclass_instance,
    is_list_like,
    is_namedtuple,
    is_pandas_version_less_than,
    is_pydantic_model,
    is_type,
)

if TYPE_CHECKING:
    import numpy as np
    import pyarrow as pa
    from pandas import DataFrame, Index, Series
    from pandas.core.indexing import _iLocIndexer
    from pandas.io.formats.style import Styler

_LOGGER: Final = logger.get_logger(__name__)


# Maximum number of rows to request from an unevaluated (out-of-core) dataframe
_MAX_UNEVALUATED_DF_ROWS = 10000

_PANDAS_DATA_OBJECT_TYPE_RE: Final = re.compile(r"^pandas.*$")
_PANDAS_STYLER_TYPE_STR: Final = "pandas.io.formats.style.Styler"
_XARRAY_DATA_ARRAY_TYPE_STR: Final = "xarray.core.dataarray.DataArray"
_XARRAY_DATASET_TYPE_STR: Final = "xarray.core.dataset.Dataset"
_SNOWPARK_DF_TYPE_STR: Final = "snowflake.snowpark.dataframe.DataFrame"
_SNOWPARK_DF_ROW_TYPE_STR: Final = "snowflake.snowpark.row.Row"
_SNOWPARK_TABLE_TYPE_STR: Final = "snowflake.snowpark.table.Table"
_PYSPARK_DF_TYPE_STR: Final = "pyspark.sql.dataframe.DataFrame"
_MODIN_DF_TYPE_STR: Final = "modin.pandas.dataframe.DataFrame"
_MODIN_SERIES_TYPE_STR: Final = "modin.pandas.series.Series"
_SNOWPANDAS_DF_TYPE_STR: Final = "snowflake.snowpark.modin.pandas.dataframe.DataFrame"
_SNOWPANDAS_SERIES_TYPE_STR: Final = "snowflake.snowpark.modin.pandas.series.Series"
_SNOWPANDAS_INDEX_TYPE_STR: Final = (
    "snowflake.snowpark.modin.plugin.extensions.index.Index"
)
_POLARS_DATAFRAME: Final = "polars.dataframe.frame.DataFrame"
_POLARS_SERIES: Final = "polars.series.series.Series"
_POLARS_LAZYFRAME: Final = "polars.lazyframe.frame.LazyFrame"
_DASK_DATAFRAME: Final = "dask.dataframe.core.DataFrame"
_DASK_SERIES: Final = "dask.dataframe.core.Series"
_DASK_INDEX: Final = "dask.dataframe.core.Index"
_RAY_MATERIALIZED_DATASET: Final = "ray.data.dataset.MaterializedDataset"
_RAY_DATASET: Final = "ray.data.dataset.Dataset"
_HUGGINGFACE_DATASET: Final = "datasets.arrow_dataset.Dataset"

V_co = TypeVar(
    "V_co",
    covariant=True,  # https://peps.python.org/pep-0484/#covariance-and-contravariance
)


class DataFrameGenericAlias(Protocol[V_co]):
    """Technically not a GenericAlias, but serves the same purpose in
    OptionSequence below, in that it is a type which admits DataFrame,
    but is generic. This allows OptionSequence to be a fully generic type,
    significantly increasing its usefulness.

    We can't use types.GenericAlias, as it is only available from python>=3.9,
    and isn't easily back-ported.
    """

    @property
    def iloc(self) -> _iLocIndexer: ...


class PandasCompatible(Protocol[V_co]):
    """Protocol for Pandas compatible objects."""

    def to_pandas(self) -> DataFrame | Series: ...


class ArrowCompatible(Protocol[V_co]):
    """Protocol for Arrow compatible objects."""

    def to_arrow(self) -> pa.Table: ...


class DataframeInterchangeCompatible(Protocol[V_co]):
    """Protocol for objects support the dataframe-interchange protocol."""

    def __dataframe__(self) -> Any: ...


@runtime_checkable
class DBAPICursor(Protocol):
    """Protocol for DBAPI 2.0 Cursor objects (PEP 249).

    This is a simplified version of the DBAPI Cursor protocol.

    Specification: https://peps.python.org/pep-0249/
    Inspired by: https://github.com/python/typeshed/blob/main/stdlib/_typeshed/dbapi.pyi
    """

    @property
    def description(
        self,
    ) -> (
        Sequence[
            tuple[
                str,
                Any | None,
                int | None,
                int | None,
                int | None,
                int | None,
                bool | None,
            ]
        ]
        | None
    ): ...
    def fetchmany(self, size: int = ..., /) -> Sequence[Sequence[Any]]: ...
    def fetchall(self) -> Sequence[Sequence[Any]]: ...


OptionSequence: TypeAlias = Union[
    Iterable[V_co],
    DataFrameGenericAlias[V_co],
    PandasCompatible[V_co],
    ArrowCompatible[V_co],
    DataframeInterchangeCompatible[V_co],
]

# Various data types supported by our dataframe processing
# used for commands like `st.dataframe`, `st.table`, `st.map`,
# st.line_chart`...
Data: TypeAlias = Union[
    "DataFrame",
    "Series",
    "Styler",
    "Index",
    "pa.Table",
    "pa.Array",
    "np.ndarray[Any, np.dtype[Any]]",
    Iterable[Any],
    Mapping[Any, Any],
    PandasCompatible,
    ArrowCompatible,
    DataframeInterchangeCompatible,
    DBAPICursor,
    CustomDict,
    None,
]


class DataFormat(Enum):
    """DataFormat is used to determine the format of the data."""

    UNKNOWN = auto()
    EMPTY = auto()  # None
    PANDAS_DATAFRAME = auto()  # pd.DataFrame
    PANDAS_SERIES = auto()  # pd.Series
    PANDAS_INDEX = auto()  # pd.Index
    PANDAS_ARRAY = auto()  # pd.array
    NUMPY_LIST = auto()  # np.array[Scalar]
    NUMPY_MATRIX = auto()  # np.array[List[Scalar]]
    PYARROW_TABLE = auto()  # pyarrow.Table
    PYARROW_ARRAY = auto()  # pyarrow.Array
    SNOWPARK_OBJECT = auto()  # Snowpark DataFrame, Table, List[Row]
    PYSPARK_OBJECT = auto()  # pyspark.DataFrame
    MODIN_OBJECT = auto()  # Modin DataFrame, Series
    SNOWPANDAS_OBJECT = auto()  # Snowpandas DataFrame, Series
    PANDAS_STYLER = auto()  # pandas Styler
    POLARS_DATAFRAME = auto()  # polars.dataframe.frame.DataFrame
    POLARS_LAZYFRAME = auto()  # polars.lazyframe.frame.LazyFrame
    POLARS_SERIES = auto()  # polars.series.series.Series
    XARRAY_DATASET = auto()  # xarray.Dataset
    XARRAY_DATA_ARRAY = auto()  # xarray.DataArray
    DASK_OBJECT = auto()  # dask.dataframe.core.DataFrame, Series, Index
    RAY_DATASET = auto()  # ray.data.dataset.Dataset, MaterializedDataset
    HUGGINGFACE_DATASET = auto()  # datasets.arrow_dataset.Dataset
    LIST_OF_RECORDS = auto()  # List[Dict[str, Scalar]]
    LIST_OF_ROWS = auto()  # List[List[Scalar]]
    LIST_OF_VALUES = auto()  # List[Scalar]
    TUPLE_OF_VALUES = auto()  # Tuple[Scalar]
    SET_OF_VALUES = auto()  # Set[Scalar]
    COLUMN_INDEX_MAPPING = auto()  # {column: {index: value}}
    COLUMN_VALUE_MAPPING = auto()  # {column: List[values]}
    COLUMN_SERIES_MAPPING = auto()  # {column: Series(values)}
    KEY_VALUE_DICT = auto()  # {index: value}
    DBAPI_CURSOR = auto()  # DBAPI Cursor (PEP 249)


def is_dataframe_like(obj: object) -> bool:
    """True if the object is a dataframe-like object.

    This does not include basic collection types like list, dict, tuple, etc.
    """

    # We exclude list and dict here since there are some cases where a list or dict is
    # considered a dataframe-like object.
    if obj is None or isinstance(obj, (tuple, set, str, bytes, int, float, bool)):
        # Basic types are not considered dataframe-like, so we can
        # return False early to avoid unnecessary checks.
        return False

    return determine_data_format(obj) in [
        DataFormat.PANDAS_DATAFRAME,
        DataFormat.PANDAS_SERIES,
        DataFormat.PANDAS_INDEX,
        DataFormat.PANDAS_STYLER,
        DataFormat.PANDAS_ARRAY,
        DataFormat.NUMPY_LIST,
        DataFormat.NUMPY_MATRIX,
        DataFormat.PYARROW_TABLE,
        DataFormat.PYARROW_ARRAY,
        DataFormat.SNOWPARK_OBJECT,
        DataFormat.PYSPARK_OBJECT,
        DataFormat.MODIN_OBJECT,
        DataFormat.SNOWPANDAS_OBJECT,
        DataFormat.POLARS_SERIES,
        DataFormat.POLARS_DATAFRAME,
        DataFormat.POLARS_LAZYFRAME,
        DataFormat.XARRAY_DATASET,
        DataFormat.XARRAY_DATA_ARRAY,
        DataFormat.DASK_OBJECT,
        DataFormat.RAY_DATASET,
        DataFormat.HUGGINGFACE_DATASET,
        DataFormat.COLUMN_SERIES_MAPPING,
        DataFormat.DBAPI_CURSOR,
    ]


def is_unevaluated_data_object(obj: object) -> bool:
    """True if the object is one of the supported unevaluated data objects:

    Currently supported objects are:
    - Snowpark DataFrame / Table
    - PySpark DataFrame
    - Modin DataFrame / Series
    - Snowpandas DataFrame / Series / Index
    - Dask DataFrame / Series / Index
    - Ray Dataset
    - Polars LazyFrame
    - Generator functions
    - DB API Cursor

    Unevaluated means that the data is not yet in the local memory.
    Unevaluated data objects are treated differently from other data objects by only
    requesting a subset of the data instead of loading all data into th memory
    """
    return (
        is_snowpark_data_object(obj)
        or is_pyspark_data_object(obj)
        or is_snowpandas_data_object(obj)
        or is_modin_data_object(obj)
        or is_ray_dataset(obj)
        or is_polars_lazyframe(obj)
        or is_dask_object(obj)
        or inspect.isgeneratorfunction(obj)
        or is_dbapi_cursor(obj)
    )


def is_pandas_data_object(obj: object) -> bool:
    """True if obj is a Pandas object (e.g. DataFrame, Series, Index, Styler, ...)."""
    return is_type(obj, _PANDAS_DATA_OBJECT_TYPE_RE)


def is_snowpark_data_object(obj: object) -> bool:
    """True if obj is a Snowpark DataFrame or Table."""
    return is_type(obj, _SNOWPARK_TABLE_TYPE_STR) or is_type(obj, _SNOWPARK_DF_TYPE_STR)


def is_snowpark_row_list(obj: object) -> bool:
    """True if obj is a list of snowflake.snowpark.row.Row."""
    return (
        isinstance(obj, list)
        and len(obj) > 0
        and is_type(obj[0], _SNOWPARK_DF_ROW_TYPE_STR)
        and has_callable_attr(obj[0], "as_dict")
    )


def is_pyspark_data_object(obj: object) -> bool:
    """True if obj is of type pyspark.sql.dataframe.DataFrame"""
    return (
        is_type(obj, _PYSPARK_DF_TYPE_STR)
        and hasattr(obj, "toPandas")
        and callable(obj.toPandas)
    )


def is_huggingface_dataset(obj: object) -> bool:
    """True if obj is a HuggingFace Dataset."""
    return is_type(obj, _HUGGINGFACE_DATASET)


def is_dask_object(obj: object) -> bool:
    """True if obj is a Dask DataFrame, Series, or Index."""
    return (
        is_type(obj, _DASK_DATAFRAME)
        or is_type(obj, _DASK_SERIES)
        or is_type(obj, _DASK_INDEX)
    )


def is_modin_data_object(obj: object) -> bool:
    """True if obj is of Modin Dataframe or Series"""
    return is_type(obj, _MODIN_DF_TYPE_STR) or is_type(obj, _MODIN_SERIES_TYPE_STR)


def is_snowpandas_data_object(obj: object) -> bool:
    """True if obj is a Snowpark Pandas DataFrame or Series."""
    return (
        is_type(obj, _SNOWPANDAS_DF_TYPE_STR)
        or is_type(obj, _SNOWPANDAS_SERIES_TYPE_STR)
        or is_type(obj, _SNOWPANDAS_INDEX_TYPE_STR)
    )


def is_polars_dataframe(obj: object) -> bool:
    """True if obj is a Polars Dataframe."""
    return is_type(obj, _POLARS_DATAFRAME)


def is_xarray_dataset(obj: object) -> bool:
    """True if obj is a Xarray Dataset."""
    return is_type(obj, _XARRAY_DATASET_TYPE_STR)


def is_xarray_data_array(obj: object) -> bool:
    """True if obj is a Xarray DataArray."""
    return is_type(obj, _XARRAY_DATA_ARRAY_TYPE_STR)


def is_polars_series(obj: object) -> bool:
    """True if obj is a Polars Series."""
    return is_type(obj, _POLARS_SERIES)


def is_polars_lazyframe(obj: object) -> bool:
    """True if obj is a Polars Lazyframe."""
    return is_type(obj, _POLARS_LAZYFRAME)


def is_ray_dataset(obj: object) -> bool:
    """True if obj is a Ray Dataset."""
    return is_type(obj, _RAY_DATASET) or is_type(obj, _RAY_MATERIALIZED_DATASET)


def is_pandas_styler(obj: object) -> TypeGuard[Styler]:
    """True if obj is a pandas Styler."""
    return is_type(obj, _PANDAS_STYLER_TYPE_STR)


def is_dbapi_cursor(obj: object) -> TypeGuard[DBAPICursor]:
    """True if obj looks like a DBAPI Cursor."""
    return isinstance(obj, DBAPICursor)


def _is_list_of_scalars(data: Iterable[Any]) -> bool:
    """Check if the list only contains scalar values."""
    from pandas.api.types import infer_dtype

    # Overview on all value that are interpreted as scalar:
    # https://pandas.pydata.org/docs/reference/api/pandas.api.types.is_scalar.html
    return infer_dtype(data, skipna=True) not in ["mixed", "unknown-array"]


def _iterable_to_list(
    iterable: Iterable[Any], max_iterations: int | None = None
) -> list[Any]:
    """Convert an iterable to a list.

    Parameters
    ----------
    iterable : Iterable
        The iterable to convert to a list.

    max_iterations : int or None
        The maximum number of iterations to perform. If None, all iterations are performed.

    Returns
    -------
    list
        The converted list.
    """
    if max_iterations is None:
        return list(iterable)

    result = []
    for i, item in enumerate(iterable):
        if i >= max_iterations:
            break
        result.append(item)
    return result


def _fix_column_naming(data_df: DataFrame) -> DataFrame:
    """Rename the first column to "value" if it is not named
    and if there is only one column in the dataframe.

    The default name of the first column is 0 if it is not named
    which is not very descriptive.
    """

    if len(data_df.columns) == 1 and data_df.columns[0] == 0:
        # Pandas automatically names the first column with 0 if it is not named.
        # We rename it to "value" to make it more descriptive if there is only
        # one column in the dataframe.
        data_df.rename(columns={0: "value"}, inplace=True)
    return data_df


def _dict_to_pandas_df(data: dict[Any, Any]) -> DataFrame:
    """Convert a key-value dict to a Pandas DataFrame.

    Parameters
    ----------
    data : dict
        The dict to convert to a Pandas DataFrame.

    Returns
    -------
    pandas.DataFrame
        The converted Pandas DataFrame.
    """
    import pandas as pd

    return _fix_column_naming(pd.DataFrame.from_dict(data, orient="index"))


def convert_anything_to_pandas_df(
    data: Any,
    max_unevaluated_rows: int = _MAX_UNEVALUATED_DF_ROWS,
    ensure_copy: bool = False,
) -> DataFrame:
    """Try to convert different formats to a Pandas Dataframe.

    Parameters
    ----------
    data : any
        The data to convert to a Pandas DataFrame.

    max_unevaluated_rows: int
        If unevaluated data is detected this func will evaluate it,
        taking max_unevaluated_rows, defaults to 10k.

    ensure_copy: bool
        If True, make sure to always return a copy of the data. If False, it depends on
        the type of the data. For example, a Pandas DataFrame will be returned as-is.

    Returns
    -------
    pandas.DataFrame

    """
    import array

    import numpy as np
    import pandas as pd

    if isinstance(data, pd.DataFrame):
        return data.copy() if ensure_copy else cast(pd.DataFrame, data)

    if isinstance(data, (pd.Series, pd.Index, pd.api.extensions.ExtensionArray)):
        return pd.DataFrame(data)

    if is_pandas_styler(data):
        return cast(pd.DataFrame, data.data.copy() if ensure_copy else data.data)

    if isinstance(data, np.ndarray):
        return (
            pd.DataFrame([])
            if len(data.shape) == 0
            else _fix_column_naming(pd.DataFrame(data))
        )

    if is_polars_dataframe(data):
        data = data.clone() if ensure_copy else data
        return data.to_pandas()

    if is_polars_series(data):
        data = data.clone() if ensure_copy else data
        return data.to_pandas().to_frame()

    if is_polars_lazyframe(data):
        data = data.limit(max_unevaluated_rows).collect().to_pandas()
        if data.shape[0] == max_unevaluated_rows:
            _show_data_information(
                f"⚠️ Showing only {string_util.simplify_number(max_unevaluated_rows)} "
                "rows. Call `collect()` on the dataframe to show more."
            )
        return cast(pd.DataFrame, data)

    if is_huggingface_dataset(data):
        return data.to_pandas()

    if is_xarray_dataset(data):
        if ensure_copy:
            data = data.copy(deep=True)
        return data.to_dataframe()

    if is_xarray_data_array(data):
        if ensure_copy:
            data = data.copy(deep=True)
        return pd.DataFrame(data.to_series())

    if is_ray_dataset(data):
        data = data.limit(max_unevaluated_rows).to_pandas()

        if data.shape[0] == max_unevaluated_rows:
            _show_data_information(
                f"⚠️ Showing only {string_util.simplify_number(max_unevaluated_rows)} "
                "rows. Call `to_pandas()` on the data object to show more."
            )
        return cast(pd.DataFrame, data)

    if is_dask_object(data):
        data = data.head(max_unevaluated_rows, compute=True)

        # Dask returns a Pandas object (DataFrame, Series, Index) when
        # executing operations like `head`.
        if isinstance(data, (pd.Series, pd.Index)):
            data = data.to_frame()

        if data.shape[0] == max_unevaluated_rows:
            _show_data_information(
                f"⚠️ Showing only {string_util.simplify_number(max_unevaluated_rows)} "
                "rows. Call `compute()` on the data object to show more."
            )
        return cast(pd.DataFrame, data)

    if is_ray_dataset(data):
        data = data.limit(max_unevaluated_rows).to_pandas()

        if data.shape[0] == max_unevaluated_rows:
            _show_data_information(
                f"⚠️ Showing only {string_util.simplify_number(max_unevaluated_rows)} "
                "rows. Call `to_pandas()` on the dataset to show more."
            )
        return cast(pd.DataFrame, data)

    if is_modin_data_object(data):
        data = data.head(max_unevaluated_rows)._to_pandas()

        if isinstance(data, (pd.Series, pd.Index)):
            data = data.to_frame()

        if data.shape[0] == max_unevaluated_rows:
            _show_data_information(
                f"⚠️ Showing only {string_util.simplify_number(max_unevaluated_rows)} "
                "rows. Call `_to_pandas()` on the data object to show more."
            )
        return cast(pd.DataFrame, data)

    if is_pyspark_data_object(data):
        data = data.limit(max_unevaluated_rows).toPandas()
        if data.shape[0] == max_unevaluated_rows:
            _show_data_information(
                f"⚠️ Showing only {string_util.simplify_number(max_unevaluated_rows)} "
                "rows. Call `toPandas()` on the data object to show more."
            )
        return cast(pd.DataFrame, data)

    if is_snowpandas_data_object(data):
        data = data[:max_unevaluated_rows].to_pandas()

        if isinstance(data, (pd.Series, pd.Index)):
            data = data.to_frame()

        if data.shape[0] == max_unevaluated_rows:
            _show_data_information(
                f"⚠️ Showing only {string_util.simplify_number(max_unevaluated_rows)} "
                "rows. Call `to_pandas()` on the data object to show more."
            )
        return cast(pd.DataFrame, data)

    if is_snowpark_data_object(data):
        data = data.limit(max_unevaluated_rows).to_pandas()
        if data.shape[0] == max_unevaluated_rows:
            _show_data_information(
                f"⚠️ Showing only {string_util.simplify_number(max_unevaluated_rows)} "
                "rows. Call `to_pandas()` on the data object to show more."
            )
        return cast(pd.DataFrame, data)

    if is_type(data, "duckdb.duckdb.DuckDBPyRelation"):
        data = data.limit(max_unevaluated_rows).df()
        if data.shape[0] == max_unevaluated_rows:
            _show_data_information(
                f"⚠️ Showing only {string_util.simplify_number(max_unevaluated_rows)} "
                "rows. Call `df()` on the relation to show more."
            )
        return data

    if is_dbapi_cursor(data):
        columns = [d[0] for d in data.description] if data.description else None
        data = pd.DataFrame(data.fetchmany(max_unevaluated_rows), columns=columns)
        if data.shape[0] == max_unevaluated_rows:
            _show_data_information(
                f"⚠️ Showing only {string_util.simplify_number(max_unevaluated_rows)} "
                "rows. Call `fetchall()` on the Cursor to show more."
            )
        return data

    if is_snowpark_row_list(data):
        return pd.DataFrame([row.as_dict() for row in data])

    if has_callable_attr(data, "to_pandas"):
        return pd.DataFrame(data.to_pandas())

    if has_callable_attr(data, "toPandas"):
        return pd.DataFrame(data.toPandas())

    # Check for dataframe interchange protocol
    # Only available in pandas >= 1.5.0
    # https://pandas.pydata.org/docs/whatsnew/v1.5.0.html#dataframe-interchange-protocol-implementation
    if is_pandas_version_less_than("1.5.0") is False and has_callable_attr(
        data, "__dataframe__"
    ):
        data_df = pd.api.interchange.from_dataframe(data)
        return data_df.copy() if ensure_copy else data_df

    # Support for generator functions
    if inspect.isgeneratorfunction(data):
        data = _fix_column_naming(
            pd.DataFrame(_iterable_to_list(data(), max_iterations=max_unevaluated_rows))
        )

        if data.shape[0] == max_unevaluated_rows:
            _show_data_information(
                f"⚠️ Showing only {string_util.simplify_number(max_unevaluated_rows)} "
                "rows. Convert the data to a list to show more."
            )
        return data

    if isinstance(data, EnumMeta):
        # Support for enum classes
        return _fix_column_naming(pd.DataFrame([c.value for c in data]))  # type: ignore

    # Support for some list like objects
    if isinstance(data, (deque, map, array.ArrayType, UserList)):
        return _fix_column_naming(pd.DataFrame(list(data)))

    # Support for Streamlit's custom dict-like objects
    if is_custom_dict(data):
        return _dict_to_pandas_df(data.to_dict())

    # Support for named tuples
    if is_namedtuple(data):
        return _dict_to_pandas_df(data._asdict())

    # Support for dataclass instances
    if is_dataclass_instance(data):
        return _dict_to_pandas_df(dataclasses.asdict(data))

    # Support for dict-like objects
    if isinstance(data, (ChainMap, MappingProxyType, UserDict)) or is_pydantic_model(
        data
    ):
        return _dict_to_pandas_df(dict(data))

    # Try to convert to pandas.DataFrame. This will raise an error is df is not
    # compatible with the pandas.DataFrame constructor.
    try:
        return _fix_column_naming(pd.DataFrame(data))
    except ValueError as ex:
        if isinstance(data, dict):
            with contextlib.suppress(ValueError):
                # Try to use index orient as back-up to support key-value dicts
                return _dict_to_pandas_df(data)
        raise errors.StreamlitAPIException(
            f"""
Unable to convert object of type `{type(data)}` to `pandas.DataFrame`.
Offending object:
```py
{data}
```"""
        ) from ex


def convert_arrow_table_to_arrow_bytes(table: pa.Table) -> bytes:
    """Serialize pyarrow.Table to Arrow IPC bytes.

    Parameters
    ----------
    table : pyarrow.Table
        A table to convert.

    Returns
    -------
    bytes
        The serialized Arrow IPC bytes.
    """
    try:
        table = _maybe_truncate_table(table)
    except RecursionError as err:
        # This is a very unlikely edge case, but we want to make sure that
        # it doesn't lead to unexpected behavior.
        # If there is a recursion error, we just return the table as-is
        # which will lead to the normal message limit exceed error.
        _LOGGER.warning(
            "Recursion error while truncating Arrow table. This is not "
            "supposed to happen.",
            exc_info=err,
        )

    import pyarrow as pa

    # Convert table to bytes
    sink = pa.BufferOutputStream()
    writer = pa.RecordBatchStreamWriter(sink, table.schema)
    writer.write_table(table)
    writer.close()
    return cast(bytes, sink.getvalue().to_pybytes())


def convert_pandas_df_to_arrow_bytes(df: DataFrame) -> bytes:
    """Serialize pandas.DataFrame to Arrow IPC bytes.

    Parameters
    ----------
    df : pandas.DataFrame
        A dataframe to convert.

    Returns
    -------
    bytes
        The serialized Arrow IPC bytes.
    """
    import pyarrow as pa

    try:
        table = pa.Table.from_pandas(df)
    except (pa.ArrowTypeError, pa.ArrowInvalid, pa.ArrowNotImplementedError) as ex:
        _LOGGER.info(
            "Serialization of dataframe to Arrow table was unsuccessful due to: %s. "
            "Applying automatic fixes for column types to make the dataframe "
            "Arrow-compatible.",
            ex,
        )
        df = fix_arrow_incompatible_column_types(df)
        table = pa.Table.from_pandas(df)
    return convert_arrow_table_to_arrow_bytes(table)


def convert_arrow_bytes_to_pandas_df(source: bytes) -> DataFrame:
    """Convert Arrow bytes (IPC format) to pandas.DataFrame.

    Using this function in production needs to make sure that
    the pyarrow version >= 14.0.1, because of a critical
    security vulnerability in pyarrow < 14.0.1.

    Parameters
    ----------
    source : bytes
        A bytes object to convert.

    Returns
    -------
    pandas.DataFrame
        The converted dataframe.
    """
    import pyarrow as pa

    reader = pa.RecordBatchStreamReader(source)
    return reader.read_pandas()


def _show_data_information(msg: str) -> None:
    """Show a message to the user with important information
    about the processed dataset."""
    from streamlit.delta_generator import main_dg

    main_dg.caption(msg)


def convert_anything_to_arrow_bytes(
    data: Any,
    max_unevaluated_rows: int = _MAX_UNEVALUATED_DF_ROWS,
) -> bytes:
    """Try to convert different formats to Arrow IPC format (bytes).

    This method tries to directly convert the input data to Arrow bytes
    for some supported formats, but falls back to conversion to a Pandas
    DataFrame and then to Arrow bytes.

    Parameters
    ----------
    data : any
        The data to convert to Arrow bytes.

    max_unevaluated_rows: int
        If unevaluated data is detected this func will evaluate it,
        taking max_unevaluated_rows, defaults to 10k.

    Returns
    -------
    bytes
        The serialized Arrow IPC bytes.
    """

    import pyarrow as pa

    if isinstance(data, pa.Table):
        return convert_arrow_table_to_arrow_bytes(data)

    if is_pandas_data_object(data):
        # All pandas data objects should be handled via our pandas
        # conversion logic. We are already calling it here
        # to ensure that its not handled via the interchange
        # protocol support below.
        df = convert_anything_to_pandas_df(data, max_unevaluated_rows)
        return convert_pandas_df_to_arrow_bytes(df)

    if is_polars_dataframe(data):
        return convert_arrow_table_to_arrow_bytes(data.to_arrow())

    if is_polars_series(data):
        return convert_arrow_table_to_arrow_bytes(data.to_frame().to_arrow())

    if is_huggingface_dataset(data) and hasattr(data, "data"):
        return convert_arrow_table_to_arrow_bytes(data.data)

    if is_type(data, "duckdb.duckdb.DuckDBPyRelation"):
        return convert_arrow_table_to_arrow_bytes(
            data.limit(max_unevaluated_rows).arrow()
        )

    # https://arrow.apache.org/adbc/current/python/quickstart.html
    # if isinstance(data, DBAPICursor) and has_callable_attr(data, "fetch_arrow_table"):
    #     return convert_arrow_table_to_arrow_bytes(data.fetch_arrow_table())

    # Check for dataframe interchange protocol
    if has_callable_attr(data, "__dataframe__"):
        from pyarrow import interchange as pa_interchange

        arrow_table = pa_interchange.from_dataframe(data)
        return convert_arrow_table_to_arrow_bytes(arrow_table)

    # Check if data structure supports to_arrow or to_pyarrow methods
    # and assume that it is converting to a pyarrow.Table
    if has_callable_attr(data, "to_arrow"):
        arrow_table = cast(pa.Table, data.to_arrow())
        return convert_arrow_table_to_arrow_bytes(arrow_table)

    if has_callable_attr(data, "to_pyarrow"):
        arrow_table = cast(pa.Table, data.to_pyarrow())
        return convert_arrow_table_to_arrow_bytes(arrow_table)

    # Fallback: try to convert to pandas DataFrame
    # and then to Arrow bytes.
    df = convert_anything_to_pandas_df(data, max_unevaluated_rows)
    return convert_pandas_df_to_arrow_bytes(df)


def convert_anything_to_sequence(obj: OptionSequence[V_co]) -> list[V_co]:
    """Try to convert different formats to a list.

    If the input is a dataframe-like object, we just select the first
    column to iterate over. Non sequence-like objects and scalar types,
    will just be wrapped into a list.

    Parameters
    ----------

    obj : OptionSequence
        The object to convert to a list.

    Returns
    -------
    list
        The converted list.
    """
    if obj is None:
        return []  # type: ignore

    if isinstance(obj, (str, int, float, bool)):
        # Wrap basic objects into a list
        return [obj]

    if isinstance(obj, EnumMeta):
        # Support for enum classes. For string enums, we return the string value
        # of the enum members. For other enums, we just return the enum member.
        return [member.value if isinstance(member, str) else member for member in obj]  # type: ignore

    if isinstance(obj, Mapping):
        return list(obj.keys())

    if is_list_like(obj) and not is_snowpark_row_list(obj):
        # This also ensures that the sequence is copied to prevent
        # potential mutations to the original object.
        return list(obj)

    # Fallback to our DataFrame conversion logic:
    try:
        # We use ensure_copy here because the return value of this function is
        # saved in a widget serde class instance to be used in later script runs,
        # and we don't want mutations to the options object passed to a
        # widget affect the widget.
        # (See https://github.com/streamlit/streamlit/issues/7534)
        data_df = convert_anything_to_pandas_df(obj, ensure_copy=True)
        # Return first column as a list:
        return (
            []
            if data_df.empty
            else cast(List[V_co], list(data_df.iloc[:, 0].to_list()))
        )
    except errors.StreamlitAPIException:
        # Wrap the object into a list
        return [obj]  # type: ignore


def _maybe_truncate_table(
    table: pa.Table, truncated_rows: int | None = None
) -> pa.Table:
    """Experimental feature to automatically truncate tables that
    are larger than the maximum allowed message size. It needs to be enabled
    via the server.enableArrowTruncation config option.

    Parameters
    ----------
    table : pyarrow.Table
        A table to truncate.

    truncated_rows : int or None
        The number of rows that have been truncated so far. This is used by
        the recursion logic to keep track of the total number of truncated
        rows.

    """

    if config.get_option("server.enableArrowTruncation"):
        # This is an optimization problem: We don't know at what row
        # the perfect cut-off is to comply with the max size. But we want to figure
        # it out in as few iterations as possible. We almost always will cut out
        # more than required to keep the iterations low.

        # The maximum size allowed for protobuf messages in bytes:
        max_message_size = int(config.get_option("server.maxMessageSize") * 1e6)
        # We add 1 MB for other overhead related to the protobuf message.
        # This is a very conservative estimate, but it should be good enough.
        table_size = int(table.nbytes + 1 * 1e6)
        table_rows = table.num_rows

        if table_rows > 1 and table_size > max_message_size:
            # targeted rows == the number of rows the table should be truncated to.
            # Calculate an approximation of how many rows we need to truncate to.
            targeted_rows = math.ceil(table_rows * (max_message_size / table_size))
            # Make sure to cut out at least a couple of rows to avoid running
            # this logic too often since it is quite inefficient and could lead
            # to infinity recursions without these precautions.
            targeted_rows = math.floor(
                max(
                    min(
                        # Cut out:
                        # an additional 5% of the estimated num rows to cut out:
                        targeted_rows - math.floor((table_rows - targeted_rows) * 0.05),
                        # at least 1% of table size:
                        table_rows - (table_rows * 0.01),
                        # at least 5 rows:
                        table_rows - 5,
                    ),
                    1,  # but it should always have at least 1 row
                )
            )
            sliced_table = table.slice(0, targeted_rows)
            return _maybe_truncate_table(
                sliced_table, (truncated_rows or 0) + (table_rows - targeted_rows)
            )

        if truncated_rows:
            displayed_rows = string_util.simplify_number(table.num_rows)
            total_rows = string_util.simplify_number(table.num_rows + truncated_rows)

            if displayed_rows == total_rows:
                # If the simplified numbers are the same,
                # we just display the exact numbers.
                displayed_rows = str(table.num_rows)
                total_rows = str(table.num_rows + truncated_rows)
            _show_data_information(
                f"⚠️ Showing {displayed_rows} out of {total_rows} "
                "rows due to data size limitations."
            )

    return table


def is_colum_type_arrow_incompatible(column: Series[Any] | Index) -> bool:
    """Return True if the column type is known to cause issues during
    Arrow conversion."""
    from pandas.api.types import infer_dtype, is_dict_like, is_list_like

    if column.dtype.kind in [
        "c",  # complex64, complex128, complex256
    ]:
        return True

    if str(column.dtype) in {
        # These period types are not yet supported by our frontend impl.
        # See comments in Quiver.ts for more details.
        "period[B]",
        "period[N]",
        "period[ns]",
        "period[U]",
        "period[us]",
        "geometry",
    }:
        return True

    if column.dtype == "object":
        # The dtype of mixed type columns is always object, the actual type of the column
        # values can be determined via the infer_dtype function:
        # https://pandas.pydata.org/docs/reference/api/pandas.api.types.infer_dtype.html
        inferred_type = infer_dtype(column, skipna=True)

        if inferred_type in [
            "mixed-integer",
            "complex",
        ]:
            return True
        elif inferred_type == "mixed":
            # This includes most of the more complex/custom types (objects, dicts,
            # lists, ...)
            if len(column) == 0 or not hasattr(column, "iloc"):
                # The column seems to be invalid, so we assume it is incompatible.
                # But this would most likely never happen since empty columns
                # cannot be mixed.
                return True

            # Get the first value to check if it is a supported list-like type.
            first_value = column.iloc[0]

            if (
                not is_list_like(first_value)
                # dicts are list-like, but have issues in Arrow JS (see comments in
                # Quiver.ts)
                or is_dict_like(first_value)
                # Frozensets are list-like, but are not compatible with pyarrow.
                or isinstance(first_value, frozenset)
            ):
                # This seems to be an incompatible list-like type
                return True
            return False
    # We did not detect an incompatible type, so we assume it is compatible:
    return False


def fix_arrow_incompatible_column_types(
    df: DataFrame, selected_columns: list[str] | None = None
) -> DataFrame:
    """Fix column types that are not supported by Arrow table.

    This includes mixed types (e.g. mix of integers and strings)
    as well as complex numbers (complex128 type). These types will cause
    errors during conversion of the dataframe to an Arrow table.
    It is fixed by converting all values of the column to strings
    This is sufficient for displaying the data on the frontend.

    Parameters
    ----------
    df : pandas.DataFrame
        A dataframe to fix.

    selected_columns: List[str] or None
        A list of columns to fix. If None, all columns are evaluated.

    Returns
    -------
    The fixed dataframe.
    """
    import pandas as pd

    # Make a copy, but only initialize if necessary to preserve memory.
    df_copy: DataFrame | None = None
    for col in selected_columns or df.columns:
        if is_colum_type_arrow_incompatible(df[col]):
            if df_copy is None:
                df_copy = df.copy()
            df_copy[col] = df[col].astype("string")

    # The index can also contain mixed types
    # causing Arrow issues during conversion.
    # Skipping multi-indices since they won't return
    # the correct value from infer_dtype
    if not selected_columns and (
        not isinstance(
            df.index,
            pd.MultiIndex,
        )
        and is_colum_type_arrow_incompatible(df.index)
    ):
        if df_copy is None:
            df_copy = df.copy()
        df_copy.index = df.index.astype("string")
    return df_copy if df_copy is not None else df


def determine_data_format(input_data: Any) -> DataFormat:
    """Determine the data format of the input data.

    Parameters
    ----------
    input_data : Any
        The input data to determine the data format of.

    Returns
    -------
    DataFormat
        The data format of the input data.
    """

    import numpy as np
    import pandas as pd
    import pyarrow as pa

    if input_data is None:
        return DataFormat.EMPTY
    elif isinstance(input_data, pd.DataFrame):
        return DataFormat.PANDAS_DATAFRAME
    elif isinstance(input_data, np.ndarray):
        if len(cast(NumpyShape, input_data.shape)) == 1:
            # For technical reasons, we need to distinguish one
            # one-dimensional numpy array from multidimensional ones.
            return DataFormat.NUMPY_LIST
        return DataFormat.NUMPY_MATRIX
    elif isinstance(input_data, pa.Table):
        return DataFormat.PYARROW_TABLE
    elif isinstance(input_data, pa.Array):
        return DataFormat.PYARROW_ARRAY
    elif isinstance(input_data, pd.Series):
        return DataFormat.PANDAS_SERIES
    elif isinstance(input_data, pd.Index):
        return DataFormat.PANDAS_INDEX
    elif is_pandas_styler(input_data):
        return DataFormat.PANDAS_STYLER
    elif isinstance(input_data, pd.api.extensions.ExtensionArray):
        return DataFormat.PANDAS_ARRAY
    elif is_polars_series(input_data):
        return DataFormat.POLARS_SERIES
    elif is_polars_dataframe(input_data):
        return DataFormat.POLARS_DATAFRAME
    elif is_polars_lazyframe(input_data):
        return DataFormat.POLARS_LAZYFRAME
    elif is_huggingface_dataset(input_data):
        return DataFormat.HUGGINGFACE_DATASET
    elif is_modin_data_object(input_data):
        return DataFormat.MODIN_OBJECT
    elif is_snowpandas_data_object(input_data):
        return DataFormat.SNOWPANDAS_OBJECT
    elif is_pyspark_data_object(input_data):
        return DataFormat.PYSPARK_OBJECT
    elif is_xarray_dataset(input_data):
        return DataFormat.XARRAY_DATASET
    elif is_xarray_data_array(input_data):
        return DataFormat.XARRAY_DATA_ARRAY
    elif is_ray_dataset(input_data):
        return DataFormat.RAY_DATASET
    elif is_dask_object(input_data):
        return DataFormat.DASK_OBJECT
    elif is_snowpark_data_object(input_data) or is_snowpark_row_list(input_data):
        return DataFormat.SNOWPARK_OBJECT
    elif is_dbapi_cursor(input_data):
        return DataFormat.DBAPI_CURSOR
    elif (
        isinstance(
            input_data,
            (ChainMap, UserDict, MappingProxyType),
        )
        or is_dataclass_instance(input_data)
        or is_namedtuple(input_data)
        or is_custom_dict(input_data)
        or is_pydantic_model(input_data)
    ):
        return DataFormat.KEY_VALUE_DICT
    elif isinstance(input_data, (ItemsView, enumerate)):
        return DataFormat.LIST_OF_ROWS
    elif isinstance(input_data, (list, tuple, set, frozenset)):
        if _is_list_of_scalars(input_data):
            # -> one-dimensional data structure
            if isinstance(input_data, tuple):
                return DataFormat.TUPLE_OF_VALUES
            if isinstance(input_data, (set, frozenset)):
                return DataFormat.SET_OF_VALUES
            return DataFormat.LIST_OF_VALUES
        else:
            # -> Multi-dimensional data structure
            # This should always contain at least one element,
            # otherwise the values type from infer_dtype would have been empty
            first_element = next(iter(input_data))
            if isinstance(first_element, dict):
                return DataFormat.LIST_OF_RECORDS
            if isinstance(first_element, (list, tuple, set, frozenset)):
                return DataFormat.LIST_OF_ROWS
    elif isinstance(input_data, (dict, Mapping)):
        if not input_data:
            return DataFormat.KEY_VALUE_DICT
        if len(input_data) > 0:
            first_value = next(iter(input_data.values()))
            # In the future, we could potentially also support tight & split formats
            if isinstance(first_value, dict):
                return DataFormat.COLUMN_INDEX_MAPPING
            if isinstance(first_value, (list, tuple)):
                return DataFormat.COLUMN_VALUE_MAPPING
            if isinstance(first_value, pd.Series):
                return DataFormat.COLUMN_SERIES_MAPPING
            # Use key-value dict as fallback. However, if the values of the dict
            # contains mixed types, it will become non-editable in the frontend.
            return DataFormat.KEY_VALUE_DICT
    elif is_list_like(input_data):
        return DataFormat.LIST_OF_VALUES

    return DataFormat.UNKNOWN


def _unify_missing_values(df: DataFrame) -> DataFrame:
    """Unify all missing values in a DataFrame to None.

    Pandas uses a variety of values to represent missing values, including np.nan,
    NaT, None, and pd.NA. This function replaces all of these values with None,
    which is the only missing value type that is supported by all data
    """
    import numpy as np

    return df.fillna(np.nan).replace([np.nan], [None])


def _pandas_df_to_series(df: DataFrame) -> Series[Any]:
    """Convert a Pandas DataFrame to a Pandas Series by selecting the first column.

    Raises
    ------
    ValueError
        If the DataFrame has more than one column.
    """
    # Select first column in dataframe and create a new series based on the values
    if len(df.columns) != 1:
        raise ValueError(
            "DataFrame is expected to have a single column but "
            f"has {len(df.columns)}."
        )
    return df[df.columns[0]]


def convert_pandas_df_to_data_format(
    df: DataFrame, data_format: DataFormat
) -> (
    DataFrame
    | Series[Any]
    | pa.Table
    | pa.Array
    | np.ndarray[Any, np.dtype[Any]]
    | tuple[Any]
    | list[Any]
    | set[Any]
    | dict[str, Any]
):
    """Convert a Pandas DataFrame to the specified data format.

    Parameters
    ----------
    df : pd.DataFrame
        The dataframe to convert.

    data_format : DataFormat
        The data format to convert to.

    Returns
    -------
    pd.DataFrame, pd.Series, pyarrow.Table, np.ndarray, xarray.Dataset, xarray.DataArray, polars.Dataframe, polars.Series, list, set, tuple, or dict.
        The converted dataframe.
    """

    if data_format in [
        DataFormat.EMPTY,
        DataFormat.PANDAS_DATAFRAME,
        DataFormat.SNOWPARK_OBJECT,
        DataFormat.PYSPARK_OBJECT,
        DataFormat.PANDAS_INDEX,
        DataFormat.PANDAS_STYLER,
        DataFormat.PANDAS_ARRAY,
        DataFormat.MODIN_OBJECT,
        DataFormat.SNOWPANDAS_OBJECT,
        DataFormat.DASK_OBJECT,
        DataFormat.RAY_DATASET,
        DataFormat.DBAPI_CURSOR,
    ]:
        return df
    elif data_format == DataFormat.NUMPY_LIST:
        import numpy as np

        # It's a 1-dimensional array, so we only return
        # the first column as numpy array
        # Calling to_numpy() on the full DataFrame would result in:
        # [[1], [2]] instead of [1, 2]
        return np.ndarray(0) if df.empty else df.iloc[:, 0].to_numpy()
    elif data_format == DataFormat.NUMPY_MATRIX:
        import numpy as np

        return np.ndarray(0) if df.empty else df.to_numpy()
    elif data_format == DataFormat.PYARROW_TABLE:
        import pyarrow as pa

        return pa.Table.from_pandas(df)
    elif data_format == DataFormat.PYARROW_ARRAY:
        import pyarrow as pa

        return pa.Array.from_pandas(_pandas_df_to_series(df))
    elif data_format == DataFormat.PANDAS_SERIES:
        return _pandas_df_to_series(df)
<<<<<<< HEAD
    elif data_format in [DataFormat.POLARS_DATAFRAME, DataFormat.POLARS_LAZYFRAME]:
        import polars as pl
=======
    elif (
        data_format == DataFormat.POLARS_DATAFRAME
        or data_format == DataFormat.POLARS_LAZYFRAME
    ):
        import polars as pl  # type: ignore[import-not-found]
>>>>>>> 5e2a9081

        return pl.from_pandas(df)
    elif data_format == DataFormat.POLARS_SERIES:
        import polars as pl

        return pl.from_pandas(_pandas_df_to_series(df))
    elif data_format == DataFormat.XARRAY_DATASET:
        import xarray as xr  # type: ignore[import-not-found]

        return xr.Dataset.from_dataframe(df)
    elif data_format == DataFormat.XARRAY_DATA_ARRAY:
        import xarray as xr

        return xr.DataArray.from_series(_pandas_df_to_series(df))
    elif data_format == DataFormat.HUGGINGFACE_DATASET:
        from datasets import Dataset  # type: ignore[import-not-found]

        return Dataset.from_pandas(df)
    elif data_format == DataFormat.LIST_OF_RECORDS:
        return _unify_missing_values(df).to_dict(orient="records")
    elif data_format == DataFormat.LIST_OF_ROWS:
        # to_numpy converts the dataframe to a list of rows
        return _unify_missing_values(df).to_numpy().tolist()
    elif data_format == DataFormat.COLUMN_INDEX_MAPPING:
        return _unify_missing_values(df).to_dict(orient="dict")
    elif data_format == DataFormat.COLUMN_VALUE_MAPPING:
        return _unify_missing_values(df).to_dict(orient="list")
    elif data_format == DataFormat.COLUMN_SERIES_MAPPING:
        return df.to_dict(orient="series")
    elif data_format in [
        DataFormat.LIST_OF_VALUES,
        DataFormat.TUPLE_OF_VALUES,
        DataFormat.SET_OF_VALUES,
    ]:
        df = _unify_missing_values(df)
        return_list = []
        if len(df.columns) == 1:
            #  Get the first column and convert to list
            return_list = df[df.columns[0]].tolist()
        elif len(df.columns) >= 1:
            raise ValueError(
                "DataFrame is expected to have a single column but "
                f"has {len(df.columns)}."
            )
        if data_format == DataFormat.TUPLE_OF_VALUES:
            return tuple(return_list)
        if data_format == DataFormat.SET_OF_VALUES:
            return set(return_list)
        return return_list
    elif data_format == DataFormat.KEY_VALUE_DICT:
        df = _unify_missing_values(df)
        # The key is expected to be the index -> this will return the first column
        # as a dict with index as key.
        return {} if df.empty else df.iloc[:, 0].to_dict()

    raise ValueError(f"Unsupported input data format: {data_format}")<|MERGE_RESOLUTION|>--- conflicted
+++ resolved
@@ -1349,16 +1349,11 @@
         return pa.Array.from_pandas(_pandas_df_to_series(df))
     elif data_format == DataFormat.PANDAS_SERIES:
         return _pandas_df_to_series(df)
-<<<<<<< HEAD
-    elif data_format in [DataFormat.POLARS_DATAFRAME, DataFormat.POLARS_LAZYFRAME]:
-        import polars as pl
-=======
     elif (
         data_format == DataFormat.POLARS_DATAFRAME
         or data_format == DataFormat.POLARS_LAZYFRAME
     ):
         import polars as pl  # type: ignore[import-not-found]
->>>>>>> 5e2a9081
 
         return pl.from_pandas(df)
     elif data_format == DataFormat.POLARS_SERIES:
