# Copyright (c) Streamlit Inc. (2018-2022) Snowflake Inc. (2022-2024)
#
# Licensed under the Apache License, Version 2.0 (the "License");
# you may not use this file except in compliance with the License.
# You may obtain a copy of the License at
#
#     http://www.apache.org/licenses/LICENSE-2.0
#
# Unless required by applicable law or agreed to in writing, software
# distributed under the License is distributed on an "AS IS" BASIS,
# WITHOUT WARRANTIES OR CONDITIONS OF ANY KIND, either express or implied.
# See the License for the specific language governing permissions and
# limitations under the License.

from __future__ import annotations

import os
from itertools import dropwhile
<<<<<<< HEAD
from typing import Final, Iterable, Literal, Mapping, NoReturn
=======
from typing import Literal, NoReturn
>>>>>>> 5edd0937

from streamlit.errors import NoSessionContext, StreamlitAPIException
from streamlit.file_util import get_main_script_directory, normalize_path_join
from streamlit.navigation.page import StreamlitPage
from streamlit.runtime.metrics_util import gather_metrics
from streamlit.runtime.scriptrunner import (
    RerunData,
    ScriptRunContext,
    get_script_run_ctx,
)
from streamlit.runtime.state.query_params import QueryParams


@gather_metrics("stop")
def stop() -> NoReturn:  # type: ignore[misc]
    """Stops execution immediately.

    Streamlit will not run any statements after `st.stop()`.
    We recommend rendering a message to explain why the script has stopped.

    Example
    -------
    >>> import streamlit as st
    >>>
    >>> name = st.text_input("Name")
    >>> if not name:
    >>>   st.warning('Please input a name.')
    >>>   st.stop()
    >>> st.success("Thank you for inputting a name.")

    """
    ctx = get_script_run_ctx()

    if ctx and ctx.script_requests:
        ctx.script_requests.request_stop()
        # Force a yield point so the runner can stop
        ctx.session_state._yield_callback()


def _new_fragment_id_queue(
    ctx: ScriptRunContext,
    scope: Literal["app", "fragment"],
) -> list[str]:
    if scope == "app":
        return []

    else:  # scope == "fragment"
        curr_queue = ctx.fragment_ids_this_run

        # If st.rerun(scope="fragment") is called during a full script run, we raise an
        # exception. This occurs, of course, if st.rerun(scope="fragment") is called
        # outside of a fragment, but it somewhat surprisingly occurs if it gets called
        # from within a fragment during a run of the full script. While this behvior may
        # be surprising, it seems somewhat reasonable given that the correct behavior of
        # calling st.rerun(scope="fragment") in this situation is unclear to me:
        #   * Rerunning just the fragment immediately may cause weirdness down the line
        #     as any part of the script that occurs after the fragment will not be
        #     executed.
        #   * Waiting until the full script run completes before rerunning the fragment
        #     seems odd (even if we normally do this before running a fragment not
        #     triggered by st.rerun()) because it defers the execution of st.rerun().
        #   * Rerunning the full app feels incorrect as we're seemingly ignoring the
        #     `scope` argument.
        # With these issues and given that it seems pretty unnatural to have a
        # fragment-scoped rerun happen during a full script run to begin with, it seems
        # reasonable to just disallow this completely for now.
        if not curr_queue:
            raise StreamlitAPIException(
                'scope="fragment" can only be specified from `@st.fragment`-decorated '
                "functions during fragment reruns."
            )

        assert (
            new_queue := list(
                dropwhile(lambda x: x != ctx.current_fragment_id, curr_queue)
            )
        ), "Could not find current_fragment_id in fragment_id_queue. This should never happen."

        return new_queue


@gather_metrics("rerun")
def rerun(  # type: ignore[misc]
    *,  # The scope argument can only be passed via keyword.
    scope: Literal["app", "fragment"] = "app",
) -> NoReturn:
    """Rerun the script immediately.

    When ``st.rerun()`` is called, Streamlit halts the current script run and
    executes no further statements. Streamlit immediately queues the script to
    rerun.

    When using ``st.rerun`` in a fragment, you can scope the rerun to the
    fragment. However, if a fragment is running as part of a full-app rerun,
    a fragment-scoped rerun is not allowed.

    Parameters
    ----------
    scope : "app" or "fragment"
        Specifies what part of the app should rerun. If ``scope`` is ``"app"``
        (default), the full app reruns. If ``scope`` is ``"fragment"``,
        Streamlit only reruns the fragment from which this command is called.

        Setting ``scope="fragment"`` is only valid inside a fragment during a
        fragment rerun. If ``st.rerun(scope="fragment")`` is called during a
        full-app rerun or outside of a fragment, Streamlit will raise a
        ``StreamlitAPIException``.

    """

    ctx = get_script_run_ctx()

    if ctx and ctx.script_requests:
        query_string = ctx.query_string
        page_script_hash = ctx.page_script_hash

        ctx.script_requests.request_rerun(
            RerunData(
                query_string=query_string,
                page_script_hash=page_script_hash,
                fragment_id_queue=_new_fragment_id_queue(ctx, scope),
                is_fragment_scoped_rerun=scope == "fragment",
            )
        )
        # Force a yield point so the runner can do the rerun
        ctx.session_state._yield_callback()


@gather_metrics("switch_page")
def switch_page(
    page: str | StreamlitPage,
    query_params: Mapping[str, str | Iterable[str]] | None = None,
) -> NoReturn:  # type: ignore[misc]
    """Programmatically switch the current page in a multipage app.

    When ``st.switch_page`` is called, the current page execution stops and
    the specified page runs as if the user clicked on it in the sidebar
    navigation. The specified page must be recognized by Streamlit's multipage
    architecture (your main Python file or a Python file in a ``pages/``
    folder). Arbitrary Python scripts cannot be passed to ``st.switch_page``.

    Parameters
    ----------
    page: str or st.Page
        The file path (relative to the main script) or an st.Page indicating
        the page to switch to.


    Example
    -------
    Consider the following example given this file structure:

    >>> your-repository/
    >>> ├── pages/
    >>> │   ├── page_1.py
    >>> │   └── page_2.py
    >>> └── your_app.py

    >>> import streamlit as st
    >>>
    >>> if st.button("Home"):
    >>>     st.switch_page("your_app.py")
    >>> if st.button("Page 1"):
    >>>     st.switch_page("pages/page_1.py")
    >>> if st.button("Page 2"):
    >>>     st.switch_page("pages/page_2.py")

    .. output ::
        https://doc-switch-page.streamlit.app/
        height: 350px

    """

    ctx = get_script_run_ctx()

    if not ctx or not ctx.script_requests:
        # This should never be the case
        raise NoSessionContext()

    page_script_hash = ""
    if isinstance(page, StreamlitPage):
        page_script_hash = page._script_hash
    else:
        main_script_directory = get_main_script_directory(ctx.main_script_path)
        requested_page = os.path.realpath(
            normalize_path_join(main_script_directory, page)
        )
        all_app_pages = ctx.pages_manager.get_pages().values()

        matched_pages = [p for p in all_app_pages if p["script_path"] == requested_page]

        if len(matched_pages) == 0:
            raise StreamlitAPIException(
                f"Could not find page: `{page}`. Must be the file path relative to the main script, from the directory: `{os.path.basename(main_script_directory)}`. Only the main app file and files in the `pages/` directory are supported."
            )

        page_script_hash = matched_pages[0]["page_script_hash"]

    # We want to reset query params (with exception of embed) when switching pages
    # but also allow the user to update the query_params explicitly.
    if isinstance(query_params, QueryParams):
        _params_to_send = query_params
    else:
        _params_to_send = QueryParams()
        _params_to_send._disable_forward_msg = True
        if query_params is not None:
            _params_to_send.from_dict(query_params)

    ctx.script_requests.request_rerun(
        RerunData(
            query_string=_params_to_send.to_string(),
            page_script_hash=page_script_hash,
        )
    )
    # Force a yield point so the runner can do the rerun
    ctx.session_state._yield_callback()<|MERGE_RESOLUTION|>--- conflicted
+++ resolved
@@ -16,11 +16,7 @@
 
 import os
 from itertools import dropwhile
-<<<<<<< HEAD
-from typing import Final, Iterable, Literal, Mapping, NoReturn
-=======
-from typing import Literal, NoReturn
->>>>>>> 5edd0937
+from typing import Iterable, Literal, Mapping, NoReturn
 
 from streamlit.errors import NoSessionContext, StreamlitAPIException
 from streamlit.file_util import get_main_script_directory, normalize_path_join
