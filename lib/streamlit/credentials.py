--- conflicted
+++ resolved
@@ -31,14 +31,8 @@
 Activation = namedtuple(
     "Activation",
     [
-<<<<<<< HEAD
-        "code",  # str: the user's activation code, sent via email.
-        "email",  # str : the user's email.
-        "is_valid",  # boolean : whether the code+email combination is valid.
-=======
         "email",  # str : the user's email.
         "is_valid",  # boolean : whether the email is valid.
->>>>>>> 7d0805db
     ],
 )
 
@@ -118,11 +112,7 @@
         try:
             with open(self._conf_file, "r") as f:
                 data = toml.load(f).get("general")
-<<<<<<< HEAD
-            self.activation = _verify_code(data["email"], getattr(data, "code", None))
-=======
             self.activation = _verify_email(data.get("email"))
->>>>>>> 7d0805db
         except FileNotFoundError:
             if auto_resolve:
                 return self.activate(show_instructions=not auto_resolve)
@@ -154,11 +144,7 @@
             _exit(str(e))
 
         if not self.activation.is_valid:
-<<<<<<< HEAD
-            _exit("Activation code/email not valid.")
-=======
             _exit("Activation email not valid.")
->>>>>>> 7d0805db
 
     @classmethod
     def reset(cls):
@@ -176,11 +162,7 @@
 
     def save(self):
         """Save to toml file."""
-<<<<<<< HEAD
-        data = {"email": self.activation.email, "code": self.activation.code}
-=======
         data = {"email": self.activation.email}
->>>>>>> 7d0805db
         with open(self._conf_file, "w") as f:
             toml.dump({"general": data}, f)
 
@@ -206,11 +188,6 @@
             activated = False
 
             while not activated:
-<<<<<<< HEAD
-                code = None  # code = _get_data('Enter your invite code')
-                email = _get_data("Enter your email for access to our beta")
-=======
->>>>>>> 7d0805db
 
                 email = click.prompt(
                     text=EMAIL_PROMPT, prompt_suffix="", default="",
@@ -219,44 +196,6 @@
                 self.activation = _verify_email(email)
                 if self.activation.is_valid:
                     self.save()
-<<<<<<< HEAD
-                    click.secho("")
-                    click.secho("  Welcome to Streamlit!", fg="green")
-                    click.secho("")
-                    if show_instructions:
-                        click.secho("  Get started by typing:")
-                        click.secho("  $ ", nl=False)
-                        click.secho("streamlit hello", bold=True)
-                        click.secho("")
-                    activated = True
-                else:  # pragma: nocover
-                    LOGGER.error("Please try again.")
-
-
-def _generate_code(secret, email):
-    """Generate code for activation.
-
-    This is here so streamlit developers can create activation codes if
-    needed that are not in the spreadsheet.
-    """
-    secret = secret.encode("utf-8")
-    email = email.encode("utf-8")
-
-    salt = hmac.new(secret, email, hashlib.sha512).hexdigest()[0:4]
-    salt_encoded = salt.encode("utf-8")
-    hash = hmac.new(salt_encoded, email, hashlib.md5).hexdigest()[0:4]
-
-    code = base58.b58encode(salt + hash)
-    return code.decode("utf-8")
-
-
-def _verify_code(email, code):
-    """Verify activation code with email."""
-    # Bypass code verification for now.
-    if email.count("@") != 1:
-        LOGGER.error("That doesn't look like an email :(")
-        return Activation(None, None, None)
-=======
                     click.secho(TELEMETRY_TEXT)
                     if show_instructions:
                         click.secho(INSTRUCTIONS_TEXT)
@@ -267,24 +206,13 @@
 
 def _verify_email(email):
     """Verify the user's email address.
->>>>>>> 7d0805db
 
     The email can either be an empty string (if the user chooses not to enter
     it), or a string with a single '@' somewhere in it.
 
-<<<<<<< HEAD
-    # Python2/3 Madness
-    email_encoded = email
-    code_encoded = code
-    if sys.version_info >= (3, 0):
-        email_encoded = email.encode("utf-8")
-    else:
-        code_encoded = code.encode("utf-8")  # pragma: nocover
-=======
     Parameters
     ----------
     email : str
->>>>>>> 7d0805db
 
     Returns
     -------
@@ -292,20 +220,6 @@
         An Activation object. Its 'is_valid' property will be True only if
         the email was validated.
 
-<<<<<<< HEAD
-        salt, hash = decoded[0:4], decoded[4:8]
-
-        calculated_hash = hmac.new(salt, email_encoded, hashlib.md5).hexdigest()
-
-        if hash.decode("utf-8") == calculated_hash[0:4]:
-            return Activation(code, email, True)
-        else:
-            return Activation(code, email, False)
-
-    except Exception as e:
-        LOGGER.error("Unable to verify code: %s", e)
-        return Activation(None, None, None)
-=======
     """
     email = email.strip()
 
@@ -314,25 +228,9 @@
         return Activation(None, False)
 
     return Activation(email, True)
->>>>>>> 7d0805db
 
 
 def _exit(message):  # pragma: nocover
     """Exit program with error."""
     LOGGER.error(message)
-<<<<<<< HEAD
-    sys.exit(-1)
-
-
-def _get_data(msg):
-    """Utility to get data from console."""
-    data = None
-    while not data:
-        if sys.version_info >= (3, 0):
-            data = input("%s: " % msg)
-        else:  # pragma: nocover
-            data = raw_input("%s: " % msg)  # noqa: F821
-    return data
-=======
-    sys.exit(-1)
->>>>>>> 7d0805db
+    sys.exit(-1)