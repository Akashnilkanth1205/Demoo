# -*- coding: utf-8 -*-
# Copyright 2018-2019 Streamlit Inc.
#
# Licensed under the Apache License, Version 2.0 (the "License");
# you may not use this file except in compliance with the License.
# You may obtain a copy of the License at
#
#    http://www.apache.org/licenses/LICENSE-2.0
#
# Unless required by applicable law or agreed to in writing, software
# distributed under the License is distributed on an "AS IS" BASIS,
# WITHOUT WARRANTIES OR CONDITIONS OF ANY KIND, either express or implied.
# See the License for the specific language governing permissions and
# limitations under the License.

"""Manage the user's Streamlit credentials."""

import os
import sys
import textwrap
from collections import namedtuple

import click
import toml

from streamlit import file_util
from streamlit import config
from streamlit.logger import get_logger

LOGGER = get_logger(__name__)

Activation = namedtuple(
    "Activation",
    [
        "email",  # str : the user's email.
        "is_valid",  # boolean : whether the email is valid.
    ],
)

# For python 2.7
try:
    FileNotFoundError
except NameError:  # pragma: nocover
    FileNotFoundError = IOError


EMAIL_PROMPT = """
  👋 %(welcome)s

  If you are one of our development partners or are interested in
  getting personal technical support, please enter your email address
  below. Otherwise, you may leave the field blank.

  %(email)s""" % {
    "welcome": click.style("Welcome to Streamlit!", bold=True),
    "email": click.style("Email: ", fg="blue"),
}

TELEMETRY_TEXT = """
  %(telemetry)s As an open source project, we collect usage statistics.
  We cannot see and do not store information contained in Streamlit apps.

  If you'd like to opt out, add the following to ~/.streamlit/config.toml,
  creating that file if necessary:

    [browser]
    gatherUsageStats = false
""" % {
    "telemetry": click.style("Telemetry:", fg="blue", bold=True)
}

INSTRUCTIONS_TEXT = """
  %(start)s
  %(prompt)s %(hello)s
""" % {
    "start": click.style("Get started by typing:", fg="blue", bold=True),
    "prompt": click.style("$", fg="blue"),
    "hello": click.style("streamlit hello", bold=True),
}


class Credentials(object):
    """Credentials class."""

    _singleton = None

    @classmethod
    def get_current(cls):
        """Return the singleton instance."""
        if cls._singleton is None:
            Credentials()

        return Credentials._singleton

    def __init__(self):
        """Initialize class."""
        if Credentials._singleton is not None:
            raise RuntimeError(
                "Credentials already initialized. Use .get_current() instead"
            )

        self.activation = None
<<<<<<< HEAD
        self._conf_file = file_util.get_streamlit_file_path("credentials.toml")
=======
        self._conf_file = _get_credential_file_path()
>>>>>>> 7fcc2428

        Credentials._singleton = self

    def load(self, auto_resolve=False):
        """Load from toml file."""
        if self.activation is not None:
            LOGGER.error("Credentials already loaded. Not rereading file.")
            return

        try:
            with open(self._conf_file, "r") as f:
                data = toml.load(f).get("general")
            self.activation = _verify_email(data.get("email"))
        except FileNotFoundError:
            if auto_resolve:
                return self.activate(show_instructions=not auto_resolve)
            raise RuntimeError(
                'Credentials not found. Please run "streamlit activate".'
            )
        except Exception as e:
            if auto_resolve:
                self.reset()
                return self.activate(show_instructions=not auto_resolve)
            raise Exception(
                textwrap.dedent(
                    """
                Unable to load credentials from %s.
                Run "streamlit reset" and try again.
                """
                )
                % (self._conf_file)
            )

    def _check_activated(self, auto_resolve=True):
        """Check if streamlit is activated.

        Used by `streamlit run script.py`
        """
        try:
            self.load(auto_resolve)
        except (Exception, RuntimeError) as e:
            _exit(str(e))

        if not self.activation.is_valid:
            _exit("Activation email not valid.")

    @classmethod
    def reset(cls):
        """Reset credentials by removing file.

        This is used by `streamlit activate reset` in case a user wants
        to start over.
        """
        c = Credentials.get_current()
        c.activation = None

        try:
            os.remove(c._conf_file)
        except OSError as e:
            LOGGER.error("Error removing credentials file: %s" % e)

    def save(self):
        """Save to toml file."""
        # Create intermediate directories if necessary
        try:
            os.makedirs(os.path.dirname(self._conf_file))
        except Exception:
            # Python 3 supports exist_ok=True which avoids the try/except,
            # but Python 2 does not.
            pass

        # Write the file
        data = {"email": self.activation.email}
        with open(self._conf_file, "w") as f:
            toml.dump({"general": data}, f)

    def activate(self, show_instructions=True):
        """Activate Streamlit.

        Used by `streamlit activate`.
        """
        try:
            self.load()
        except RuntimeError:
            pass

        if self.activation:
            if self.activation.is_valid:
                _exit("Already activated")
            else:
                _exit(
                    "Activation not valid. Please run "
                    "`streamlit activate reset` then `streamlit activate`"
                )
        else:
            activated = False

            while not activated:
                email = click.prompt(
                    text=EMAIL_PROMPT, prompt_suffix="", default="", show_default=False
                )

                self.activation = _verify_email(email)
                if self.activation.is_valid:
                    self.save()
                    click.secho(TELEMETRY_TEXT)
                    if show_instructions:
                        click.secho(INSTRUCTIONS_TEXT)
                    activated = True
                else:  # pragma: nocover
                    LOGGER.error("Please try again.")


def _verify_email(email):
    """Verify the user's email address.

    The email can either be an empty string (if the user chooses not to enter
    it), or a string with a single '@' somewhere in it.

    Parameters
    ----------
    email : str

    Returns
    -------
    Activation
        An Activation object. Its 'is_valid' property will be True only if
        the email was validated.

    """
    email = email.strip()

    if len(email) > 0 and email.count("@") != 1:
        LOGGER.error("That doesn't look like an email :(")
        return Activation(None, False)

    return Activation(email, True)


def _exit(message):  # pragma: nocover
    """Exit program with error."""
    LOGGER.error(message)
    sys.exit(-1)


def _get_credential_file_path():
    return util.get_streamlit_file_path("credentials.toml")


def _check_credential_file_exists():
    return os.path.exists(_get_credential_file_path())


def check_credentials():
    """Check credentials and potentially activate.

    Note
    ----
    If there is no credential file and we are in headless mode, we should not
    check, since credential would be automatically set to an empty string.

    """
    from streamlit import config

    if not _check_credential_file_exists() and config.get_option("server.headless"):
        return
    Credentials.get_current()._check_activated()<|MERGE_RESOLUTION|>--- conflicted
+++ resolved
@@ -100,11 +100,7 @@
             )
 
         self.activation = None
-<<<<<<< HEAD
-        self._conf_file = file_util.get_streamlit_file_path("credentials.toml")
-=======
         self._conf_file = _get_credential_file_path()
->>>>>>> 7fcc2428
 
         Credentials._singleton = self
 
@@ -251,7 +247,7 @@
 
 
 def _get_credential_file_path():
-    return util.get_streamlit_file_path("credentials.toml")
+    return file_util.get_streamlit_file_path("credentials.toml")
 
 
 def _check_credential_file_exists():
