--- conflicted
+++ resolved
@@ -157,11 +157,7 @@
 
     # st.write all variables.
     elif type(node.value) is ast.Name:
-<<<<<<< HEAD
-        args = [ast.Str(s="**%s**" % node.value.id), node.value]
-=======
         args = [node.value]
->>>>>>> 407a9ae2
         st_write = _build_st_write_call(args)
 
     # st.write everything else
