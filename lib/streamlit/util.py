--- conflicted
+++ resolved
@@ -121,209 +121,11 @@
 
 # TODO: Move this into errors.py? Replace with StreamlitAPIException?
 class Error(Exception):
-<<<<<<< HEAD
     pass
-
-
-def is_pex():
-    """Return if streamlit running in pex.
-
-    Pex modifies sys.path so the pex file is the first path and that's
-    how we determine we're running in the pex file.
-    """
-    if re.match(r".*pex$", sys.path[0]):
-        return True
-    return False
-
-
-def is_sympy_expession(obj):
-    """True if input is a SymPy expression."""
-    if not is_type(obj, re.compile(r"^sympy.*$")):
-        return False
-
-    try:
-        import sympy
-
-        if isinstance(obj, sympy.Expr):
-            return True
-    except:
-        return False
-
-
-def _is_pandas_styler(obj):
-    """True if input looks like a DataFrame styler."""
-    return is_type(obj, "pandas.io.formats.style.Styler")
-
-
-def is_altair_chart(obj):
-    """True if input looks like an Altair chart."""
-    return is_type(obj, re.compile(r"^altair\.vegalite\.v\d+\.api\.\w*Chart$"))
-
-
-def is_keras_model(obj):
-    """True if input looks like a Keras model."""
-    return (
-        is_type(obj, "keras.engine.sequential.Sequential")
-        or is_type(obj, "keras.engine.training.Model")
-        or is_type(obj, "tensorflow.python.keras.engine.sequential.Sequential")
-        or is_type(obj, "tensorflow.python.keras.engine.training.Model")
-    )
-
-
-def is_plotly_chart(obj):
-    """True if input looks like a Plotly chart."""
-    return (
-        is_type(obj, "plotly.graph_objs._figure.Figure")
-        or _is_list_of_plotly_objs(obj)
-        or _is_probably_plotly_dict(obj)
-    )
-
-
-def is_graphviz_chart(obj):
-    """True if input looks like a GraphViz chart."""
-    return is_type(obj, "graphviz.dot.Graph") or is_type(obj, "graphviz.dot.Digraph")
-
-
-def _is_plotly_obj(obj):
-    """True if input if from a type that lives in plotly.plotly_objs."""
-    the_type = type(obj)
-    return the_type.__module__.startswith("plotly.graph_objs")
-
-
-def _is_list_of_plotly_objs(obj):
-    if type(obj) is not list:
-        return False
-    if len(obj) == 0:
-        return False
-    return all(_is_plotly_obj(item) for item in obj)
-
-
-def _is_probably_plotly_dict(obj):
-    if type(obj) not in dict_types:
-        return False
-
-    if len(obj.keys()) == 0:
-        return False
-
-    if any(k not in ["config", "data", "frames", "layout"] for k in obj.keys()):
-        return False
-
-    if any(_is_plotly_obj(v) for v in obj.values()):
-        return True
-
-    if any(_is_list_of_plotly_objs(v) for v in obj.values()):
-        return True
-
-    return False
-
-
-def is_repl():
-    """Return True if running in the Python REPL."""
-    import inspect
-
-    root_frame = inspect.stack()[-1]
-    filename = root_frame[1]  # 1 is the filename field in this tuple.
-
-    if filename.endswith(os.path.join("bin", "ipython")):
-        return True
-
-    # <stdin> is what the basic Python REPL calls the root frame's
-    # filename, and <string> is what iPython sometimes calls it.
-    if filename in ("<stdin>", "<string>"):
-        return True
-
-    return False
-
-
-_function_type = type(lambda: 0)
-
-
-def is_function(x):
-    """Return True if x is a function."""
-    return type(x) == _function_type
-
-
-def get_streamlit_file_path(*filepath):
-    """Return the full path to a file in ~/.streamlit.
-
-    This doesn't guarantee that the file (or its directory) exists.
-    """
-    # os.path.expanduser works on OSX, Linux and Windows
-    home = os.path.expanduser("~")
-    if home is None:
-        raise RuntimeError("No home directory.")
-
-    return os.path.join(home, CONFIG_FOLDER_NAME, *filepath)
-
-
-def get_project_streamlit_file_path(*filepath):
-    """Return the full path to a filepath in ${CWD}/.streamlit.
-
-    This doesn't guarantee that the file (or its directory) exists.
-    """
-    return os.path.join(os.getcwd(), CONFIG_FOLDER_NAME, *filepath)
-
-
-def print_url(title, url):
-    """Pretty-print a URL on the terminal."""
-    click.secho("  %s: " % title, nl=False, fg="blue")
-    click.secho(url, bold=True)
-
-
-def get_hostname(url):
-    """Return the hostname of a URL (with or without protocol)."""
-    # Just so urllib can parse the URL, make sure there's a protocol.
-    # (The actual protocol doesn't matter to us)
-    if "://" not in url:
-        url = "http://%s" % url
-
-    parsed = urllib.parse.urlparse(url)
-    return parsed.hostname
-
-
-def is_namedtuple(x):
-    t = type(x)
-    b = t.__bases__
-    if len(b) != 1 or b[0] != tuple:
-        return False
-    f = getattr(t, "_fields", None)
-    if not isinstance(f, tuple):
-        return False
-    return all(type(n).__name__ == "str" for n in f)
-
-
-def is_darwin():
-    return platform.system() == "Darwin"
-
-
-def file_is_in_folder_glob(filepath, folderpath_glob):
-    """Test whether a file is in some folder with globbing support.
-
-    Parameters
-    ----------
-    filepath : str
-        A file path.
-    folderpath_glob: str
-        A path to a folder that may include globbing.
-
-    """
-    # Make the glob always end with "/*" so we match files inside subfolders of
-    # folderpath_glob.
-    if not folderpath_glob.endswith("*"):
-        if folderpath_glob.endswith("/"):
-            folderpath_glob += "*"
-        else:
-            folderpath_glob += "/*"
-
-    file_dir = os.path.dirname(filepath) + "/"
-    return fnmatch.fnmatch(file_dir, folderpath_glob)
 
 
 def _tuple_to_list(item):
     """Convert tuple to list. Leave as is if it's not a tuple."""
     if isinstance(item, tuple):
         return list(item)
-    return item
-=======
-    pass
->>>>>>> 98ec6b09
+    return item