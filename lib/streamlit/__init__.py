--- conflicted
+++ resolved
@@ -167,53 +167,12 @@
 
 # Beta APIs
 
-<<<<<<< HEAD
-def _beta_warning(func, date):
-    """Wrapper for functions that are no longer in beta.
-
-    Wrapped functions will run as normal, but then proceed to show an st.warning
-    saying that the beta_ version will be removed in ~3 months.
-
-    Parameters
-    ----------
-    func: function
-        The `st.` function that used to be in beta.
-
-    date: str
-        A date like "2020-01-01", indicating the last day we'll guarantee
-        support for the beta_ prefix.
-    """
-
-    def wrapped(*args, **kwargs):
-        # Note: Since we use a wrapper, beta_ functions will not autocomplete
-        # correctly on VSCode.
-        result = func(*args, **kwargs)
-        warning(
-            f"`st.{func.__name__}` has graduated out of beta. "
-            + f"On {date}, the beta_ version will be removed.\n\n"
-            + f"Before then, update your code from `st.beta_{func.__name__}` to `st.{func.__name__}`."
-        )
-        return result
-
-    # Update the wrapped func's name & docstring so st.help does the right thing
-    wrapped.__name__ = "beta_" + func.__name__
-    wrapped.__doc__ = func.__doc__
-    return wrapped
-
-
-beta_container = _main.beta_container  # noqa: E221
-beta_expander = _main.beta_expander  # noqa: E221
-beta_columns = _main.beta_columns  # noqa: E221
-beta_form = _main.beta_form  # noqa: E221
-beta_secrets = Secrets(SECRETS_FILE_LOC)
-=======
 beta_container = _main.beta_container
 beta_expander = _main.beta_expander
 beta_columns = _main.beta_columns
 beta_form = _main.beta_form
 beta_form_submit_button = _main.beta_form_submit_button
 beta_secrets = object_beta_warning(secrets, "secrets", "2021-06-30")
->>>>>>> 18a1659a
 
 
 def set_option(key, value):
