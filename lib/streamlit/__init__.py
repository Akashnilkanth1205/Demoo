--- conflicted
+++ resolved
@@ -196,17 +196,11 @@
     return wrapped
 
 
-<<<<<<< HEAD
-beta_container = _main.beta_container  # noqa: E221
-beta_expander = _main.beta_expander  # noqa: E221
-beta_columns = _main.beta_columns  # noqa: E221
-beta_form = _main.beta_form  # noqa: E221
-beta_form_submit_button = _main.beta_form_submit_button
-=======
 beta_container = _main.beta_container
 beta_expander = _main.beta_expander
 beta_columns = _main.beta_columns
->>>>>>> 864ed289
+beta_form = _main.beta_form
+beta_form_submit_button = _main.beta_form_submit_button
 beta_secrets = Secrets(SECRETS_FILE_LOC)
 
 
