# -*- coding: utf-8 -*-
# Copyright 2018-2019 Streamlit Inc.
#
# Licensed under the Apache License, Version 2.0 (the "License");
# you may not use this file except in compliance with the License.
# You may obtain a copy of the License at
#
#    http://www.apache.org/licenses/LICENSE-2.0
#
# Unless required by applicable law or agreed to in writing, software
# distributed under the License is distributed on an "AS IS" BASIS,
# WITHOUT WARRANTIES OR CONDITIONS OF ANY KIND, either express or implied.
# See the License for the specific language governing permissions and
# limitations under the License.

"""This is a script which is run when the Streamlit package is executed."""

# Python 2/3 compatibility
from __future__ import print_function, division, absolute_import

# Not importing unicode_literals from __future__ because click doesn't like it.
from streamlit.compatibility import setup_2_3_shims

setup_2_3_shims(globals())

from streamlit import config as _config

import os
import click

import streamlit
from streamlit.credentials import Credentials
from streamlit import version
import streamlit.bootstrap as bootstrap

LOG_LEVELS = ["error", "warning", "info", "debug"]

NEW_VERSION_TEXT = """
  %(new_version)s

  See what's new at https://discuss.streamlit.io/c/announcements

  Enter the following command to upgrade:
  %(prompt)s %(command)s
""" % {
    "new_version": click.style(
        "A new version of Streamlit is available.", fg="blue", bold=True
    ),
    "prompt": click.style("$", fg="blue"),
    "command": click.style("pip install streamlit --upgrade", bold=True),
}


@click.group(context_settings={"auto_envvar_prefix": "STREAMLIT"})
@click.option("--log_level", show_default=True, type=click.Choice(LOG_LEVELS))
@click.version_option(prog_name="Streamlit")
@click.pass_context
def main(ctx, log_level="info"):
    """Try out a demo with:

        $ streamlit hello

    Or use the line below to run your own script:

        $ streamlit run your_script.py
    """

    if log_level:
        import streamlit.logger

        streamlit.logger.set_log_level(log_level.upper())


@main.command("help")
@click.pass_context
def help(ctx):
    """Print this help message."""
    # Pretend user typed 'streamlit --help' instead of 'streamlit help'.
    import sys

    assert len(sys.argv) == 2  # This is always true, but let's assert anyway.
    sys.argv[1] = "--help"
    main()


@main.command("version")
@click.pass_context
def main_version(ctx):
    """Print Streamlit's version number."""
    # Pretend user typed 'streamlit --version' instead of 'streamlit version'
    import sys

    assert len(sys.argv) == 2  # This is always true, but let's assert anyway.
    sys.argv[1] = "--version"
    main()


@main.command("docs")
def main_docs():
    """Show help in browser."""
    print("Showing help page in browser...")
    from streamlit import util

    util.open_browser("https://streamlit.io/docs")


@main.command("hello")
def main_hello():
    """Runs the Hello World script."""
    from streamlit.hello import hello

    filename = hello.__file__

    # For Python 2 when Streamlit is actually installed (make install rather
    # than make develop).
    if filename.endswith(".pyc"):
        filename = "%s.py" % filename[:-4]

    _main_run(filename)


def _convert_config_option_to_click_option(config_option):
    """Composes given config option options as options for click lib."""
    option = "--{}".format(config_option.key)
    param = config_option.key.replace(".", "_")
    description = config_option.description
    if config_option.deprecated:
        description += "\n {} - {}".format(
            config_option.deprecation_text, config_option.deprecation_date
        )
    envvar = "STREAMLIT_CONFIG_{}".format(param.upper())

    return {
        "param": param,
        "description": description,
        "type": config_option.type,
        "option": option,
        "envvar": envvar,
    }


def configurator_options(func):
    """Decorator that adds config param keys to click dynamically."""
    for _, value in reversed(_config._config_options.items()):
        parsed_parameter = _convert_config_option_to_click_option(value)
        config_option = click.option(
            parsed_parameter["option"],
            parsed_parameter["param"],
            help=parsed_parameter["description"],
            type=parsed_parameter["type"],
            envvar=parsed_parameter["envvar"],
        )
        func = config_option(func)
    return func


def _apply_config_options_from_cli(kwargs):
    """The "streamlit run" command supports passing Streamlit's config options
    as flags.

    This function reads through all config flags, massage them, and
    pass them to _set_config() overriding default values and values set via
    config.toml file

    """
    for config_option in kwargs:
        if kwargs[config_option] is not None:
            config_option_def_key = config_option.replace("_", ".")

            _config._set_option(
                config_option_def_key, kwargs[config_option], "cli call option"
            )


# Fetch remote file at url_path to script_path
def _download_remote(script_path, url_path):
    import requests

    with open(script_path, "wb") as fp:
        try:
            resp = requests.get(url_path)
            resp.raise_for_status()
            fp.write(resp.content)
        except requests.exceptions.RequestException as e:
            raise click.BadParameter(("Unable to fetch {}.\n{}".format(url_path, e)))


@main.command("run")
@configurator_options
@click.argument("target", required=True, envvar="STREAMLIT_RUN_TARGET")
@click.argument("args", nargs=-1)
def main_run(target, args=None, **kwargs):
    """Run a Python script, piping stderr to Streamlit.

    The script can be local or it can be an url. In the latter case, Streamlit
    will download the script to a temporary file and runs this file.

    """
    from validators import url

    _apply_config_options_from_cli(kwargs)

    if url(target):
<<<<<<< HEAD
        import tempfile
        import requests

        with tempfile.NamedTemporaryFile() as fp:
            try:
                resp = requests.get(target)
                resp.raise_for_status()
                fp.write(resp.content)
                # flush since we are reading the file within the with block
                fp.flush()
            except requests.exceptions.RequestException as e:
                raise click.BadParameter(("Unable to fetch {}.\n{}".format(target, e)))
            # this is called within the with block to make sure the temp file
            # is not deleted
            _main_run(fp.name, args)

=======
        from streamlit.temporary_directory import TemporaryDirectory
        with TemporaryDirectory() as temp_dir:
            from urllib.parse import urlparse
            path = urlparse(target).path
            script_path = os.path.join(temp_dir, path.strip('/').rsplit('/', 1)[-1])
            _download_remote(script_path, target)
            _main_run(script_path, args)
>>>>>>> b8072196
    else:
        if not os.path.exists(target):
            raise click.BadParameter("File does not exist: {}".format(target))
        _main_run(target, args)


# Utility function to compute the command line as a string
def _get_command_line_as_string():
    import subprocess

    cmd_line_as_list = [click.get_current_context().parent.command_path]
    cmd_line_as_list.extend(click.get_os_args())
    return subprocess.list2cmdline(cmd_line_as_list)


def _main_run(file, args=[]):
    command_line = _get_command_line_as_string()

    # Set a global flag indicating that we're "within" streamlit.
    streamlit._is_running_with_streamlit = True

    # Check credentials.
    Credentials.get_current().check_activated(auto_resolve=True)

    # Notify if streamlit is out of date.
    if version.should_show_new_version_notice():
        click.echo(NEW_VERSION_TEXT)

    bootstrap.run(file, command_line, args)


# DEPRECATED

# TODO: Remove after 2019-09-01
@main.command("clear_cache", deprecated=True, hidden=True)
@click.pass_context
def main_clear_cache(ctx):
    """Deprecated."""
    click.echo(click.style('Use "cache clear" instead.', fg="red"))
    ctx.invoke(cache_clear)


# TODO: Remove after 2019-09-01
@main.command("show_config", deprecated=True, hidden=True)
@click.pass_context
def main_show_config(ctx):
    """Deprecated."""
    click.echo(click.style('Use "config show" instead.', fg="red"))
    ctx.invoke(config_show)


# SUBCOMMAND: cache


@main.group("cache")
def cache():
    """Manage the Streamlit cache."""
    pass


@cache.command("clear")
def cache_clear():
    """Clear the Streamlit on-disk cache."""
    import streamlit.caching

    result = streamlit.caching.clear_cache()
    cache_path = streamlit.caching.get_cache_path()
    if result:
        print("Cleared directory %s." % cache_path)
    else:
        print("Nothing to clear at %s." % cache_path)


# SUBCOMMAND: config


@main.group("config")
def config():
    """Manage Streamlit's config settings."""
    pass


@config.command("show")
def config_show():
    """Show all of Streamlit's config settings."""
    _config.show_config()


# SUBCOMMAND: activate


@main.group("activate", invoke_without_command=True)
@click.pass_context
def activate(ctx):
    """Activate Streamlit by entering your email."""
    if not ctx.invoked_subcommand:
        Credentials.get_current().activate()


@activate.command("reset")
def activate_reset():
    """Reset Activation Credentials."""
    Credentials.get_current().reset()


if __name__ == "__main__":
    main()<|MERGE_RESOLUTION|>--- conflicted
+++ resolved
@@ -201,24 +201,6 @@
     _apply_config_options_from_cli(kwargs)
 
     if url(target):
-<<<<<<< HEAD
-        import tempfile
-        import requests
-
-        with tempfile.NamedTemporaryFile() as fp:
-            try:
-                resp = requests.get(target)
-                resp.raise_for_status()
-                fp.write(resp.content)
-                # flush since we are reading the file within the with block
-                fp.flush()
-            except requests.exceptions.RequestException as e:
-                raise click.BadParameter(("Unable to fetch {}.\n{}".format(target, e)))
-            # this is called within the with block to make sure the temp file
-            # is not deleted
-            _main_run(fp.name, args)
-
-=======
         from streamlit.temporary_directory import TemporaryDirectory
         with TemporaryDirectory() as temp_dir:
             from urllib.parse import urlparse
@@ -226,7 +208,6 @@
             script_path = os.path.join(temp_dir, path.strip('/').rsplit('/', 1)[-1])
             _download_remote(script_path, target)
             _main_run(script_path, args)
->>>>>>> b8072196
     else:
         if not os.path.exists(target):
             raise click.BadParameter("File does not exist: {}".format(target))
