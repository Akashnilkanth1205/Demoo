--- conflicted
+++ resolved
@@ -1,7 +1,5 @@
-<<<<<<< HEAD
-# Copyright 2018 Streamlit Inc. All rights reserved.
-=======
 # -*- coding: utf-8 -*-
+
 # Copyright 2018-2019 Streamlit Inc.
 #
 # Licensed under the Apache License, Version 2.0 (the "License");
@@ -15,7 +13,6 @@
 # WITHOUT WARRANTIES OR CONDITIONS OF ANY KIND, either express or implied.
 # See the License for the specific language governing permissions and
 # limitations under the License.
->>>>>>> b9de457f
 
 """A library of caching utilities."""
 
