# -*- coding: utf-8 -*-
# Copyright 2018-2019 Streamlit Inc.
#
# Licensed under the Apache License, Version 2.0 (the "License");
# you may not use this file except in compliance with the License.
# You may obtain a copy of the License at
#
#    http://www.apache.org/licenses/LICENSE-2.0
#
# Unless required by applicable law or agreed to in writing, software
# distributed under the License is distributed on an "AS IS" BASIS,
# WITHOUT WARRANTIES OR CONDITIONS OF ANY KIND, either express or implied.
# See the License for the specific language governing permissions and
# limitations under the License.

"""A library of caching utilities."""

# Python 2/3 compatibility
from __future__ import absolute_import, division, print_function

import ast
import contextlib
import hashlib
import inspect
import os
import shutil
import struct
import textwrap
import threading
from collections import namedtuple
from functools import wraps

import streamlit as st
from streamlit import config, util
from streamlit.compatibility import setup_2_3_shims
from streamlit.hashing import CodeHasher, Context, get_hash
from streamlit.logger import get_logger

setup_2_3_shims(globals())

CACHED_ST_FUNCTION_WARNING = """
Your script writes to your Streamlit app from within a cached function. This
code will only be called when we detect a cache "miss", which can lead to
unexpected results.

How to resolve this warning:
* Move the streamlit function call outside the cached function.
* Or, if you know what you're doing, use `@st.cache(suppress_st_warning=True)`
to suppress the warning.
"""


try:
    # cPickle, if available, is much faster than pickle.
    # Source: https://pymotw.com/2/pickle/
    import cPickle as pickle
except ImportError:
    import pickle


LOGGER = get_logger(__name__)


class CacheError(Exception):
    pass


class CacheKeyNotFoundError(Exception):
    pass


class CachedObjectWasMutatedError(ValueError):
    pass


CacheEntry = namedtuple("CacheEntry", ["value", "hash", "args_mutated"])
DiskCacheEntry = namedtuple("DiskCacheEntry", ["value", "args_mutated"])


# The in memory cache.
_mem_cache = {}  # type: Dict[string, CacheEntry]


# A thread-local counter that's incremented when we enter @st.cache
# and decremented when we exit.
class ThreadLocalCacheInfo(threading.local):
    def __init__(self):
        self.within_cached_func = 0
        self.suppress_st_function_warning = 0


_cache_info = ThreadLocalCacheInfo()


@contextlib.contextmanager
def _calling_cached_function():
    _cache_info.within_cached_func += 1
    try:
        yield
    finally:
        _cache_info.within_cached_func -= 1


@contextlib.contextmanager
def suppress_cached_st_function_warning():
    _cache_info.suppress_st_function_warning += 1
    try:
        yield
    finally:
        _cache_info.suppress_st_function_warning -= 1
        assert _cache_info.suppress_st_function_warning >= 0


def _show_cached_st_function_warning(dg):
    # Avoid infinite recursion by suppressing additional cached
    # function warnings from within the cached function warning.
    with suppress_cached_st_function_warning():
        dg.warning(CACHED_ST_FUNCTION_WARNING)


def maybe_show_cached_st_function_warning(dg):
    """If appropriate, warn about calling st.foo inside @cache.

    DeltaGenerator's @_with_element and @_widget wrappers use this to warn
    the user when they're calling st.foo() from within a function that is
    wrapped in @st.cache.

    Parameters
    ----------
    dg : DeltaGenerator
        The DeltaGenerator to publish the warning to.

    """
    if (
        _cache_info.within_cached_func > 0
        and _cache_info.suppress_st_function_warning <= 0
    ):
        _show_cached_st_function_warning(dg)


class _AddCopy(ast.NodeTransformer):
    """
    An AST transformer that wraps function calls with copy.deepcopy.
    Use this transformer if you will convert the AST back to code.
    The code won't work without importing copy.
    """

    def __init__(self, func_name):
        self.func_name = func_name

    def visit_Call(self, node):
        if (
            hasattr(node.func, "func")
            and hasattr(node.func.func, "value")
            and node.func.func.value.id == "st"
            and node.func.func.attr == "cache"
        ):
            # Wrap st.cache(func(...))().
            return ast.copy_location(
                ast.Call(
                    func=ast.Attribute(
                        value=ast.Name(id="copy", ctx=ast.Load()),
                        attr="deepcopy",
                        ctx=ast.Load(),
                    ),
                    args=[node],
                    keywords=[],
                ),
                node,
            )
        elif hasattr(node.func, "id") and node.func.id == self.func_name:
            # Wrap func(...) where func is the cached function.

            # Add caching to nested calls.
            self.generic_visit(node)

            return ast.copy_location(
                ast.Call(
                    func=ast.Attribute(
                        value=ast.Name(id="copy", ctx=ast.Load()),
                        attr="deepcopy",
                        ctx=ast.Load(),
                    ),
                    args=[node],
                    keywords=[],
                ),
                node,
            )

        self.generic_visit(node)
        return node


def _build_caching_func_error_message(persisted, func, caller_frame):
    name = func.__name__

    frameinfo = inspect.getframeinfo(caller_frame)
    caller_file_name, caller_lineno, _, lines, _ = frameinfo

    try:
        import astor

        # only works if calling code is a single line
        parsed_context = ast.parse(lines[0].lstrip())
        parsed_context = _AddCopy(name).visit(parsed_context)
        copy_code = astor.to_source(parsed_context)
    except SyntaxError:
        LOGGER.debug("Could not parse calling code `%s`.", lines[0])
        copy_code = "... = copy.deepcopy(%s(...))" % name

    if persisted:
        load_or_rerun = "loading the value back from the disk cache"
    else:
        load_or_rerun = "rerunning the function"

    message = (
        "**Your code mutated a cached return value**\n\n"
        "Streamlit detected the mutation of a return value of `{name}`, which is "
        "a cached function. This happened in `{file_name}` line {lineno}. Since "
        "`persist` is `{persisted}`, Streamlit will make up for this by "
        "{load_or_rerun}, so your code will still work, but with reduced performance.\n\n"
        "To dismiss this warning, try one of the following:\n\n"
        "1. *Preferred:* fix the code by removing the mutation. The simplest way to do "
        "this is to copy the cached value to a new variable, which you are allowed to "
        "mutate. For example, try changing `{caller_file_name}` line {caller_lineno} to:\n"
        "```python\nimport copy\n{copy_code}\n```\n"
        "2. Add `ignore_hash=True` to the `@streamlit.cache` decorator for `{name}`. "
        "This is an escape hatch for advanced users who really know what they're doing.\n\n"
        "Learn more about caching and copying in the [Streamlit documentation]"
<<<<<<< HEAD
        "(https://streamlit.io/secret/docs/tutorial/create_a_data_explorer_app.html)."
=======
        "(https://streamlit.io/docs/tutorial/create_an_interactive_app.html)."
>>>>>>> 82a4bdb0
    )

    return message.format(
        name=name,
        load_or_rerun=load_or_rerun,
        file_name=os.path.relpath(func.__code__.co_filename),
        lineno=func.__code__.co_firstlineno,
        persisted=persisted,
        caller_file_name=os.path.relpath(caller_file_name),
        caller_lineno=caller_lineno,
        copy_code=copy_code,
    )


def _build_caching_block_error_message(persisted, code, line_number_range):
    if persisted:
        load_or_rerun = "loading the value back from the disk cache"
    else:
        load_or_rerun = "rerunning the code"

    [start, end] = line_number_range
    if start == end:
        lines = "line {start}".format(start=start)
    else:
        lines = "lines {start} to {end}".format(start=start, end=end)

    message = (
        "**Your code mutated a cached value**\n\n"
        "Streamlit detected the mutation of a cached value in `{file_name}` in {lines}. "
        "Since `persist` is `{persisted}`, Streamlit will make up for this by {load_or_rerun}, "
        "so your code will still work, but with reduced performance.\n\n"
        "To dismiss this warning, try one of the following:\n\n"
        "1. *Preferred:* fix the code by removing the mutation. The simplest way to do "
        "this is to copy the cached value to a new variable, which you are allowed to mutate.\n"
        "2. Add `ignore_hash=True` to the constructor of `streamlit.Cache`. This is an "
        "escape hatch for advanced users who really know what they're doing.\n\n"
        "Learn more about caching and copying in the [Streamlit documentation]"
        "(https://streamlit.io/docs/api.html#optimize-performance)."
    )

    return message.format(
        load_or_rerun=load_or_rerun,
        file_name=os.path.relpath(code.co_filename),
        lines=lines,
        persisted=persisted,
    )


def _build_args_mutated_message(func):
    message = (
        "**Cached function mutated its input arguments**\n\n"
        "When decorating a function with `@st.cache`, the arguments should not be mutated inside "
        "the function body, as that breaks the caching mechanism. Please update the code of "
        "`{name}` to bypass the mutation.\n\n"
<<<<<<< HEAD
        "See the [Streamlit docs](https://streamlit.io/secret/docs/tutorial/create_a_data_explorer_app.html) for more info."
=======
        "See the [Streamlit docs](https://streamlit.io/docs/tutorial/create_an_interactive_app.html) for more info."
>>>>>>> 82a4bdb0
    )

    return message.format(name=func.__name__)


def _read_from_mem_cache(key, ignore_hash):
    if key in _mem_cache:
        entry = _mem_cache[key]

        if ignore_hash or get_hash(entry.value) == entry.hash:
            LOGGER.debug("Memory cache HIT: %s", type(entry.value))
            return entry.value, entry.args_mutated
        else:
            LOGGER.debug("Cache object was mutated: %s", key)
            raise CachedObjectWasMutatedError()
    else:
        LOGGER.debug("Memory cache MISS: %s", key)
        raise CacheKeyNotFoundError("Key not found in mem cache")


def _write_to_mem_cache(key, value, ignore_hash, args_mutated):
    _mem_cache[key] = CacheEntry(
        value=value,
        hash=None if ignore_hash else get_hash(value),
        args_mutated=args_mutated,
    )


def _read_from_disk_cache(key):
    path = util.get_streamlit_file_path("cache", "%s.pickle" % key)

    try:
        with util.streamlit_read(path, binary=True) as input:
            value, args_mutated = pickle.load(input)
            LOGGER.debug("Disk cache HIT: %s", type(value))
    except util.Error as e:
        LOGGER.error(e)
        raise CacheError("Unable to read from cache: %s" % e)

    except (OSError, FileNotFoundError):  # Python 2  # Python 3
        raise CacheKeyNotFoundError("Key not found in disk cache")
    return value, args_mutated


def _write_to_disk_cache(key, value, args_mutated):
    path = util.get_streamlit_file_path("cache", "%s.pickle" % key)

    try:
        with util.streamlit_write(path, binary=True) as output:
            entry = DiskCacheEntry(value=value, args_mutated=args_mutated)
            pickle.dump(entry, output, pickle.HIGHEST_PROTOCOL)
    # In python 2, it's pickle struct error.
    # In python 3, it's an open error in util.
    except (util.Error, struct.error) as e:
        LOGGER.debug(e)
        # Clean up file so we don't leave zero byte files.
        try:
            os.remove(path)
        except (FileNotFoundError, IOError, OSError):
            pass
        raise CacheError("Unable to write to cache: %s" % e)


def _read_from_cache(key, persisted, ignore_hash, func_or_code, message_opts):
    """
    Read the value from the cache. Our goal is to read from memory
    if possible. If the data was mutated (hash changed), we show a
    warning. If reading from memory fails, we either read from disk
    or rerun the code.
    """
    try:
        return _read_from_mem_cache(key, ignore_hash)
    except (CacheKeyNotFoundError, CachedObjectWasMutatedError) as e:
        if isinstance(e, CachedObjectWasMutatedError):
            if inspect.isroutine(func_or_code):
                message = _build_caching_func_error_message(
                    persisted, func_or_code, message_opts
                )
            else:
                message = _build_caching_block_error_message(
                    persisted, func_or_code, message_opts
                )
            st.warning(message)

        if persisted:
            value, args_mutated = _read_from_disk_cache(key)
            _write_to_mem_cache(key, value, ignore_hash, args_mutated)
            return value, args_mutated
        raise e


def _write_to_cache(key, value, persist, ignore_hash, args_mutated):
    _write_to_mem_cache(key, value, ignore_hash, args_mutated)
    if persist:
        _write_to_disk_cache(key, value, args_mutated)


def cache(
    func=None,
    persist=False,
    ignore_hash=False,
    show_spinner=True,
    suppress_st_warning=False,
):
    """Function decorator to memoize function executions.

    Parameters
    ----------
    func : callable
        The function to cache. Streamlit hashes the function and dependent code.
        Streamlit can only hash nested objects (e.g. `bar` in `foo.bar`) in
        Python 3.4+.

    persist : boolean
        Whether to persist the cache on disk.

    ignore_hash : boolean
        Disable hashing return values. These hash values are otherwise
        used to validate that return values are not mutated.

    show_spinner : boolean
        Enable the spinner. Default is True to show a spinner when there is
        a cache miss.

    suppress_st_warning : boolean
        Suppress warnings about calling Streamlit functions from within
        the cached function.

    Example
    -------
    >>> @st.cache
    ... def fetch_and_clean_data(url):
    ...     # Fetch data from URL here, and then clean it up.
    ...     return data
    ...
    >>> d1 = fetch_and_clean_data(DATA_URL_1)
    >>> # Actually executes the function, since this is the first time it was
    >>> # encountered.
    >>>
    >>> d2 = fetch_and_clean_data(DATA_URL_1)
    >>> # Does not execute the function. Just returns its previously computed
    >>> # value. This means that now the data in d1 is the same as in d2.
    >>>
    >>> d3 = fetch_and_clean_data(DATA_URL_2)
    >>> # This is a different URL, so the function executes.

    To set the `persist` parameter, use this command as follows:

    >>> @st.cache(persist=True)
    ... def fetch_and_clean_data(url):
    ...     # Fetch data from URL here, and then clean it up.
    ...     return data

    To disable hashing return values, set the `ignore_hash` parameter to `True`:

    >>> @st.cache(ignore_hash=True)
    ... def fetch_and_clean_data(url):
    ...     # Fetch data from URL here, and then clean it up.
    ...     return data

    """
    # Support passing the params via function decorator, e.g.
    # @st.cache(persist=True, ignore_hash=True)
    if func is None:
        return lambda f: cache(
            func=f,
            persist=persist,
            ignore_hash=ignore_hash,
            show_spinner=show_spinner,
            suppress_st_warning=suppress_st_warning,
        )

    @wraps(func)
    def wrapped_func(*args, **kwargs):
        """This function wrapper will only call the underlying function in
        the case of a cache miss. Cached objects are stored in the cache/
        directory."""

        if not config.get_option("client.caching"):
            LOGGER.debug("Purposefully skipping cache")
            return func(*args, **kwargs)

        name = func.__name__

        if len(args) == 0 and len(kwargs) == 0:
            message = "Running %s()." % name
        else:
            message = "Running %s(...)." % name

        def get_or_set_cache():
            hasher = hashlib.new("md5")

            args_hasher = CodeHasher("md5", hasher)
            args_hasher.update([args, kwargs])
            LOGGER.debug("Hashing arguments to %s of %i bytes.", name, args_hasher.size)

            args_digest_before = args_hasher.digest()

            code_hasher = CodeHasher("md5", hasher)
            code_hasher.update(func)
            LOGGER.debug("Hashing function %s in %i bytes.", name, code_hasher.size)

            key = hasher.hexdigest()
            LOGGER.debug("Cache key: %s", key)

            caller_frame = inspect.currentframe().f_back
            try:
                return_value, args_mutated = _read_from_cache(
                    key, persist, ignore_hash, func, caller_frame
                )
            except (CacheKeyNotFoundError, CachedObjectWasMutatedError):
                with _calling_cached_function():
                    if suppress_st_warning:
                        with suppress_cached_st_function_warning():
                            return_value = func(*args, **kwargs)
                    else:
                        return_value = func(*args, **kwargs)

                args_hasher_after = CodeHasher("md5")
                args_hasher_after.update([args, kwargs])
                args_mutated = args_digest_before != args_hasher_after.digest()

                _write_to_cache(key, return_value, persist, ignore_hash, args_mutated)

            if args_mutated:
                # If we're inside a _nested_ cached function, our
                # _within_cached_function_counter will be non-zero.
                # Suppress the warning about this.
                with suppress_cached_st_function_warning():
                    st.warning(_build_args_mutated_message(func))
            return return_value

        if show_spinner:
            with st.spinner(message):
                return get_or_set_cache()
        else:
            return get_or_set_cache()

    # Make this a well-behaved decorator by preserving important function
    # attributes.
    try:
        wrapped_func.__dict__.update(func.__dict__)
    except AttributeError:
        pass

    return wrapped_func


class Cache(dict):
    """Cache object to persist data across reruns.

    Parameters
    ----------

    Example
    -------
    >>> c = st.Cache()
    ... if c:
    ...     # Fetch data from URL here, and then clean it up. Finally assign to c.
    ...     c.data = ...
    ...
    >>> # c.data will always be defined but the code block only runs the first time

    The only valid side effect inside the if code block are changes to c. Any
    other side effect has undefined behavior.

    In Python 3.8 and above, you can combine the assignment and if-check with an
    assignment expression (`:=`).

    >>> if c := st.Cache():
    ...     # Fetch data from URL here, and then clean it up. Finally assign to c.
    ...     c.data = ...


    """

    def __init__(self, persist=False, ignore_hash=False):
        self._persist = persist
        self._ignore_hash = ignore_hash

        dict.__init__(self)

    def has_changes(self):
        current_frame = inspect.currentframe()
        caller_frame = current_frame.f_back

        current_file = inspect.getfile(current_frame)
        caller_file = inspect.getfile(caller_frame)
        real_caller_is_parent_frame = current_file == caller_file
        if real_caller_is_parent_frame:
            caller_frame = caller_frame.f_back

        frameinfo = inspect.getframeinfo(caller_frame)
        filename, caller_lineno, _, code_context, _ = frameinfo

        code_context = code_context[0]

        context_indent = len(code_context) - len(code_context.lstrip())

        lines = []
        # TODO: Memoize open(filename, 'r') in a way that clears the memoized version with each
        # run of the user's script. Then use the memoized text here, in st.echo, and other places.
        with open(filename, "r") as f:
            for line in f.readlines()[caller_lineno:]:
                if line.strip() == "":
                    lines.append(line)
                indent = len(line) - len(line.lstrip())
                if indent <= context_indent:
                    break
                if line.strip() and not line.lstrip().startswith("#"):
                    lines.append(line)

        while lines[-1].strip() == "":
            lines.pop()

        code_block = "".join(lines)
        program = textwrap.dedent(code_block)

        context = Context(dict(caller_frame.f_globals, **caller_frame.f_locals), {}, {})
        code = compile(program, filename, "exec")

        code_hasher = CodeHasher("md5")
        code_hasher.update(code, context)
        LOGGER.debug("Hashing block in %i bytes.", code_hasher.size)

        key = code_hasher.hexdigest()
        LOGGER.debug("Cache key: %s", key)

        try:
            value, _ = _read_from_cache(
                key,
                self._persist,
                self._ignore_hash,
                code,
                [caller_lineno + 1, caller_lineno + len(lines)],
            )
            self.update(value)
        except (CacheKeyNotFoundError, CachedObjectWasMutatedError):
            if self._ignore_hash and not self._persist:
                # If we don't hash the results, we don't need to use exec and just return True.
                # This way line numbers will be correct.
                _write_to_cache(key, self, False, True, None)
                return True

            exec(code, caller_frame.f_globals, caller_frame.f_locals)
            _write_to_cache(key, self, self._persist, self._ignore_hash, None)

        # Return False so that we have control over the execution.
        return False

    def __bool__(self):
        return self.has_changes()

    # Python 2 doesn't have __bool__
    def __nonzero__(self):
        return self.has_changes()

    def __getattr__(self, key):
        if key not in self:
            raise AttributeError("Cache has no atribute %s" % key)
        return self.__getitem__(key)

    def __setattr__(self, key, value):
        dict.__setitem__(self, key, value)


def clear_cache():
    """Clear the memoization cache.

    Returns
    -------
    boolean
        True if the disk cache was cleared. False otherwise (e.g. cache file
        doesn't exist on disk).
    """
    _clear_mem_cache()
    return _clear_disk_cache()


def get_cache_path():
    return util.get_streamlit_file_path("cache")


def _clear_disk_cache():
    # TODO: Only delete disk cache for functions related to the user's current
    # script.
    cache_path = get_cache_path()
    if os.path.isdir(cache_path):
        shutil.rmtree(cache_path)
        return True
    return False


def _clear_mem_cache():
    global _mem_cache
    _mem_cache = {}<|MERGE_RESOLUTION|>--- conflicted
+++ resolved
@@ -227,11 +227,7 @@
         "2. Add `ignore_hash=True` to the `@streamlit.cache` decorator for `{name}`. "
         "This is an escape hatch for advanced users who really know what they're doing.\n\n"
         "Learn more about caching and copying in the [Streamlit documentation]"
-<<<<<<< HEAD
         "(https://streamlit.io/secret/docs/tutorial/create_a_data_explorer_app.html)."
-=======
-        "(https://streamlit.io/docs/tutorial/create_an_interactive_app.html)."
->>>>>>> 82a4bdb0
     )
 
     return message.format(
@@ -286,11 +282,7 @@
         "When decorating a function with `@st.cache`, the arguments should not be mutated inside "
         "the function body, as that breaks the caching mechanism. Please update the code of "
         "`{name}` to bypass the mutation.\n\n"
-<<<<<<< HEAD
         "See the [Streamlit docs](https://streamlit.io/secret/docs/tutorial/create_a_data_explorer_app.html) for more info."
-=======
-        "See the [Streamlit docs](https://streamlit.io/docs/tutorial/create_an_interactive_app.html) for more info."
->>>>>>> 82a4bdb0
     )
 
     return message.format(name=func.__name__)
