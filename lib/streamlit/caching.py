--- conflicted
+++ resolved
@@ -386,16 +386,10 @@
         if len(argc) == 0 and len(argv) == 0:
             message = "Running %s()." % name
         else:
-<<<<<<< HEAD
-            message = "Running %s(...)." % name
-        with st.spinner(message):
-            hasher = hashlib.new("md5")
-=======
             message = 'Running %s(...).' % name
 
         def function():
             hasher = hashlib.new('md5')
->>>>>>> 407a9ae2
 
             args_hasher = CodeHasher("md5", hasher)
             args_hasher.update([argc, argv])
