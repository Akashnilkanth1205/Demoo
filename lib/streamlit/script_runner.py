# Copyright 2018-2021 Streamlit Inc.
#
# Licensed under the Apache License, Version 2.0 (the "License");
# you may not use this file except in compliance with the License.
# You may obtain a copy of the License at
#
#    http://www.apache.org/licenses/LICENSE-2.0
#
# Unless required by applicable law or agreed to in writing, software
# distributed under the License is distributed on an "AS IS" BASIS,
# WITHOUT WARRANTIES OR CONDITIONS OF ANY KIND, either express or implied.
# See the License for the specific language governing permissions and
# limitations under the License.

import sys
import threading
import gc
from contextlib import contextmanager
from enum import Enum
from typing import Optional

from blinker import Signal

from streamlit import config
from streamlit import magic
from streamlit import source_util
from streamlit import util
from streamlit.error_util import handle_uncaught_app_exception
from streamlit.in_memory_file_manager import in_memory_file_manager
<<<<<<< HEAD
from streamlit.script_thread import ScriptThread
from streamlit.script_run_context import ScriptRunContext
=======
from streamlit.script_run_context import ScriptRunContext, add_script_run_ctx
>>>>>>> 749c40f0
from streamlit.script_run_context import get_script_run_ctx
from streamlit.script_request_queue import ScriptRequest, ScriptRequestQueue
from streamlit.session_data import SessionData
from streamlit.state.session_state import (
    SessionState,
    SCRIPT_RUN_WITHOUT_ERRORS_KEY,
)
from streamlit.logger import get_logger
from streamlit.proto.ClientState_pb2 import ClientState

from streamlit.uploaded_file_manager import UploadedFileManager

LOGGER = get_logger(__name__)


class ScriptRunnerEvent(Enum):
    # The script started running.
    SCRIPT_STARTED = "SCRIPT_STARTED"

    # The script run stopped because of a compile error.
    SCRIPT_STOPPED_WITH_COMPILE_ERROR = "SCRIPT_STOPPED_WITH_COMPILE_ERROR"

    # The script run stopped because it ran to completion, or was
    # interrupted by the user.
    SCRIPT_STOPPED_WITH_SUCCESS = "SCRIPT_STOPPED_WITH_SUCCESS"

    # The ScriptRunner is done processing the ScriptEventQueue and
    # is shut down.
    SHUTDOWN = "SHUTDOWN"


"""
Note [Threading]
There are two kinds of threads in Streamlit, the main thread and script threads.
The main thread is started by invoking the Streamlit CLI, and bootstraps the
framework and runs the Tornado webserver.
A script thread is created by a ScriptRunner when it starts. The script thread
is where the ScriptRunner executes, including running the user script itself,
processing messages to/from the frontend, and all the Streamlit library function
calls in the user script.
It is possible for the user script to spawn its own threads, which could call
Streamlit functions. We restrict the ScriptRunner's execution control to the
script thread. Calling Streamlit functions from other threads is unlikely to
work correctly due to lack of ScriptRunContext, so we may add a guard against
it in the future.
"""


class ScriptRunner(object):
    def __init__(
        self,
        session_id: str,
        session_data: SessionData,
        enqueue_forward_msg,
        client_state: ClientState,
        request_queue: ScriptRequestQueue,
        session_state: SessionState,
        uploaded_file_mgr: UploadedFileManager,
    ):
        """Initialize the ScriptRunner.

        (The ScriptRunner won't start executing until start() is called.)

        Parameters
        ----------
        session_id : str
            The AppSession's id.

        session_data : SessionData
            The AppSession's session data.

        client_state : streamlit.proto.ClientState_pb2.ClientState
            The current state from the client (widgets and query params).

        request_queue : ScriptRequestQueue
            The queue that the AppSession is publishing ScriptRequests to.
            ScriptRunner will continue running until the queue is empty,
            and then shut down.

        widget_mgr : WidgetManager
            The AppSession's WidgetManager.

        uploaded_file_mgr : UploadedFileManager
            The File manager to store the data uploaded by the file_uploader widget.

        """
        self._session_id = session_id
        self._session_data = session_data
        self._enqueue_forward_msg = enqueue_forward_msg
        self._request_queue = request_queue
        self._uploaded_file_mgr = uploaded_file_mgr

        self._client_state = client_state
        self._session_state: SessionState = session_state
        self._session_state.set_widgets_from_proto(client_state.widget_states)

        self.on_event = Signal(
            doc="""Emitted when a ScriptRunnerEvent occurs.

            This signal is *not* emitted on the same thread that the
            ScriptRunner was created on.

            Parameters
            ----------
            event : ScriptRunnerEvent

            exception : BaseException | None
                Our compile error. Set only for the
                SCRIPT_STOPPED_WITH_COMPILE_ERROR event.

            widget_states : streamlit.proto.WidgetStates_pb2.WidgetStates | None
                The ScriptRunner's final WidgetStates. Set only for the
                SHUTDOWN event.
            """
        )

        # Set to true when we process a SHUTDOWN request
        self._shutdown_requested = False

        # Set to true while we're executing. Used by
        # maybe_handle_execution_control_request.
        self._execing = False

        # This is initialized in start()
<<<<<<< HEAD
        self._script_thread: Optional[ScriptThread] = None
=======
        self._script_thread: Optional[threading.Thread] = None
>>>>>>> 749c40f0

    def __repr__(self) -> str:
        return util.repr_(self)

    def start(self):
        """Start a new thread to process the ScriptEventQueue.

        This must be called only once.

        """
        if self._script_thread is not None:
            raise Exception("ScriptRunner was already started")

<<<<<<< HEAD
        self._script_thread = ScriptThread(
=======
        self._script_thread = threading.Thread(
            target=self._process_request_queue,
            name="ScriptRunner.scriptThread",
        )

        script_run_ctx = ScriptRunContext(
>>>>>>> 749c40f0
            session_id=self._session_id,
            enqueue=self._enqueue_forward_msg,
            query_string=self._client_state.query_string,
            session_state=self._session_state,
            uploaded_file_mgr=self._uploaded_file_mgr,
        )
        add_script_run_ctx(self._script_thread, script_run_ctx)
        self._script_thread.start()

    def _process_request_queue(self):
        """Process the ScriptRequestQueue and then exits.

        This is run in the script thread.

        """
        LOGGER.debug("Beginning script thread")

        while not self._shutdown_requested and self._request_queue.has_request:
            request, data = self._request_queue.dequeue()
            if request == ScriptRequest.STOP:
                LOGGER.debug("Ignoring STOP request while not running")
            elif request == ScriptRequest.SHUTDOWN:
                LOGGER.debug("Shutting down")
                self._shutdown_requested = True
            elif request == ScriptRequest.RERUN:
                self._run_script(data)
            else:
                raise RuntimeError("Unrecognized ScriptRequest: %s" % request)

        # Send a SHUTDOWN event before exiting. This includes the widget values
        # as they existed after our last successful script run, which the
        # AppSession will pass on to the next ScriptRunner that gets
        # created.
        client_state = ClientState()
        client_state.query_string = self._client_state.query_string
        widget_states = self._session_state.as_widget_states()
        client_state.widget_states.widgets.extend(widget_states)
        self.on_event.send(ScriptRunnerEvent.SHUTDOWN, client_state=client_state)

    def _is_in_script_thread(self):
        """True if the calling function is running in the script thread"""
        return self._script_thread == threading.current_thread()

    def maybe_handle_execution_control_request(self):
        if not self._is_in_script_thread():
            # We can only handle execution_control_request if we're on the
            # script execution thread. However, it's possible for deltas to
            # be enqueued (and, therefore, for this function to be called)
            # in separate threads, so we check for that here.
            return

        if not self._execing:
            # If the _execing flag is not set, we're not actually inside
            # an exec() call. This happens when our script exec() completes,
            # we change our state to STOPPED, and a statechange-listener
            # enqueues a new ForwardEvent
            return

        # Pop the next request from our queue.
        request, data = self._request_queue.dequeue()
        if request is None:
            return

        LOGGER.debug("Received ScriptRequest: %s", request)
        if request == ScriptRequest.STOP:
            raise StopException()
        elif request == ScriptRequest.SHUTDOWN:
            self._shutdown_requested = True
            raise StopException()
        elif request == ScriptRequest.RERUN:
            raise RerunException(data)
        else:
            raise RuntimeError("Unrecognized ScriptRequest: %s" % request)

    def _install_tracer(self):
        """Install function that runs before each line of the script."""

        def trace_calls(frame, event, arg):
            self.maybe_handle_execution_control_request()
            return trace_calls

        # Python interpreters are not required to implement sys.settrace.
        if hasattr(sys, "settrace"):
            sys.settrace(trace_calls)

    @contextmanager
    def _set_execing_flag(self):
        """A context for setting the ScriptRunner._execing flag.

        Used by maybe_handle_execution_control_request to ensure that
        we only handle requests while we're inside an exec() call
        """
        if self._execing:
            raise RuntimeError("Nested set_execing_flag call")
        self._execing = True
        try:
            yield
        finally:
            self._execing = False

    def _run_script(self, rerun_data):
        """Run our script.

        Parameters
        ----------
        rerun_data: RerunData
            The RerunData to use.

        """
        assert self._is_in_script_thread()

        LOGGER.debug("Running script %s", rerun_data)

        # Reset DeltaGenerators, widgets, media files.
        in_memory_file_manager.clear_session_files()

        ctx = get_script_run_ctx()
        if ctx is None:
            # This should never be possible on the script_runner thread.
            raise RuntimeError(
                "ScriptRunner thread has a null ScriptRunContext. Something has gone very wrong!"
            )

        ctx.reset(query_string=rerun_data.query_string)

        self.on_event.send(ScriptRunnerEvent.SCRIPT_STARTED)

        # Compile the script. Any errors thrown here will be surfaced
        # to the user via a modal dialog in the frontend, and won't result
        # in their previous script elements disappearing.

        try:
            with source_util.open_python_file(self._session_data.script_path) as f:
                filebody = f.read()

            if config.get_option("runner.magicEnabled"):
                filebody = magic.add_magic(filebody, self._session_data.script_path)

            code = compile(
                filebody,
                # Pass in the file path so it can show up in exceptions.
                self._session_data.script_path,
                # We're compiling entire blocks of Python, so we need "exec"
                # mode (as opposed to "eval" or "single").
                mode="exec",
                # Don't inherit any flags or "future" statements.
                flags=0,
                dont_inherit=1,
                # Use the default optimization options.
                optimize=-1,
            )

        except BaseException as e:
            # We got a compile error. Send an error event and bail immediately.
            LOGGER.debug("Fatal script error: %s" % e)
            self._session_state[SCRIPT_RUN_WITHOUT_ERRORS_KEY] = False
            self.on_event.send(
                ScriptRunnerEvent.SCRIPT_STOPPED_WITH_COMPILE_ERROR, exception=e
            )
            return

        # If we get here, we've successfully compiled our script. The next step
        # is to run it. Errors thrown during execution will be shown to the
        # user as ExceptionElements.

        if config.get_option("runner.installTracer"):
            self._install_tracer()

        # This will be set to a RerunData instance if our execution
        # is interrupted by a RerunException.
        rerun_with_data = None

        try:
            # Create fake module. This gives us a name global namespace to
            # execute the code in.
            module = _new_module("__main__")

            # Install the fake module as the __main__ module. This allows
            # the pickle module to work inside the user's code, since it now
            # can know the module where the pickled objects stem from.
            # IMPORTANT: This means we can't use "if __name__ == '__main__'" in
            # our code, as it will point to the wrong module!!!
            sys.modules["__main__"] = module

            # Add special variables to the module's globals dict.
            # Note: The following is a requirement for the CodeHasher to
            # work correctly. The CodeHasher is scoped to
            # files contained in the directory of __main__.__file__, which we
            # assume is the main script directory.
            module.__dict__["__file__"] = self._session_data.script_path

            with modified_sys_path(self._session_data), self._set_execing_flag():
                # Run callbacks for widgets whose values have changed.
                if rerun_data.widget_states is not None:
                    # Update the WidgetManager with the new widget_states.
                    # The old states, used to skip callbacks if values
                    # haven't changed, are also preserved in the
                    # WidgetManager.
                    self._session_state.compact_state()
                    self._session_state.set_widgets_from_proto(rerun_data.widget_states)

                    self._session_state.call_callbacks()

                ctx.on_script_start()
                exec(code, module.__dict__)
                self._session_state[SCRIPT_RUN_WITHOUT_ERRORS_KEY] = True
        except RerunException as e:
            rerun_with_data = e.rerun_data

        except StopException:
            pass

        except BaseException as e:
            self._session_state[SCRIPT_RUN_WITHOUT_ERRORS_KEY] = False
            handle_uncaught_app_exception(e)

        finally:
            self._on_script_finished(ctx)

        # Use _log_if_error() to make sure we never ever ever stop running the
        # script without meaning to.
        _log_if_error(_clean_problem_modules)

        if rerun_with_data is not None:
            self._run_script(rerun_with_data)

    def _on_script_finished(self, ctx: ScriptRunContext) -> None:
        """Called when our script finishes executing, even if it finished
        early with an exception. We perform post-run cleanup here.
        """
        self._session_state.reset_triggers()
        self._session_state.cull_nonexistent(ctx.widget_ids_this_run)
        # Signal that the script has finished. (We use SCRIPT_STOPPED_WITH_SUCCESS
        # even if we were stopped with an exception.)
        self.on_event.send(ScriptRunnerEvent.SCRIPT_STOPPED_WITH_SUCCESS)
        # Delete expired files now that the script has run and files in use
        # are marked as active.
        in_memory_file_manager.del_expired_files()

        # Force garbage collection to run, to help avoid memory use building up
        # This is usually not an issue, but sometimes GC takes time to kick in and
        # causes apps to go over resource limits, and forcing it to run between
        # script runs is low cost, since we aren't doing much work anyway.
        if config.get_option("runner.postScriptGC"):
            gc.collect(2)


class ScriptControlException(BaseException):
    """Base exception for ScriptRunner."""

    pass


class StopException(ScriptControlException):
    """Silently stop the execution of the user's script."""

    pass


class RerunException(ScriptControlException):
    """Silently stop and rerun the user's script."""

    def __init__(self, rerun_data):
        """Construct a RerunException

        Parameters
        ----------
        rerun_data : RerunData
            The RerunData that should be used to rerun the script
        """
        self.rerun_data = rerun_data

    def __repr__(self) -> str:
        return util.repr_(self)


def _clean_problem_modules():
    """Some modules are stateful, so we have to clear their state."""

    if "keras" in sys.modules:
        try:
            keras = sys.modules["keras"]
            keras.backend.clear_session()
        except:
            pass

    if "matplotlib.pyplot" in sys.modules:
        try:
            plt = sys.modules["matplotlib.pyplot"]
            plt.close("all")
        except:
            pass


def _new_module(name):
    """Create a new module with the given name."""

    import types

    return types.ModuleType(name)


# Code modified from IPython (BSD license)
# Source: https://github.com/ipython/ipython/blob/master/IPython/utils/syspathcontext.py#L42
class modified_sys_path(object):
    """A context for prepending a directory to sys.path for a second."""

    def __init__(self, session_data: SessionData):
        self._session_data = session_data
        self._added_path = False

    def __repr__(self) -> str:
        return util.repr_(self)

    def __enter__(self):
        if self._session_data.script_path not in sys.path:
            sys.path.insert(0, self._session_data.script_path)
            self._added_path = True

    def __exit__(self, type, value, traceback):
        if self._added_path:
            try:
                sys.path.remove(self._session_data.script_path)
            except ValueError:
                pass

        # Returning False causes any exceptions to be re-raised.
        return False


# The reason this is not a decorator is because we want to make it clear at the
# calling location that this function is being used.
def _log_if_error(fn):
    try:
        fn()
    except Exception as e:
        LOGGER.warning(e)<|MERGE_RESOLUTION|>--- conflicted
+++ resolved
@@ -27,12 +27,7 @@
 from streamlit import util
 from streamlit.error_util import handle_uncaught_app_exception
 from streamlit.in_memory_file_manager import in_memory_file_manager
-<<<<<<< HEAD
-from streamlit.script_thread import ScriptThread
-from streamlit.script_run_context import ScriptRunContext
-=======
 from streamlit.script_run_context import ScriptRunContext, add_script_run_ctx
->>>>>>> 749c40f0
 from streamlit.script_run_context import get_script_run_ctx
 from streamlit.script_request_queue import ScriptRequest, ScriptRequestQueue
 from streamlit.session_data import SessionData
@@ -157,11 +152,7 @@
         self._execing = False
 
         # This is initialized in start()
-<<<<<<< HEAD
-        self._script_thread: Optional[ScriptThread] = None
-=======
         self._script_thread: Optional[threading.Thread] = None
->>>>>>> 749c40f0
 
     def __repr__(self) -> str:
         return util.repr_(self)
@@ -175,16 +166,12 @@
         if self._script_thread is not None:
             raise Exception("ScriptRunner was already started")
 
-<<<<<<< HEAD
-        self._script_thread = ScriptThread(
-=======
         self._script_thread = threading.Thread(
             target=self._process_request_queue,
             name="ScriptRunner.scriptThread",
         )
 
         script_run_ctx = ScriptRunContext(
->>>>>>> 749c40f0
             session_id=self._session_id,
             enqueue=self._enqueue_forward_msg,
             query_string=self._client_state.query_string,
