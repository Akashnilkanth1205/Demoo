# -*- coding: future_fstrings -*-
# Copyright 2018 Streamlit Inc. All rights reserved.

"""Websocket handler class for connections to the browser."""

# Python 2/3 compatibility
from __future__ import print_function, division, unicode_literals, absolute_import
from streamlit.compatibility import setup_2_3_shims
setup_2_3_shims(globals())

from tornado import gen
from tornado.concurrent import futures
from tornado.concurrent import run_on_executor
from tornado.ioloop import IOLoop
from tornado.websocket import WebSocketClosedError
from tornado.websocket import WebSocketHandler

from streamlit import caching
from streamlit import config
from streamlit import protobuf
from streamlit import process_runner
from streamlit.proxy import Proxy
from streamlit.proxy import proxy_util

from streamlit.logger import get_logger
LOGGER = get_logger(__name__)


class BrowserWebSocket(WebSocketHandler):
    """Websocket handler class which the web client connects to."""

    executor = futures.ThreadPoolExecutor(5)

    def initialize(self, proxy):
        """Initialize self._connections."""
        self._proxy = proxy
        self._connection = None
        self._queue = None
        self._is_open = False

    def check_origin(self, origin):
        """Set up CORS."""
        return proxy_util.url_is_from_allowed_origins(origin)

    @Proxy.stop_proxy_on_exception(is_coroutine=True)
    @gen.coroutine
    def open(self, report_name):
        """Get and return websocket."""
        # Indicate that the websocket is open.
        self._is_open = True

        # Get the report name from the url
        self._report_name = report_name
        LOGGER.debug('The Report name is "%s"', self._report_name)

        try:
            # Send the opening message
            LOGGER.debug(
                'Browser websocket opened for "%s"', self._report_name)
            self._send_new_connection_msg()

            # Get a ProxyConnection object to coordinate sending deltas over
            # this report name.
            self._connection, self._queue = (
                yield self._proxy.on_browser_connection_opened(
                    self._get_key(), self._report_name, self))
            LOGGER.debug('Got a new connection ("%s") : %s',
                         self._connection.name, self._connection)
            LOGGER.debug('Got a new command line ("%s") : %s',
                         self._connection.name, self._connection.command_line)
            LOGGER.debug('Got a new queue : "%s"', self._queue)

            LOGGER.debug('Starting loop for "%s"', self._connection.name)
            loop = IOLoop.current()
            loop.spawn_callback(self.do_loop)

        except KeyError as e:
            LOGGER.debug(
                'Browser attempting to access non-existant report "%s"', e)
        except WebSocketClosedError:
            pass

    @Proxy.stop_proxy_on_exception(is_coroutine=True)
    @gen.coroutine
    def do_loop(self):
        """Start the proxy's main loop."""
        # How long we wait between sending more data.
        throttle_secs = config.get_option('client.throttleSecs')

        indicated_closed = False

        try:
            while self._is_open:
                self._connection, self._queue = (
                    yield self._proxy.get_latest_connection_and_queue(
                            self._report_name, self,
                            self._connection, self._queue))
                if not self._queue.is_closed():
                    yield self._queue.flush_queue(self)
                elif not indicated_closed:
                    LOGGER.debug(
                        'The queue for "%s" is closed.'
                        % self._connection.name)
                    indicated_closed = True

                yield gen.sleep(throttle_secs)
            LOGGER.debug('Closing loop for "%s"', self._connection.name)
        except KeyError as e:
            LOGGER.debug(
                'Browser attempting to access non-existant report "%s"', e)
        except WebSocketClosedError:
            pass

        if self._connection is not None:
            self._proxy.on_browser_connection_closed(
                self._get_key(), self._connection, self._queue)

    def _get_key(self):
        """Return a key that uniquely identifies this WebSocket connection."""
        return str(self)

    @Proxy.stop_proxy_on_exception()
    def on_close(self):
        """Close handler."""
        LOGGER.debug('Received close message.')
        self._is_open = False

    @Proxy.stop_proxy_on_exception(is_coroutine=True)
    @gen.coroutine
    def on_message(self, msg):
        """Run callback for websocket messages."""
        LOGGER.debug(repr(msg))
        yield self._handle_backend_msg(msg, self._connection, self)

    @gen.coroutine
    def _send_new_connection_msg(self):
        """Send message to browser with client configuration settings."""
        msg = protobuf.ForwardMsg()

        msg.new_connection.sharing_enabled = (
            config.get_option('global.sharingMode') != 'off')
        LOGGER.debug(
            'New browser connection: sharing_enabled=%s' %
            msg.new_connection.sharing_enabled)

        msg.new_connection.remotely_track_usage = (
            config.get_option('browser.gatherUsageStats'))
        LOGGER.debug(
            'New browser connection: remotely_track_usage=%s' %
            msg.new_connection.remotely_track_usage)

        yield self.write_message(msg.SerializeToString(), binary=True)

    @gen.coroutine
    def _handle_backend_msg(self, payload, connection, ws):
        backend_msg = protobuf.BackMsg()
        try:
            backend_msg.ParseFromString(payload)
            LOGGER.debug('Received the following backend message:')
            LOGGER.debug(backend_msg)
            msg_type = backend_msg.WhichOneof('type')
            if msg_type == 'cloud_upload':
                yield self._save_cloud(connection, ws)
            elif msg_type == 'rerun_script':
                yield self._run(backend_msg.rerun_script)
            elif msg_type == 'clear_cache':
<<<<<<< HEAD
                caching.clear_cache(True)
=======
                # Setting verbose=True causes clear_cache to print to stdout.
                # Since this command was initiated from the browser, the user
                # doesn't need to see the results of the command in their
                # terminal.
                caching.clear_cache(verbose=False)
>>>>>>> fa88ee2c
            else:
                LOGGER.warning('No handler for "%s"', msg_type)
        except Exception as e:
            LOGGER.error('Cannot parse binary message: %s', e)

    @run_on_executor
    def _run(self, cmd):
        process_runner.run_handling_errors_in_subprocess(
            cmd, self._connection.cwd)

    @gen.coroutine
    def _save_cloud(self, connection, ws):
        """Save serialized version of report deltas to the cloud."""
        @gen.coroutine
        def progress(percent):
            progress_msg = protobuf.ForwardMsg()
            progress_msg.upload_report_progress = percent
            yield ws.write_message(
                progress_msg.SerializeToString(), binary=True)

        # Indicate that the save is starting.
        try:
            yield progress(0)

            files = connection.serialize_final_report_to_files()
            storage = self._proxy.get_storage()
            url = yield storage.save_report_files(
                connection.id, files, progress)

            # Indicate that the save is done.
            progress_msg = protobuf.ForwardMsg()
            progress_msg.report_uploaded = url
            yield ws.write_message(
                progress_msg.SerializeToString(), binary=True)
        except Exception as e:
            # Horrible hack to show something if something breaks.
            err_msg = f'{type(e).__name__}: {str(e) or "No further details."}'
            progress_msg = protobuf.ForwardMsg()
            progress_msg.report_uploaded = err_msg
            yield ws.write_message(
                progress_msg.SerializeToString(), binary=True)
            raise e<|MERGE_RESOLUTION|>--- conflicted
+++ resolved
@@ -164,15 +164,11 @@
             elif msg_type == 'rerun_script':
                 yield self._run(backend_msg.rerun_script)
             elif msg_type == 'clear_cache':
-<<<<<<< HEAD
-                caching.clear_cache(True)
-=======
                 # Setting verbose=True causes clear_cache to print to stdout.
                 # Since this command was initiated from the browser, the user
                 # doesn't need to see the results of the command in their
                 # terminal.
                 caching.clear_cache(verbose=False)
->>>>>>> fa88ee2c
             else:
                 LOGGER.warning('No handler for "%s"', msg_type)
         except Exception as e:
