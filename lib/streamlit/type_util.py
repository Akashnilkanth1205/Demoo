# -*- coding: utf-8 -*-
# Copyright 2018-2020 Streamlit Inc.
#
# Licensed under the Apache License, Version 2.0 (the "License");
# you may not use this file except in compliance with the License.
# You may obtain a copy of the License at
#
#    http://www.apache.org/licenses/LICENSE-2.0
#
# Unless required by applicable law or agreed to in writing, software
# distributed under the License is distributed on an "AS IS" BASIS,
# WITHOUT WARRANTIES OR CONDITIONS OF ANY KIND, either express or implied.
# See the License for the specific language governing permissions and
# limitations under the License.

"""A bunch of useful utilities for dealing with types."""

# Python 2/3 compatibility
from __future__ import print_function, division, unicode_literals, absolute_import
from streamlit.compatibility import setup_2_3_shims

setup_2_3_shims(globals())

import re
from typing import Tuple

from streamlit import errors


def is_type(obj, fqn_type_pattern):
    """Check type without importing expensive modules.

    Parameters
    ----------
    obj : any
        The object to type-check.
    fqn_type_pattern : str or regex
        The fully-qualified type string or a regular expression.
        Regexes should start with `^` and end with `$`.

    Example
    -------

    To check whether something is a Matplotlib Figure without importing
    matplotlib, use:

    >>> is_type(foo, 'matplotlib.figure.Figure')

    """
<<<<<<< HEAD
    fqn_type = get_fqn_type(obj)
    if isinstance(
        fqn_type_pattern, string_types
    ):  # noqa: F821 pylint:disable=undefined-variable
        return fqn_type_pattern == fqn_type
=======
    the_type = type(obj)
    module = the_type.__module__
    name = the_type.__name__
    actual_fqn = "%s.%s" % (module, name)
    if isinstance(fqn_type_pattern, str):
        return fqn_type_pattern == actual_fqn
>>>>>>> 26c95364
    else:
        return fqn_type_pattern.match(fqn_type) is not None


def get_fqn_type(obj):
    """Get module.type_name for a given object."""
    the_type = type(obj)
    module = the_type.__module__
    name = the_type.__name__
    return "%s.%s" % (module, name)


_PANDAS_DF_TYPE_STR = "pandas.core.frame.DataFrame"
_PANDAS_INDEX_TYPE_STR = "pandas.core.indexes.base.Index"
_PANDAS_SERIES_TYPE_STR = "pandas.core.series.Series"
_PANDAS_STYLER_TYPE_STR = "pandas.io.formats.style.Styler"
_NUMPY_ARRAY_TYPE_STR = "numpy.ndarray"

_DATAFRAME_LIKE_TYPES = (
    _PANDAS_DF_TYPE_STR,
    _PANDAS_INDEX_TYPE_STR,
    _PANDAS_SERIES_TYPE_STR,
    _PANDAS_STYLER_TYPE_STR,
    _NUMPY_ARRAY_TYPE_STR,
)

_DATAFRAME_COMPATIBLE_TYPES = (
    dict,
    list,
    type(None),
)  # type: Tuple[type, ...]


def is_dataframe_like(obj):
    return any(is_type(obj, t) for t in _DATAFRAME_LIKE_TYPES)


def is_dataframe_compatible(obj):
    """True if type that can be passed to convert_anything_to_df."""
    return is_dataframe_like(obj) or type(obj) in _DATAFRAME_COMPATIBLE_TYPES


_SYMPY_RE = re.compile(r"^sympy.*$")


def is_sympy_expession(obj):
    """True if input is a SymPy expression."""
    if not is_type(obj, _SYMPY_RE):
        return False

    try:
        import sympy

        if isinstance(obj, sympy.Expr):
            return True
    except:
        return False


_ALTAIR_RE = re.compile(r"^altair\.vegalite\.v\d+\.api\.\w*Chart$")


def is_altair_chart(obj):
    """True if input looks like an Altair chart."""
    return is_type(obj, _ALTAIR_RE)


def is_keras_model(obj):
    """True if input looks like a Keras model."""
    return (
        is_type(obj, "keras.engine.sequential.Sequential")
        or is_type(obj, "keras.engine.training.Model")
        or is_type(obj, "tensorflow.python.keras.engine.sequential.Sequential")
        or is_type(obj, "tensorflow.python.keras.engine.training.Model")
    )


def is_plotly_chart(obj):
    """True if input looks like a Plotly chart."""
    return (
        is_type(obj, "plotly.graph_objs._figure.Figure")
        or _is_list_of_plotly_objs(obj)
        or _is_probably_plotly_dict(obj)
    )


def is_graphviz_chart(obj):
    """True if input looks like a GraphViz chart."""
    return is_type(obj, "graphviz.dot.Graph") or is_type(obj, "graphviz.dot.Digraph")


def _is_plotly_obj(obj):
    """True if input if from a type that lives in plotly.plotly_objs."""
    the_type = type(obj)
    return the_type.__module__.startswith("plotly.graph_objs")


def _is_list_of_plotly_objs(obj):
    if type(obj) is not list:
        return False
    if len(obj) == 0:
        return False
    return all(_is_plotly_obj(item) for item in obj)


def _is_probably_plotly_dict(obj):
    if not isinstance(obj, dict):
        return False

    if len(obj.keys()) == 0:
        return False

    if any(k not in ["config", "data", "frames", "layout"] for k in obj.keys()):
        return False

    if any(_is_plotly_obj(v) for v in obj.values()):
        return True

    if any(_is_list_of_plotly_objs(v) for v in obj.values()):
        return True

    return False


_FUNCTION_TYPE = type(lambda: 0)


def is_function(x):
    """Return True if x is a function."""
    return type(x) == _FUNCTION_TYPE


def is_namedtuple(x):
    t = type(x)
    b = t.__bases__
    if len(b) != 1 or b[0] != tuple:
        return False
    f = getattr(t, "_fields", None)
    if not isinstance(f, tuple):
        return False
    return all(type(n).__name__ == "str" for n in f)


def is_pandas_styler(obj):
    return is_type(obj, _PANDAS_STYLER_TYPE_STR)


def is_pydeck(obj):
    """True if input looks like a pydeck chart."""
    return is_type(obj, "pydeck.bindings.deck.Deck")


def convert_anything_to_df(df):
    """Try to convert different formats to a Pandas Dataframe.

    Parameters
    ----------
    df : ndarray, Iterable, dict, DataFrame, Styler, None, dict, list, or any

    Returns
    -------
    pandas.DataFrame

    """
    if is_type(df, _PANDAS_DF_TYPE_STR):
        return df

    if is_pandas_styler(df):
        return df.data

    import pandas as pd

    if is_type(df, "numpy.ndarray") and len(df.shape) == 0:
        return pd.DataFrame([])

    # Try to convert to pandas.DataFrame. This will raise an error is df is not
    # compatible with the pandas.DataFrame constructor.
    try:
        return pd.DataFrame(df)

    except ValueError:
        raise errors.StreamlitAPIException(
            """
Unable to convert object of type `%(type)s` to `pandas.DataFrame`.

Offending object:
```py
%(object)s
```"""
            % {"type": type(df), "object": df,}
        )<|MERGE_RESOLUTION|>--- conflicted
+++ resolved
@@ -47,20 +47,9 @@
     >>> is_type(foo, 'matplotlib.figure.Figure')
 
     """
-<<<<<<< HEAD
     fqn_type = get_fqn_type(obj)
-    if isinstance(
-        fqn_type_pattern, string_types
-    ):  # noqa: F821 pylint:disable=undefined-variable
+    if isinstance(fqn_type_pattern, str):
         return fqn_type_pattern == fqn_type
-=======
-    the_type = type(obj)
-    module = the_type.__module__
-    name = the_type.__name__
-    actual_fqn = "%s.%s" % (module, name)
-    if isinstance(fqn_type_pattern, str):
-        return fqn_type_pattern == actual_fqn
->>>>>>> 26c95364
     else:
         return fqn_type_pattern.match(fqn_type) is not None
 
