--- conflicted
+++ resolved
@@ -244,14 +244,6 @@
         )
 
 
-<<<<<<< HEAD
-def is_old_pandas_version():
-    """Return True if `pandas` version is < `1.1.0`."""
-    import pandas as pd
-    from packaging import version
-
-    return version.parse(pd.__version__) < version.parse("1.1.0")
-=======
 def ensure_iterable(obj):
     """Try to convert different formats to something iterable. Most inputs
     are assumed to be iterable, but if we have a DataFrame, we can just
@@ -275,4 +267,11 @@
         return obj
     except:
         raise
->>>>>>> a8a90461
+
+
+def is_old_pandas_version():
+    """Return True if `pandas` version is < `1.1.0`."""
+    import pandas as pd
+    from packaging import version
+
+    return version.parse(pd.__version__) < version.parse("1.1.0")