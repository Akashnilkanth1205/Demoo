--- conflicted
+++ resolved
@@ -459,12 +459,8 @@
         df = pd.DataFrame(df.take(max_unevaluated_rows))
         if df.shape[0] == max_unevaluated_rows:
             st.caption(
-<<<<<<< HEAD
-                "⚠️ Showing only 10k rows. Call `collect()` on the dataframe to show more."
-=======
                 f"⚠️ Showing only {string_util.simplify_number(max_unevaluated_rows)} rows. "
                 "Call `collect()` on the dataframe to show more."
->>>>>>> 082a7bae
             )
         return df
 
