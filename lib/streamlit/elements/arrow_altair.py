--- conflicted
+++ resolved
@@ -136,20 +136,12 @@
             Column name to use for the x-axis. If None, uses the data index for the x-axis.
             This argument can only be supplied by keyword.
 
-<<<<<<< HEAD
         y : str, Sequence of str, or None
             Column name(s) to use for the y-axis. If a Sequence of strings,
             draws several series on the same chart by melting your wide-format
             table into a long-format table behind the scenes. If None, draws
             the data of all remaining columns as data series. This argument
             can only be supplied by keyword.
-=======
-        y : str, sequence of str, or None
-            Column name(s) to use for the y-axis. If a sequence of strings, draws several series
-            on the same chart by melting your wide-format table into a long-format table behind
-            the scenes. If None, draws the data of all remaining columns as data series.
-            This argument can only be supplied by keyword.
->>>>>>> 72e3a01d
 
         color : str, tuple, Sequence of str, Sequence of tuple, or None
             The color to use for different lines in this chart. This argument
@@ -308,20 +300,12 @@
             Column name to use for the x-axis. If None, uses the data index for the x-axis.
             This argument can only be supplied by keyword.
 
-<<<<<<< HEAD
         y : str, Sequence of str, or None
             Column name(s) to use for the y-axis. If a Sequence of strings,
             draws several series on the same chart by melting your wide-format
             table into a long-format table behind the scenes. If None, draws
             the data of all remaining columns as data series. This argument can
             only be supplied by keyword.
-=======
-        y : str, sequence of str, or None
-            Column name(s) to use for the y-axis. If a sequence of strings, draws several series
-            on the same chart by melting your wide-format table into a long-format table behind
-            the scenes. If None, draws the data of all remaining columns as data series.
-            This argument can only be supplied by keyword.
->>>>>>> 72e3a01d
 
         color : str, tuple, Sequence of str, Sequence of tuple, or None
             The color to use for different series in this chart. This argument
@@ -481,20 +465,12 @@
             Column name to use for the x-axis. If None, uses the data index for the x-axis.
             This argument can only be supplied by keyword.
 
-<<<<<<< HEAD
         y : str, Sequence of str, or None
             Column name(s) to use for the y-axis. If a Sequence of strings,
             draws several series on the same chart by melting your wide-format
             table into a long-format table behind the scenes. If None, draws
             the data of all remaining columns as data series. This argument
             can only be supplied by keyword.
-=======
-        y : str, sequence of str, or None
-            Column name(s) to use for the y-axis. If a sequence of strings, draws several series
-            on the same chart by melting your wide-format table into a long-format table behind
-            the scenes. If None, draws the data of all remaining columns as data series.
-            This argument can only be supplied by keyword.
->>>>>>> 72e3a01d
 
         color : str, tuple, Sequence of str, Sequence of tuple, or None
             The color to use for different series in this chart. This argument
@@ -657,20 +633,12 @@
             Column name to use for the x-axis. If None, uses the data index for the x-axis.
             This argument can only be supplied by keyword.
 
-<<<<<<< HEAD
         y : str, Sequence of str, or None
             Column name(s) to use for the y-axis. If a Sequence of strings,
             draws several series on the same chart by melting your wide-format
             table into a long-format table behind the scenes. If None, draws
             the data of all remaining columns as data series. This argument can
             only be supplied by keyword.
-=======
-        y : str, sequence of str, or None
-            Column name(s) to use for the y-axis. If a sequence of strings, draws several series
-            on the same chart by melting your wide-format table into a long-format table behind
-            the scenes. If None, draws the data of all remaining columns as data series.
-            This argument can only be supplied by keyword.
->>>>>>> 72e3a01d
 
         color : str, tuple, Sequence of str, Sequence of tuple, or None
             The color of the circles representing each datapoint. This argument
