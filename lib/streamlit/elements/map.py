# -*- coding: utf-8 -*-
# Copyright 2018-2019 Streamlit Inc.
#
# Licensed under the Apache License, Version 2.0 (the "License");
# you may not use this file except in compliance with the License.
# You may obtain a copy of the License at
#
#    http://www.apache.org/licenses/LICENSE-2.0
#
# Unless required by applicable law or agreed to in writing, software
# distributed under the License is distributed on an "AS IS" BASIS,
# WITHOUT WARRANTIES OR CONDITIONS OF ANY KIND, either express or implied.
# See the License for the specific language governing permissions and
# limitations under the License.

import pandas as pd
from math import sqrt

from streamlit.logger import get_logger
import streamlit.elements.deck_gl as deck_gl

LOGGER = get_logger(__name__)

ZOOM_LEVELS = [
    360,
    180,
    90,
    45,
    22.5,
    11.25,
    5.625,
    2.813,
    1.406,
    0.703,
    0.352,
    0.176,
    0.088,
    0.044,
    0.022,
    0.011,
    0.005,
    0.003,
    0.001,
    0.0005,
]


def _get_zoom_level(distance):
    """Get the zoom level for a given distance in degrees.

    See https://wiki.openstreetmap.org/wiki/Zoom_levels for reference.

    Parameters
    ----------
    distance : float
        How many degrees of longitude should fit in the map.

    Returns
    -------
    int
        The zoom level, from 0 to 29.

    """

    for i in range(len(ZOOM_LEVELS) - 1):
        if ZOOM_LEVELS[i + 1] < distance <= ZOOM_LEVELS[i]:
            return i + 1


def marshall(element, data, zoom=None):
    """Marshall a proto with DeckGL chart info.

    This is a shorthand for DeltaGenerator.deck_gl_chart,
    which will auto center and auto zoom the chart.
    If it is needed you can specify the zoom param.

    See DeltaGenerator.deck_gl_chart for docs.

    """
<<<<<<< HEAD
    LAT_LON = ["lat", "lon"]
=======
>>>>>>> 7d0805db

    if "lat" in data:
        lat = "lat"
    elif "latitude" in data:
        lat = "latitude"
    else:
        raise Exception('Map data must contain a column named "latitude" or "lat".')

    if "lon" in data:
        lon = "lon"
    elif "longitude" in data:
        lon = "longitude"
    else:
        raise Exception('Map data must contain a column called "longitude" or "lon".')

    if data[lon].isnull().values.any() or data[lat].isnull().values.any():
        raise Exception("Latitude and longitude data must be numeric.")

    data = pd.DataFrame(data)

    min_lat = data[lat].min()
    max_lat = data[lat].max()
    min_lon = data[lon].min()
    max_lon = data[lon].max()

    center_lat = (max_lat + min_lat) / 2.0
    center_lon = (max_lon + min_lon) / 2.0

    if zoom is None:
        range_lon = abs(max_lon - min_lon)
        range_lat = abs(max_lat - min_lat)

        if range_lon > range_lat:
            longitude_distance = range_lon
        else:
            longitude_distance = range_lat

        zoom = _get_zoom_level(longitude_distance)

    deck_gl.marshall(
        element.deck_gl_chart,
        viewport={
            "latitude": center_lat,
            "longitude": center_lon,
            "zoom": zoom,
            "pitch": 0,
        },
        layers=[{"type": "ScatterplotLayer", "data": data}],
    )<|MERGE_RESOLUTION|>--- conflicted
+++ resolved
@@ -77,10 +77,6 @@
     See DeltaGenerator.deck_gl_chart for docs.
 
     """
-<<<<<<< HEAD
-    LAT_LON = ["lat", "lon"]
-=======
->>>>>>> 7d0805db
 
     if "lat" in data:
         lat = "lat"
