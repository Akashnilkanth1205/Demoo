--- conflicted
+++ resolved
@@ -34,17 +34,11 @@
     if not isinstance(data, pd.DataFrame):
         data = convert_anything_to_df(data)
 
-<<<<<<< HEAD
-    data = pd.melt(data.reset_index(), id_vars=["index"])
-=======
-    n_cols = len(data.columns)
-    
     index_name = data.index.name
     if index_name is None:
-       index_name = "index" 
-        
+        index_name = "index"
+
     data = pd.melt(data.reset_index(), id_vars=[index_name])
->>>>>>> 05778577
 
     if chart_type == "area":
         opacity = {"value": 0.7}
@@ -54,19 +48,14 @@
     chart = (
         getattr(alt.Chart(data), "mark_" + chart_type)()
         .encode(
-<<<<<<< HEAD
             # Set the X and Y axes' scale to `type="utc"`. This is meaningful
             # only for date/time values, but it means that time data will be
             # shown in UTC, rather the user's local time zone. (By default,
             # vega-lite displays time data in the browser's local time zone,
             # regardless of which time zone the data specifies:
             # https://vega.github.io/vega-lite/docs/timeunit.html#output).
-            alt.X("index", title="", scale=alt.Scale(type="utc")),
+            alt.X(index_name, title="", scale=alt.Scale(type="utc")),
             alt.Y("value", title="", scale=alt.Scale(type="utc")),
-=======
-            alt.X(index_name, title=""),
-            alt.Y("value", title=""),
->>>>>>> 05778577
             alt.Color("variable", title="", type="nominal"),
             alt.Tooltip([index_name, "value", "variable"]),
             opacity=opacity,
