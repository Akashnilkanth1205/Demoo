# Copyright (c) Streamlit Inc. (2018-2022) Snowflake Inc. (2022)
#
# Licensed under the Apache License, Version 2.0 (the "License");
# you may not use this file except in compliance with the License.
# You may obtain a copy of the License at
#
#     http://www.apache.org/licenses/LICENSE-2.0
#
# Unless required by applicable law or agreed to in writing, software
# distributed under the License is distributed on an "AS IS" BASIS,
# WITHOUT WARRANTIES OR CONDITIONS OF ANY KIND, either express or implied.
# See the License for the specific language governing permissions and
# limitations under the License.

from __future__ import annotations

import json
from dataclasses import dataclass
from typing import (
    TYPE_CHECKING,
    Any,
    Dict,
    List,
    Mapping,
    Optional,
    Set,
    Tuple,
    TypeVar,
    Union,
    cast,
    overload,
)

import pandas as pd
import pyarrow as pa
<<<<<<< HEAD
from typing_extensions import Literal, TypeAlias, TypedDict
=======
from pandas.api.types import is_datetime64_any_dtype, is_float_dtype, is_integer_dtype
from typing_extensions import Final, Literal, TypeAlias, TypedDict
>>>>>>> b381cde6

from streamlit import logger as _logger
from streamlit import type_util
from streamlit.elements.form import current_form_id
<<<<<<< HEAD
from streamlit.elements.lib.column_config_utils import (
    INDEX_IDENTIFIER,
    ColumnConfigMapping,
    ColumnDataKind,
    DataframeSchema,
    determine_dataframe_schema,
    marshall_column_config,
)
=======
from streamlit.elements.lib.pandas_styler_utils import marshall_styler
>>>>>>> b381cde6
from streamlit.errors import StreamlitAPIException
from streamlit.proto.Arrow_pb2 import Arrow as ArrowProto
from streamlit.runtime.metrics_util import gather_metrics
from streamlit.runtime.scriptrunner import get_script_run_ctx
from streamlit.runtime.state import (
    WidgetArgs,
    WidgetCallback,
    WidgetKwargs,
    register_widget,
)
from streamlit.type_util import DataFormat, DataFrameGenericAlias, Key, is_type, to_key

if TYPE_CHECKING:
    import numpy as np
    from pandas.io.formats.style import Styler

    from streamlit.delta_generator import DeltaGenerator

_LOGGER = _logger.get_logger("root")

# All formats that support direct editing, meaning that these
# formats will be returned with the same type when used with data_editor.
EditableData = TypeVar(
    "EditableData",
    bound=Union[
        DataFrameGenericAlias[Any],  # covers DataFrame and Series
        Tuple[Any],
        List[Any],
        Set[Any],
        Dict[str, Any],
        # TODO(lukasmasuch): Add support for np.ndarray
        # but it is not possible with np.ndarray.
        # NDArray[Any] works, but is only available in numpy>1.20.
    ],
)


# All data types supported by the data editor.
DataTypes: TypeAlias = Union[
    pd.DataFrame,
    pd.Index,
    "Styler",
    pa.Table,
    "np.ndarray[Any, np.dtype[np.float64]]",
    Tuple[Any],
    List[Any],
    Set[Any],
    Dict[str, Any],
]


<<<<<<< HEAD
=======
class ColumnConfig(TypedDict, total=False):
    title: Optional[str]
    width: Optional[Literal["small", "medium", "large"]]
    hidden: Optional[bool]
    disabled: Optional[bool]
    required: Optional[bool]
    alignment: Optional[Literal["left", "center", "right"]]
    type: Optional[
        Literal[
            "text",
            "number",
            "checkbox",
            "selectbox",
            "list",
        ]
    ]
    type_options: Optional[Dict[str, Any]]


>>>>>>> b381cde6
class EditingState(TypedDict, total=False):
    """
    A dictionary representing the current state of the data editor.

    Attributes
    ----------
    edited_cells : Dict[str, str | int | float | bool | None]
        A dictionary of edited cells, where the key is the cell's row and
        column position (row:column), and the value is the new value of the cell.

    added_rows : List[Dict[str, str | int | float | bool | None]]
        A list of added rows, where each row is a dictionary of column position
        and the respective value.

    deleted_rows : List[int]
        A list of deleted rows, where each row is the numerical position of the deleted row.
    """

    edited_cells: Dict[str, str | int | float | bool | None]
    added_rows: List[Dict[str, str | int | float | bool | None]]
    deleted_rows: List[int]


@dataclass
class DataEditorSerde:
    """DataEditorSerde is used to serialize and deserialize the data editor state."""

    def deserialize(self, ui_value: Optional[str], widget_id: str = "") -> EditingState:
        return (  # type: ignore
            {
                "edited_cells": {},
                "added_rows": [],
                "deleted_rows": [],
            }
            if ui_value is None
            else json.loads(ui_value)
        )

    def serialize(self, editing_state: EditingState) -> str:
        return json.dumps(editing_state, default=str)


def _parse_value(
    value: str | int | float | bool | None,
    column_data_kind: ColumnDataKind,
) -> Any:
    """Convert a value to the correct type.

    Parameters
    ----------
    value : str | int | float | bool | None
        The value to convert.

    column_data_kind : ColumnDataKind
        The determined data kind of the column.

    Returns
    -------
    The converted value.
    """
    if value is None:
        return None

    try:
        if column_data_kind == ColumnDataKind.STRING:
            return str(value)

        if column_data_kind == ColumnDataKind.INTEGER:
            return int(value)

        if column_data_kind == ColumnDataKind.FLOAT:
            return float(value)

        if column_data_kind == ColumnDataKind.BOOLEAN:
            return bool(value)

        if column_data_kind in [
            ColumnDataKind.DATETIME,
            ColumnDataKind.DATE,
            ColumnDataKind.TIME,
        ]:
            datetime_value = pd.to_datetime(value, utc=False)

            if datetime_value is pd.NaT:
                return None

            if isinstance(datetime_value, pd.Timestamp):
                datetime_value = datetime_value.to_pydatetime()

            if column_data_kind == ColumnDataKind.DATETIME:
                return datetime_value

            if column_data_kind == ColumnDataKind.DATE:
                return datetime_value.date()

            if column_data_kind == ColumnDataKind.TIME:
                return datetime_value.time()

    except (ValueError, pd.errors.ParserError) as ex:
        _LOGGER.warning(
            "Failed to parse value %s as %s. Exception: %s", value, column_data_kind, ex
        )
        return None
    return value


def _apply_cell_edits(
    df: pd.DataFrame,
    edited_cells: Mapping[str, str | int | float | bool | None],
    dataframe_schema: DataframeSchema,
) -> None:
    """Apply cell edits to the provided dataframe (inplace).

    Parameters
    ----------
    df : pd.DataFrame
        The dataframe to apply the cell edits to.

    edited_cells : Dict[str, str | int | float | bool | None]
        A dictionary of cell edits. The keys are the cell ids in the format
        "row:column" and the values are the new cell values.

    dataframe_schema: DataframeSchema
        The schema of the dataframe.
    """
    index_count = df.index.nlevels or 0

    for cell, value in edited_cells.items():
        row_pos, col_pos = map(int, cell.split(":"))

        if col_pos < index_count:
            # The edited cell is part of the index
            # To support multi-index in the future: use a tuple of values here
            # instead of a single value
            df.index.values[row_pos] = _parse_value(value, dataframe_schema[col_pos])
        else:
            # We need to subtract the number of index levels from col_pos
            # to get the correct column position for Pandas DataFrames
            mapped_column = col_pos - index_count
            df.iat[row_pos, mapped_column] = _parse_value(
                value, dataframe_schema[col_pos]
            )


def _apply_row_additions(
    df: pd.DataFrame,
    added_rows: List[Dict[str, Any]],
    dataframe_schema: DataframeSchema,
) -> None:
    """Apply row additions to the provided dataframe (inplace).

    Parameters
    ----------
    df : pd.DataFrame
        The dataframe to apply the row additions to.

    added_rows : List[Dict[str, Any]]
        A list of row additions. Each row addition is a dictionary with the
        column position as key and the new cell value as value.

    dataframe_schema: DataframeSchema
        The schema of the dataframe.
    """
    if not added_rows:
        return

    index_count = df.index.nlevels or 0

    # This is only used if the dataframe has a range index:
    # There seems to be a bug in older pandas versions with RangeIndex in
    # combination with loc. As a workaround, we manually track the values here:
    range_index_stop = None
    range_index_step = None
    if isinstance(df.index, pd.RangeIndex):
        range_index_stop = df.index.stop
        range_index_step = df.index.step

    for added_row in added_rows:
        index_value = None
        new_row: List[Any] = [None for _ in range(df.shape[1])]
        for col in added_row.keys():
            value = added_row[col]
            col_pos = int(col)
            if col_pos < index_count:
                # To support multi-index in the future: use a tuple of values here
                # instead of a single value
                index_value = _parse_value(value, dataframe_schema[col_pos])
            else:
                # We need to subtract the number of index levels from the col_pos
                # to get the correct column position for Pandas DataFrames
                mapped_column = col_pos - index_count
                new_row[mapped_column] = _parse_value(value, dataframe_schema[col_pos])
        # Append the new row to the dataframe
        if range_index_stop is not None:
            df.loc[range_index_stop, :] = new_row
            # Increment to the next range index value
            range_index_stop += range_index_step
        elif index_value is not None:
            # TODO(lukasmasuch): we are only adding rows that have a non-None index
            # value to prevent issues in the frontend component. Also, it just overwrites
            # the row in case the index value already exists in the dataframe.
            # In the future, it would be better to require users to provide unique
            # non-None values for the index with some kind of visual indications.
            df.loc[index_value, :] = new_row


def _apply_row_deletions(df: pd.DataFrame, deleted_rows: List[int]) -> None:
    """Apply row deletions to the provided dataframe (inplace).

    Parameters
    ----------
    df : pd.DataFrame
        The dataframe to apply the row deletions to.

    deleted_rows : List[int]
        A list of row numbers to delete.
    """
    # Drop rows based in numeric row positions
    df.drop(df.index[deleted_rows], inplace=True)


def _apply_dataframe_edits(
    df: pd.DataFrame,
    data_editor_state: EditingState,
    dataframe_schema: DataframeSchema,
) -> None:
    """Apply edits to the provided dataframe (inplace).

    This includes cell edits, row additions and row deletions.

    Parameters
    ----------
    df : pd.DataFrame
        The dataframe to apply the edits to.

    data_editor_state : EditingState
        The editing state of the data editor component.

    dataframe_schema: DataframeSchema
        The schema of the dataframe.
    """
    if data_editor_state.get("edited_cells"):
        _apply_cell_edits(df, data_editor_state["edited_cells"], dataframe_schema)

    if data_editor_state.get("added_rows"):
        _apply_row_additions(df, data_editor_state["added_rows"], dataframe_schema)

    if data_editor_state.get("deleted_rows"):
        _apply_row_deletions(df, data_editor_state["deleted_rows"])


def _apply_data_specific_configs(
    columns_config: ColumnConfigMapping, data_df: pd.DataFrame, data_format: DataFormat
) -> None:
    """Apply data specific configurations to the provided dataframe.

    This will apply inplace changes to the dataframe and the column configurations
    depending on the data format.

    Parameters
    ----------
    columns_config : ColumnConfigMapping
        A mapping of column names/ids to column configurations.

    data_df : pd.DataFrame
        The dataframe to apply the configurations to.

    data_format : DataFormat
        The format of the data.
    """
    # Deactivate editing for columns that are not compatible with arrow
    for column_name, column_data in data_df.items():
        if type_util.is_colum_type_arrow_incompatible(column_data):
            if column_name not in columns_config:
                columns_config[column_name] = {}
            columns_config[column_name]["disabled"] = True
            # Convert incompatible type to string
            data_df[column_name] = column_data.astype(str)

    # Pandas adds a range index as default to all datastructures
    # but for most of the non-pandas data objects it is unnecessary
    # to show this index to the user. Therefore, we will hide it as default.
    if data_format in [
        DataFormat.SET_OF_VALUES,
        DataFormat.TUPLE_OF_VALUES,
        DataFormat.LIST_OF_VALUES,
        DataFormat.NUMPY_LIST,
        DataFormat.NUMPY_MATRIX,
        DataFormat.LIST_OF_RECORDS,
        DataFormat.LIST_OF_ROWS,
        DataFormat.COLUMN_VALUE_MAPPING,
    ]:
        if INDEX_IDENTIFIER not in columns_config:
            columns_config[INDEX_IDENTIFIER] = {}
        columns_config[INDEX_IDENTIFIER]["hidden"] = True

    # Rename the first column to "value" for some of the data formats
    if data_format in [
        DataFormat.SET_OF_VALUES,
        DataFormat.TUPLE_OF_VALUES,
        DataFormat.LIST_OF_VALUES,
        DataFormat.NUMPY_LIST,
        DataFormat.KEY_VALUE_DICT,
    ]:
        # Pandas automatically names the first column "0"
        # We rename it to "value" in selected cases to make it more descriptive
        data_df.rename(columns={0: "value"}, inplace=True)


class DataEditorMixin:
    @overload
    def experimental_data_editor(
        self,
        data: EditableData,
        *,
        width: Optional[int] = None,
        height: Optional[int] = None,
        use_container_width: bool = False,
        num_rows: Literal["fixed", "dynamic"] = "fixed",
        disabled: bool = False,
        key: Optional[Key] = None,
        on_change: Optional[WidgetCallback] = None,
        args: Optional[WidgetArgs] = None,
        kwargs: Optional[WidgetKwargs] = None,
    ) -> EditableData:
        pass

    @overload
    def experimental_data_editor(
        self,
        data: Any,
        *,
        width: Optional[int] = None,
        height: Optional[int] = None,
        use_container_width: bool = False,
        num_rows: Literal["fixed", "dynamic"] = "fixed",
        disabled: bool = False,
        key: Optional[Key] = None,
        on_change: Optional[WidgetCallback] = None,
        args: Optional[WidgetArgs] = None,
        kwargs: Optional[WidgetKwargs] = None,
    ) -> pd.DataFrame:
        pass

    @gather_metrics("experimental_data_editor")
    def experimental_data_editor(
        self,
        data: DataTypes,
        *,
        width: Optional[int] = None,
        height: Optional[int] = None,
        use_container_width: bool = False,
        num_rows: Literal["fixed", "dynamic"] = "fixed",
        disabled: bool = False,
        key: Optional[Key] = None,
        on_change: Optional[WidgetCallback] = None,
        args: Optional[WidgetArgs] = None,
        kwargs: Optional[WidgetKwargs] = None,
    ) -> DataTypes:
        """Display a data editor widget.

        Display a data editor widget that allows you to edit DataFrames and
        many other data structures in a table-like UI.

        Parameters
        ----------
        data : pandas.DataFrame, pandas.Styler, pandas.Index, pyarrow.Table, numpy.ndarray, pyspark.sql.DataFrame, snowflake.snowpark.DataFrame, list, set, tuple, dict, or None
            The data to edit in the data editor.

        width : int or None
            Desired width of the data editor expressed in pixels. If None, the width will
            be automatically determined.

        height : int or None
            Desired height of the data editor expressed in pixels. If None, the height will
            be automatically determined.

        use_container_width : bool
            If True, set the data editor width to the width of the parent container.
            This takes precedence over the width argument. Defaults to False.

        num_rows : "fixed" or "dynamic"
            Specifies if the user can add and delete rows in the data editor.
            If "fixed", the user cannot add or delete rows. If "dynamic", the user can
            add and delete rows in the data editor, but column sorting is disabled.
            Defaults to "fixed".

        disabled : bool
            An optional boolean which, if True, disables the data editor and prevents
            any edits. Defaults to False. This argument can only be supplied by keyword.

        key : str
            An optional string to use as the unique key for this widget. If this
            is omitted, a key will be generated for the widget based on its
            content. Multiple widgets of the same type may not share the same
            key.

        on_change : callable
            An optional callback invoked when this data_editor's value changes.

        args : tuple
            An optional tuple of args to pass to the callback.

        kwargs : dict
            An optional dict of kwargs to pass to the callback.

        Returns
        -------
        pd.DataFrame, pd.Styler, pyarrow.Table, np.ndarray, list, set, tuple, or dict.
            The edited data. The edited data is returned in its original data type if
            it corresponds to any of the supported return types. All other data types
            are returned as a ``pd.DataFrame``.

        Examples
        --------
        >>> import streamlit as st
        >>> import pandas as pd
        >>>
        >>> df = pd.DataFrame(
        >>>     [
        >>>        {"command": "st.selectbox", "rating": 4, "is_widget": True},
        >>>        {"command": "st.balloons", "rating": 5, "is_widget": False},
        >>>        {"command": "st.time_input", "rating": 3, "is_widget": True},
        >>>    ]
        >>> )
        >>> edited_df = st.experimental_data_editor(df)
        >>>
        >>> favorite_command = edited_df.loc[edited_df["rating"].idxmax()]["command"]
        >>> st.markdown(f"Your favorite command is **{favorite_command}** 🎈")

        .. output::
           https://doc-data-editor.streamlit.app/
           height: 350px

        You can also allow the user to add and delete rows by setting ``num_rows`` to "dynamic":

        >>> import streamlit as st
        >>> import pandas as pd
        >>>
        >>> df = pd.DataFrame(
        >>>     [
        >>>        {"command": "st.selectbox", "rating": 4, "is_widget": True},
        >>>        {"command": "st.balloons", "rating": 5, "is_widget": False},
        >>>        {"command": "st.time_input", "rating": 3, "is_widget": True},
        >>>    ]
        >>> )
        >>> edited_df = st.experimental_data_editor(df, num_rows="dynamic")
        >>>
        >>> favorite_command = edited_df.loc[edited_df["rating"].idxmax()]["command"]
        >>> st.markdown(f"Your favorite command is **{favorite_command}** 🎈")

        .. output::
           https://doc-data-editor1.streamlit.app/
           height: 450px

        """

        columns_config: ColumnConfigMapping = {}

        data_format = type_util.determine_data_format(data)
        if data_format == DataFormat.UNKNOWN:
            raise StreamlitAPIException(
                f"The data type ({type(data).__name__}) or format is not supported by the data editor. "
                "Please convert your data into a Pandas Dataframe or another supported data format."
            )

        # The dataframe should always be a copy of the original data
        # since we will apply edits directly to it.
        data_df = type_util.convert_anything_to_df(data, ensure_copy=True)

        # Check if the index is supported.
        if not (
            type(data_df.index)
            in [
                pd.RangeIndex,
                pd.Index,
            ]
            # We need to check these index types without importing, since they are deprecated
            # and planned to be removed soon.
            or is_type(data_df.index, "pandas.core.indexes.numeric.Int64Index")
            or is_type(data_df.index, "pandas.core.indexes.numeric.Float64Index")
            or is_type(data_df.index, "pandas.core.indexes.numeric.UInt64Index")
        ):
            raise StreamlitAPIException(
                f"The type of the dataframe index - {type(data_df.index).__name__} - is not "
                "yet supported by the data editor."
            )

        _apply_data_specific_configs(columns_config, data_df, data_format)

        # Temporary workaround: We hide range indices if num_rows is dynamic.
        # since the current way of handling this index during editing is a bit confusing.
        if isinstance(data_df.index, pd.RangeIndex) and num_rows == "dynamic":
            if INDEX_IDENTIFIER not in columns_config:
                columns_config[INDEX_IDENTIFIER] = {}
            columns_config[INDEX_IDENTIFIER]["hidden"] = True

        # Convert the dataframe to an arrow table which is used as the main
        # serialization format for sending the data to the frontend.
        # We also utilize the arrow schema to determine the data kinds of every column.
        arrow_table = pa.Table.from_pandas(data_df)

        # Determine the dataframe schema which is required for parsing edited values
        # and for checking type compatibilities.
        dataframe_schema = determine_dataframe_schema(data_df, arrow_table.schema)

        proto = ArrowProto()

        proto.use_container_width = use_container_width

        if width:
            proto.width = width
        if height:
            proto.height = height

        proto.disabled = disabled
        proto.editing_mode = (
            ArrowProto.EditingMode.DYNAMIC
            if num_rows == "dynamic"
            else ArrowProto.EditingMode.FIXED
        )
        proto.form_id = current_form_id(self.dg)

        if type_util.is_pandas_styler(data):
            # Pandas styler will only work for non-editable/disabled columns.
            delta_path = self.dg._get_delta_path_str()
            default_uuid = str(hash(delta_path))
            marshall_styler(proto, data, default_uuid)

        proto.data = type_util.pyarrow_table_to_bytes(arrow_table)

        marshall_column_config(proto, columns_config)

        serde = DataEditorSerde()

        widget_state = register_widget(
            "data_editor",
            proto,
            user_key=to_key(key),
            on_change_handler=on_change,
            args=args,
            kwargs=kwargs,
            deserializer=serde.deserialize,
            serializer=serde.serialize,
            ctx=get_script_run_ctx(),
        )

        _apply_dataframe_edits(data_df, widget_state.value, dataframe_schema)
        self.dg._enqueue("arrow_data_frame", proto)
        return type_util.convert_df_to_data_format(data_df, data_format)

    @property
    def dg(self) -> "DeltaGenerator":
        """Get our DeltaGenerator."""
        return cast("DeltaGenerator", self)<|MERGE_RESOLUTION|>--- conflicted
+++ resolved
@@ -33,17 +33,11 @@
 
 import pandas as pd
 import pyarrow as pa
-<<<<<<< HEAD
 from typing_extensions import Literal, TypeAlias, TypedDict
-=======
-from pandas.api.types import is_datetime64_any_dtype, is_float_dtype, is_integer_dtype
-from typing_extensions import Final, Literal, TypeAlias, TypedDict
->>>>>>> b381cde6
 
 from streamlit import logger as _logger
 from streamlit import type_util
 from streamlit.elements.form import current_form_id
-<<<<<<< HEAD
 from streamlit.elements.lib.column_config_utils import (
     INDEX_IDENTIFIER,
     ColumnConfigMapping,
@@ -52,9 +46,7 @@
     determine_dataframe_schema,
     marshall_column_config,
 )
-=======
 from streamlit.elements.lib.pandas_styler_utils import marshall_styler
->>>>>>> b381cde6
 from streamlit.errors import StreamlitAPIException
 from streamlit.proto.Arrow_pb2 import Arrow as ArrowProto
 from streamlit.runtime.metrics_util import gather_metrics
@@ -106,28 +98,6 @@
 ]
 
 
-<<<<<<< HEAD
-=======
-class ColumnConfig(TypedDict, total=False):
-    title: Optional[str]
-    width: Optional[Literal["small", "medium", "large"]]
-    hidden: Optional[bool]
-    disabled: Optional[bool]
-    required: Optional[bool]
-    alignment: Optional[Literal["left", "center", "right"]]
-    type: Optional[
-        Literal[
-            "text",
-            "number",
-            "checkbox",
-            "selectbox",
-            "list",
-        ]
-    ]
-    type_options: Optional[Dict[str, Any]]
-
-
->>>>>>> b381cde6
 class EditingState(TypedDict, total=False):
     """
     A dictionary representing the current state of the data editor.
