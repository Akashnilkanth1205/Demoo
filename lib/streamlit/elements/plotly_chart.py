--- conflicted
+++ resolved
@@ -20,23 +20,17 @@
 import urllib.parse
 from typing import TYPE_CHECKING, Any, Dict, List, Literal, Union, cast
 
-<<<<<<< HEAD
 import plotly.graph_objs as go
-from typing_extensions import Final, Literal, TypeAlias
+from typing_extensions import TypeAlias
 
 from streamlit import type_util
 from streamlit.attribute_dictionary import AttributeDictionary
 from streamlit.constants import ON_SELECTION_IGNORE, ON_SELECTION_RERUN
 from streamlit.elements.form import current_form_id
-from streamlit.elements.utils import check_callback_rules, check_session_state_rules
-=======
-from typing_extensions import TypeAlias
-
-from streamlit import type_util
 from streamlit.elements.lib.streamlit_plotly_theme import (
     configure_streamlit_plotly_theme,
 )
->>>>>>> c6ba9619
+from streamlit.elements.utils import check_callback_rules, check_session_state_rules
 from streamlit.errors import StreamlitAPIException
 from streamlit.proto.PlotlyChart_pb2 import PlotlyChart as PlotlyChartProto
 from streamlit.runtime.legacy_caching import caching
@@ -92,19 +86,13 @@
         figure_or_data: FigureOrData,
         use_container_width: bool = False,
         sharing: SharingMode = "streamlit",
-<<<<<<< HEAD
-        theme: Union[None, Literal["streamlit"]] = "streamlit",
+        theme: Literal["streamlit"] | None = "streamlit",
         key: Key | None = None,
         # TODO(willhuang1997): This needs to be changed to False
         on_select: bool | str | WidgetCallback = None,
         **kwargs: Any,
         # What we return will be an json dictionary and will need to fix this type after
-    ) -> Union["DeltaGenerator", Dict]:
-=======
-        theme: Literal["streamlit"] | None = "streamlit",
-        **kwargs: Any,
-    ) -> DeltaGenerator:
->>>>>>> c6ba9619
+    ) -> Union[DeltaGenerator, Dict]:
         """Display an interactive Plotly chart.
 
         Plotly is a charting library for Python. The arguments to this function
@@ -249,13 +237,9 @@
     figure_or_data: FigureOrData,
     use_container_width: bool,
     sharing: SharingMode,
-<<<<<<< HEAD
-    theme: Union[None, Literal["streamlit"]],
+    theme: Literal["streamlit"] | None,
     key: Key | None,
     on_select: bool | str | WidgetCallback | None,
-=======
-    theme: Literal["streamlit"] | None,
->>>>>>> c6ba9619
     **kwargs: Any,
 ) -> None:
     """Marshall a proto with a Plotly spec.
