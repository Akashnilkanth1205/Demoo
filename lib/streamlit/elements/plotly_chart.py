# -*- coding: utf-8 -*-
# Copyright 2018-2019 Streamlit Inc.
#
# Licensed under the Apache License, Version 2.0 (the "License");
# you may not use this file except in compliance with the License.
# You may obtain a copy of the License at
#
#    http://www.apache.org/licenses/LICENSE-2.0
#
# Unless required by applicable law or agreed to in writing, software
# distributed under the License is distributed on an "AS IS" BASIS,
# WITHOUT WARRANTIES OR CONDITIONS OF ANY KIND, either express or implied.
# See the License for the specific language governing permissions and
# limitations under the License.

"""Streamlit support for Plotly charts."""

import json
import urllib.parse

from six import string_types

from streamlit import caching
from streamlit import util

from streamlit.logger import get_logger

LOGGER = get_logger(__name__)

SHARING_MODES = set(
    [
<<<<<<< HEAD
        # This means the plot will be sent to the Streamlit report rather than to
=======
        # This means the plot will be sent to the Streamlit app rather than to
>>>>>>> 7d0805db
        # Plotly.
        "streamlit",
        # The three modes below are for plots that should be hosted in Plotly.
        # These are the names Plotly uses for them.
        "private",
        "public",
        "secret",
    ]
)


def marshall(proto, figure_or_data, width, height, sharing, **kwargs):
    """Marshall a proto with a Plotly spec.

    See DeltaGenerator.plotly_chart for docs.
    """
    # NOTE: "figure_or_data" is the name used in Plotly's .plot() method
    # for their main parameter. I don't like the name, but its best to keep
    # it in sync with what Plotly calls it.

<<<<<<< HEAD
=======
    import plotly.tools

>>>>>>> 7d0805db
    if util.is_type(figure_or_data, "matplotlib.figure.Figure"):
        figure = plotly.tools.mpl_to_plotly(figure_or_data)

    else:
        figure = plotly.tools.return_figure_from_figure_or_data(
            figure_or_data, validate_figure=True
        )

    if not isinstance(sharing, string_types) or sharing.lower() not in SHARING_MODES:
        raise ValueError("Invalid sharing mode for Plotly chart: %s" % sharing)

    proto.width = width
    proto.height = height

    if sharing == "streamlit":
<<<<<<< HEAD
=======
        import plotly.utils

>>>>>>> 7d0805db
        config = dict(kwargs.get("config", {}))
        # Copy over some kwargs to config dict. Plotly does the same in plot().
        config.setdefault("showLink", kwargs.get("show_link", False))
        config.setdefault("linkText", kwargs.get("link_text", False))

        proto.figure.spec = json.dumps(figure, cls=plotly.utils.PlotlyJSONEncoder)
        proto.figure.config = json.dumps(config)

    else:
        url = _plot_to_url_or_load_cached_url(
            figure, sharing=sharing, auto_open=False, **kwargs
        )
        proto.url = _get_embed_url(url)


@caching.cache
def _plot_to_url_or_load_cached_url(*args, **kwargs):
    """Call plotly.plot wrapped in st.cache.

    This is so we don't unecessarily upload data to Plotly's SASS if nothing
    changed since the previous upload.
    """
    try:
        # Plotly 4 changed its main package.
        import chart_studio.plotly as ply
    except ImportError:
        import plotly.plotly as ply

    return ply.plot(*args, **kwargs)


def _get_embed_url(url):
    parsed_url = urllib.parse.urlparse(url)

    # Plotly's embed URL is the normal URL plus ".embed".
    # (Note that our use namedtuple._replace is fine because that's not a
    # private method! It just has an underscore to avoid clashing with the
    # tuple field names)
    parsed_embed_url = parsed_url._replace(path=parsed_url.path + ".embed")

    return urllib.parse.urlunparse(parsed_embed_url)<|MERGE_RESOLUTION|>--- conflicted
+++ resolved
@@ -29,11 +29,7 @@
 
 SHARING_MODES = set(
     [
-<<<<<<< HEAD
-        # This means the plot will be sent to the Streamlit report rather than to
-=======
         # This means the plot will be sent to the Streamlit app rather than to
->>>>>>> 7d0805db
         # Plotly.
         "streamlit",
         # The three modes below are for plots that should be hosted in Plotly.
@@ -54,11 +50,8 @@
     # for their main parameter. I don't like the name, but its best to keep
     # it in sync with what Plotly calls it.
 
-<<<<<<< HEAD
-=======
     import plotly.tools
 
->>>>>>> 7d0805db
     if util.is_type(figure_or_data, "matplotlib.figure.Figure"):
         figure = plotly.tools.mpl_to_plotly(figure_or_data)
 
@@ -74,11 +67,8 @@
     proto.height = height
 
     if sharing == "streamlit":
-<<<<<<< HEAD
-=======
         import plotly.utils
 
->>>>>>> 7d0805db
         config = dict(kwargs.get("config", {}))
         # Copy over some kwargs to config dict. Plotly does the same in plot().
         config.setdefault("showLink", kwargs.get("show_link", False))
