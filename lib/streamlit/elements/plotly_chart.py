# Copyright (c) Streamlit Inc. (2018-2022) Snowflake Inc. (2022)
#
# Licensed under the Apache License, Version 2.0 (the "License");
# you may not use this file except in compliance with the License.
# You may obtain a copy of the License at
#
#     http://www.apache.org/licenses/LICENSE-2.0
#
# Unless required by applicable law or agreed to in writing, software
# distributed under the License is distributed on an "AS IS" BASIS,
# WITHOUT WARRANTIES OR CONDITIONS OF ANY KIND, either express or implied.
# See the License for the specific language governing permissions and
# limitations under the License.

"""Streamlit support for Plotly charts."""

import json
import string
import urllib.parse
from typing import TYPE_CHECKING, Any, Dict, List, Set, Union, cast

from typing_extensions import Final, Literal, TypeAlias

from streamlit import type_util
from streamlit.errors import StreamlitAPIException
from streamlit.logger import get_logger
from streamlit.proto.PlotlyChart_pb2 import PlotlyChart as PlotlyChartProto
from streamlit.runtime.legacy_caching import caching
from streamlit.runtime.metrics_util import gather_metrics

if TYPE_CHECKING:
    import matplotlib
    import plotly.graph_objs as go
    from plotly.basedatatypes import BaseFigure

    from streamlit.delta_generator import DeltaGenerator


LOGGER: Final = get_logger(__name__)

SharingMode: TypeAlias = Literal["streamlit", "private", "public", "secret"]

SHARING_MODES: Set[SharingMode] = {
    # This means the plot will be sent to the Streamlit app rather than to
    # Plotly.
    "streamlit",
    # The three modes below are for plots that should be hosted in Plotly.
    # These are the names Plotly uses for them.
    "private",
    "public",
    "secret",
}

_AtomicFigureOrData: TypeAlias = Union[
    "go.Figure",
    "go.Data",
]
FigureOrData: TypeAlias = Union[
    _AtomicFigureOrData,
    List[_AtomicFigureOrData],
    # It is kind of hard to figure out exactly what kind of dict is supported
    # here, as plotly hasn't embraced typing yet. This version is chosen to
    # align with the docstring.
    Dict[str, _AtomicFigureOrData],
    "BaseFigure",
    "matplotlib.figure.Figure",
]


class PlotlyMixin:
    @gather_metrics("plotly_chart")
    def plotly_chart(
        self,
        figure_or_data: FigureOrData,
        use_container_width: bool = False,
        sharing: SharingMode = "streamlit",
        theme: Union[None, Literal["streamlit"]] = None,
        **kwargs: Any,
    ) -> "DeltaGenerator":
        """Display an interactive Plotly chart.

        Plotly is a charting library for Python. The arguments to this function
        closely follow the ones for Plotly's `plot()` function. You can find
        more about Plotly at https://plot.ly/python.

        To show Plotly charts in Streamlit, call `st.plotly_chart` wherever you
        would call Plotly's `py.plot` or `py.iplot`.

        Parameters
        ----------
        figure_or_data : plotly.graph_objs.Figure, plotly.graph_objs.Data,
            dict/list of plotly.graph_objs.Figure/Data

            See https://plot.ly/python/ for examples of graph descriptions.

        use_container_width : bool
            If True, set the chart width to the column width. This takes
            precedence over the figure's native `width` value.

        sharing : {'streamlit', 'private', 'secret', 'public'}
            Use 'streamlit' to insert the plot and all its dependencies
            directly in the Streamlit app using plotly's offline mode (default).
            Use any other sharing mode to send the chart to Plotly chart studio, which
            requires an account. See https://plot.ly/python/chart-studio/ for more information.

        theme : "streamlit" or None
            The theme of the chart. Currently, we only support "streamlit" for the Streamlit
            defined design or None to fallback to the default behavior of the library.

        **kwargs
            Any argument accepted by Plotly's `plot()` function.

        Example
        -------

        The example below comes straight from the examples at
        https://plot.ly/python:

        >>> import streamlit as st
        >>> import plotly.figure_factory as ff
        >>> import numpy as np
        >>>
        >>> # Add histogram data
        >>> x1 = np.random.randn(200) - 2
        >>> x2 = np.random.randn(200)
        >>> x3 = np.random.randn(200) + 2
        >>>
        >>> # Group data together
        >>> hist_data = [x1, x2, x3]
        >>>
        >>> group_labels = ['Group 1', 'Group 2', 'Group 3']
        >>>
        >>> # Create distplot with custom bin_size
        >>> fig = ff.create_distplot(
        ...         hist_data, group_labels, bin_size=[.1, .25, .5])
        >>>
        >>> # Plot!
        >>> st.plotly_chart(fig, use_container_width=True)

        .. output::
           https://doc-plotly-chart.streamlitapp.com/
           height: 400px

        """
        # NOTE: "figure_or_data" is the name used in Plotly's .plot() method
        # for their main parameter. I don't like the name, but it's best to
        # keep it in sync with what Plotly calls it.

        plotly_chart_proto = PlotlyChartProto()
        if theme != "streamlit" and theme != None:
            raise StreamlitAPIException(
<<<<<<< HEAD
                f"""You set theme=\"{theme}\" while Streamlit charts only support theme=”streamlit” or theme=None to fallback to the default library theme. """
=======
                f'You set theme="{theme}" while Streamlit charts only support theme=”streamlit” or theme=None to fallback to the default library theme.'
>>>>>>> 2fc3b0e9
            )
        marshall(
            plotly_chart_proto,
            figure_or_data,
            use_container_width,
            sharing,
            theme,
            **kwargs,
        )
        return self.dg._enqueue("plotly_chart", plotly_chart_proto)

    @property
    def dg(self) -> "DeltaGenerator":
        """Get our DeltaGenerator."""
        return cast("DeltaGenerator", self)


def marshall(
    proto: PlotlyChartProto,
    figure_or_data: FigureOrData,
    use_container_width: bool,
    sharing: SharingMode,
    theme: Union[None, Literal["streamlit"]],
    **kwargs: Any,
) -> None:
    """Marshall a proto with a Plotly spec.

    See DeltaGenerator.plotly_chart for docs.
    """
    # NOTE: "figure_or_data" is the name used in Plotly's .plot() method
    # for their main parameter. I don't like the name, but its best to keep
    # it in sync with what Plotly calls it.

    import plotly.tools

    if type_util.is_type(figure_or_data, "matplotlib.figure.Figure"):
        figure = plotly.tools.mpl_to_plotly(figure_or_data)

    else:
        figure = plotly.tools.return_figure_from_figure_or_data(
            figure_or_data, validate_figure=True
        )

    if not isinstance(sharing, str) or sharing.lower() not in SHARING_MODES:
        raise ValueError("Invalid sharing mode for Plotly chart: %s" % sharing)

    proto.use_container_width = use_container_width

    if sharing == "streamlit":
        import plotly.utils

        config = dict(kwargs.get("config", {}))
        # Copy over some kwargs to config dict. Plotly does the same in plot().
        config.setdefault("showLink", kwargs.get("show_link", False))
        config.setdefault("linkText", kwargs.get("link_text", False))

        proto.figure.spec = json.dumps(figure, cls=plotly.utils.PlotlyJSONEncoder)
        proto.figure.config = json.dumps(config)

    else:
        url = _plot_to_url_or_load_cached_url(
            figure, sharing=sharing, auto_open=False, **kwargs
        )
        proto.url = _get_embed_url(url)
    proto.theme = theme or ""


@caching.cache
def _plot_to_url_or_load_cached_url(*args: Any, **kwargs: Any) -> "go.Figure":
    """Call plotly.plot wrapped in st.cache.

    This is so we don't unnecessarily upload data to Plotly's SASS if nothing
    changed since the previous upload.
    """
    try:
        # Plotly 4 changed its main package.
        import chart_studio.plotly as ply
    except ImportError:
        import plotly.plotly as ply

    return ply.plot(*args, **kwargs)


def _get_embed_url(url: str) -> str:
    parsed_url = urllib.parse.urlparse(url)

    # Plotly's embed URL is the normal URL plus ".embed".
    # (Note that our use namedtuple._replace is fine because that's not a
    # private method! It just has an underscore to avoid clashing with the
    # tuple field names)
    parsed_embed_url = parsed_url._replace(path=parsed_url.path + ".embed")

    return urllib.parse.urlunparse(parsed_embed_url)<|MERGE_RESOLUTION|>--- conflicted
+++ resolved
@@ -15,7 +15,6 @@
 """Streamlit support for Plotly charts."""
 
 import json
-import string
 import urllib.parse
 from typing import TYPE_CHECKING, Any, Dict, List, Set, Union, cast
 
@@ -149,11 +148,7 @@
         plotly_chart_proto = PlotlyChartProto()
         if theme != "streamlit" and theme != None:
             raise StreamlitAPIException(
-<<<<<<< HEAD
-                f"""You set theme=\"{theme}\" while Streamlit charts only support theme=”streamlit” or theme=None to fallback to the default library theme. """
-=======
                 f'You set theme="{theme}" while Streamlit charts only support theme=”streamlit” or theme=None to fallback to the default library theme.'
->>>>>>> 2fc3b0e9
             )
         marshall(
             plotly_chart_proto,
