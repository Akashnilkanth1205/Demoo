# Copyright 2018-2021 Streamlit Inc.
#
# Licensed under the Apache License, Version 2.0 (the "License");
# you may not use this file except in compliance with the License.
# You may obtain a copy of the License at
#
#    http://www.apache.org/licenses/LICENSE-2.0
#
# Unless required by applicable law or agreed to in writing, software
# distributed under the License is distributed on an "AS IS" BASIS,
# WITHOUT WARRANTIES OR CONDITIONS OF ANY KIND, either express or implied.
# See the License for the specific language governing permissions and
# limitations under the License.

from typing import cast

import streamlit
from streamlit.proto.Checkbox_pb2 import Checkbox as CheckboxProto
from .form import current_form_id
from .utils import register_widget


class CheckboxMixin:
    def checkbox(self, label, value=False, key=None, help=None):
        """Display a checkbox widget.

        Parameters
        ----------
        label : str
            A short label explaining to the user what this checkbox is for.
        value : bool
            Preselect the checkbox when it first renders. This will be
            cast to bool internally.
        key : str
            An optional string to use as the unique key for the widget.
            If this is omitted, a key will be generated for the widget
            based on its content. Multiple widgets of the same type may
            not share the same key.
        help : str
            A tooltip that gets displayed next to the checkbox.

        Returns
        -------
        bool
            Whether or not the checkbox is checked.

        Example
        -------
        >>> agree = st.checkbox('I agree')
        >>>
        >>> if agree:
        ...     st.write('Great!')

        """
        checkbox_proto = CheckboxProto()
        checkbox_proto.label = label
        checkbox_proto.default = bool(value)
<<<<<<< HEAD
        checkbox_proto.form_id = current_form_id(self.dg)
=======
        if help is not None:
            checkbox_proto.help = help
>>>>>>> 1a711a3a

        ui_value = register_widget("checkbox", checkbox_proto, user_key=key)
        current_value = ui_value if ui_value is not None else value
        return self.dg._enqueue("checkbox", checkbox_proto, bool(current_value))

    @property
    def dg(self) -> "streamlit.delta_generator.DeltaGenerator":
        """Get our DeltaGenerator."""
        return cast("streamlit.delta_generator.DeltaGenerator", self)<|MERGE_RESOLUTION|>--- conflicted
+++ resolved
@@ -55,12 +55,9 @@
         checkbox_proto = CheckboxProto()
         checkbox_proto.label = label
         checkbox_proto.default = bool(value)
-<<<<<<< HEAD
         checkbox_proto.form_id = current_form_id(self.dg)
-=======
         if help is not None:
             checkbox_proto.help = help
->>>>>>> 1a711a3a
 
         ui_value = register_widget("checkbox", checkbox_proto, user_key=key)
         current_value = ui_value if ui_value is not None else value
