--- conflicted
+++ resolved
@@ -16,12 +16,8 @@
 
 import streamlit
 from streamlit.proto.Checkbox_pb2 import Checkbox as CheckboxProto
-<<<<<<< HEAD
 from .form import current_form_id
-from .utils import _get_widget_ui_value
-=======
 from .utils import register_widget
->>>>>>> 43f2ccd1
 
 
 class CheckboxMixin:
