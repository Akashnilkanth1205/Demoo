# Copyright 2018-2020 Streamlit Inc.
#
# Licensed under the Apache License, Version 2.0 (the "License");
# you may not use this file except in compliance with the License.
# You may obtain a copy of the License at
#
#    http://www.apache.org/licenses/LICENSE-2.0
#
# Unless required by applicable law or agreed to in writing, software
# distributed under the License is distributed on an "AS IS" BASIS,
# WITHOUT WARRANTIES OR CONDITIONS OF ANY KIND, either express or implied.
# See the License for the specific language governing permissions and
# limitations under the License.

<<<<<<< HEAD
from typing import Optional
=======
from typing import cast
>>>>>>> a03d3b9a

import streamlit
from streamlit.proto.Button_pb2 import Button as ButtonProto
from .utils import _get_widget_ui_value


class ButtonMixin:
    def button(self, label, key=None):
        """Display a button widget.

        Parameters
        ----------
        label : str
            A short label explaining to the user what this button is for.
        key : str
            An optional string to use as the unique key for the widget.
            If this is omitted, a key will be generated for the widget
            based on its content. Multiple widgets of the same type may
            not share the same key.

        Returns
        -------
        bool
            If the button was clicked on the last run of the app.

        Example
        -------
        >>> if st.button('Say hello'):
        ...     st.write('Why hello there')
        ... else:
        ...     st.write('Goodbye')

        """
        return dg._button(label, key, is_form_submitter=False)

    def _button(
        dg, label: str, key: Optional[str], is_form_submitter: bool
    ) -> "streamlit.delta_generator.DeltaGenerator":
        button_proto = ButtonProto()

        button_proto.label = label
        button_proto.default = False
        button_proto.is_form_submitter = is_form_submitter

        ui_value = _get_widget_ui_value("button", button_proto, user_key=key)
        current_value = ui_value if ui_value is not None else False

        return self.dg._enqueue("button", button_proto, current_value)

    @property
    def dg(self) -> "streamlit.delta_generator.DeltaGenerator":
        """Get our DeltaGenerator."""
        return cast("streamlit.delta_generator.DeltaGenerator", self)<|MERGE_RESOLUTION|>--- conflicted
+++ resolved
@@ -12,13 +12,9 @@
 # See the License for the specific language governing permissions and
 # limitations under the License.
 
-<<<<<<< HEAD
-from typing import Optional
-=======
-from typing import cast
->>>>>>> a03d3b9a
+import streamlit
+from typing import Optional, cast
 
-import streamlit
 from streamlit.proto.Button_pb2 import Button as ButtonProto
 from .utils import _get_widget_ui_value
 
@@ -50,10 +46,10 @@
         ...     st.write('Goodbye')
 
         """
-        return dg._button(label, key, is_form_submitter=False)
+        return self.dg._button(label, key, is_form_submitter=False)
 
     def _button(
-        dg, label: str, key: Optional[str], is_form_submitter: bool
+        self, label: str, key: Optional[str], is_form_submitter: bool
     ) -> "streamlit.delta_generator.DeltaGenerator":
         button_proto = ButtonProto()
 
