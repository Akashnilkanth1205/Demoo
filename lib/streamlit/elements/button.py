--- conflicted
+++ resolved
@@ -50,12 +50,6 @@
         ...     st.write('Goodbye')
 
         """
-<<<<<<< HEAD
-        return self.dg._button(label, key, is_form_submitter=False)
-
-    def _button(
-        self, label: str, key: Optional[str], is_form_submitter: bool
-=======
         return self.dg._button(label, key, help, is_form_submitter=False)
 
     def _button(
@@ -64,17 +58,12 @@
         key: Optional[str],
         help: Optional[str],
         is_form_submitter: bool,
->>>>>>> 18a1659a
     ) -> "streamlit.delta_generator.DeltaGenerator":
         button_proto = ButtonProto()
 
         # It doesn't make sense to create a button inside a form (except
         # for the "Form Submitter" button that's automatically created in
         # every form). We throw an error to warn the user about this.
-<<<<<<< HEAD
-        if is_in_form(self.dg) and not is_form_submitter:
-            raise StreamlitAPIException("Button can't be used in a form.")
-=======
         # We omit this check for scripts running outside streamlit, because
         # they will have no report_ctx.
         if streamlit._is_running_with_streamlit:
@@ -82,17 +71,13 @@
                 raise StreamlitAPIException("Button can't be used in a form.")
             elif not is_in_form(self.dg) and is_form_submitter:
                 raise StreamlitAPIException("submit_button must be used inside a form.")
->>>>>>> 18a1659a
 
         button_proto.label = label
         button_proto.default = False
         button_proto.is_form_submitter = is_form_submitter
         button_proto.form_id = current_form_id(self.dg)
-<<<<<<< HEAD
-=======
         if help is not None:
             button_proto.help = help
->>>>>>> 18a1659a
 
         ui_value = register_widget("button", button_proto, user_key=key)
         current_value = ui_value if ui_value is not None else False
