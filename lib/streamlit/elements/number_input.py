# Copyright 2018-2021 Streamlit Inc.
#
# Licensed under the Apache License, Version 2.0 (the "License");
# you may not use this file except in compliance with the License.
# You may obtain a copy of the License at
#
#    http://www.apache.org/licenses/LICENSE-2.0
#
# Unless required by applicable law or agreed to in writing, software
# distributed under the License is distributed on an "AS IS" BASIS,
# WITHOUT WARRANTIES OR CONDITIONS OF ANY KIND, either express or implied.
# See the License for the specific language governing permissions and
# limitations under the License.

import numbers
from typing import cast

import streamlit
from streamlit.errors import StreamlitAPIException
from streamlit.js_number import JSNumber, JSNumberBoundsException
from streamlit.proto.NumberInput_pb2 import NumberInput as NumberInputProto
from .utils import register_widget, NoValue


class NumberInputMixin:
    def number_input(
        self,
        label,
        min_value=None,
        max_value=None,
        value=NoValue(),
        step=None,
        format=None,
        key=None,
        help=None,
    ):
        """Display a numeric input widget.

        Parameters
        ----------
        label : str
            A short label explaining to the user what this input is for.
        min_value : int or float or None
            The minimum permitted value.
            If None, there will be no minimum.
        max_value : int or float or None
            The maximum permitted value.
            If None, there will be no maximum.
        value : int or float or None
            The value of this widget when it first renders.
            Defaults to min_value, or 0.0 if min_value is None
        step : int or float or None
            The stepping interval.
            Defaults to 1 if the value is an int, 0.01 otherwise.
            If the value is not specified, the format parameter will be used.
        format : str or None
            A printf-style format string controlling how the interface should
            display numbers. Output must be purely numeric. This does not impact
            the return value. Valid formatters: %d %e %f %g %i %u
        key : str
            An optional string to use as the unique key for the widget.
            If this is omitted, a key will be generated for the widget
            based on its content. Multiple widgets of the same type may
            not share the same key.
        help : str
            A tooltip that gets displayed next to the input.

        Returns
        -------
        int or float
            The current value of the numeric input widget. The return type
            will match the data type of the value parameter.

        Example
        -------
        >>> number = st.number_input('Insert a number')
        >>> st.write('The current number is ', number)
        """

        # Ensure that all arguments are of the same type.
        args = [min_value, max_value, value, step]

        int_args = all(
            map(
                lambda a: (
                    isinstance(a, numbers.Integral)
                    or isinstance(a, type(None))
                    or isinstance(a, NoValue)
                ),
                args,
            )
        )

        float_args = all(
            map(
                lambda a: (
                    isinstance(a, float)
                    or isinstance(a, type(None))
                    or isinstance(a, NoValue)
                ),
                args,
            )
        )

        if not int_args and not float_args:
            raise StreamlitAPIException(
                "All numerical arguments must be of the same type."
                f"\n`value` has {type(value).__name__} type."
                f"\n`min_value` has {type(min_value).__name__} type."
                f"\n`max_value` has {type(max_value).__name__} type."
                f"\n`step` has {type(step).__name__} type."
            )

        if isinstance(value, NoValue):
            if min_value is not None:
                value = min_value
            elif int_args and float_args:
<<<<<<< HEAD
                value = 0.0  # if no values are provided, defaults to float
=======
                value = 0.0  # if no values provided, defaults to float
>>>>>>> e235d9a9
            elif int_args:
                value = 0
            else:
                value = 0.0

        int_value = isinstance(value, numbers.Integral)
        float_value = isinstance(value, float)

        if value is None:
            raise StreamlitAPIException(
                "Default value for number_input should be an int or a float."
            )
        else:
            if format is None:
                format = "%d" if int_value else "%0.2f"

            # Warn user if they format an int type as a float or vice versa.
            if format in ["%d", "%u", "%i"] and float_value:
                import streamlit as st

                st.warning(
                    "Warning: NumberInput value below has type float,"
                    f" but format {format} displays as integer."
                )
            elif format[-1] == "f" and int_value:
                import streamlit as st

                st.warning(
                    "Warning: NumberInput value below has type int so is"
                    f" displayed as int despite format string {format}."
                )

        if step is None:
            step = 1 if int_value else 0.01

        try:
            float(format % 2)
        except (TypeError, ValueError):
            raise StreamlitAPIException(
                "Format string for st.number_input contains invalid characters: %s"
                % format
            )

<<<<<<< HEAD
        # Ensure that the value matches arguments' types.
        all_ints = int_value and int_args

        if (min_value and min_value > value) or (max_value and max_value < value):
            raise StreamlitAPIException(
                "The default `value` of %(value)s "
                "must lie between the `min_value` of %(min)s "
                "and the `max_value` of %(max)s, inclusively."
                % {"value": value, "min": min_value, "max": max_value}
            )
=======
        all_ints = int_value and int_args
>>>>>>> e235d9a9

        # Bounds checks. JSNumber produces human-readable exceptions that
        # we simply re-package as StreamlitAPIExceptions.
        try:
            if all_ints:
                if min_value is not None:
                    JSNumber.validate_int_bounds(min_value, "`min_value`")
                if max_value is not None:
                    JSNumber.validate_int_bounds(max_value, "`max_value`")
                if step is not None:
                    JSNumber.validate_int_bounds(step, "`step`")
                JSNumber.validate_int_bounds(value, "`value`")
            else:
                if min_value is not None:
                    JSNumber.validate_float_bounds(min_value, "`min_value`")
                if max_value is not None:
                    JSNumber.validate_float_bounds(max_value, "`max_value`")
                if step is not None:
                    JSNumber.validate_float_bounds(step, "`step`")
                JSNumber.validate_float_bounds(value, "`value`")
        except JSNumberBoundsException as e:
            raise StreamlitAPIException(str(e))

        number_input_proto = NumberInputProto()
        number_input_proto.data_type = (
            NumberInputProto.INT if int_args else NumberInputProto.FLOAT
        )
        number_input_proto.label = label
        number_input_proto.default = value
        if help is not None:
            number_input_proto.help = help

        if min_value is not None:
            number_input_proto.min = min_value
            number_input_proto.has_min = True

        if max_value is not None:
            number_input_proto.max = max_value
            number_input_proto.has_max = True

        if step is not None:
            number_input_proto.step = step

        if format is not None:
            number_input_proto.format = format

        ui_value = register_widget("number_input", number_input_proto, user_key=key)

        return_value = ui_value if ui_value is not None else value
        return self.dg._enqueue("number_input", number_input_proto, return_value)

    @property
    def dg(self) -> "streamlit.delta_generator.DeltaGenerator":
        """Get our DeltaGenerator."""
        return cast("streamlit.delta_generator.DeltaGenerator", self)<|MERGE_RESOLUTION|>--- conflicted
+++ resolved
@@ -115,11 +115,7 @@
             if min_value is not None:
                 value = min_value
             elif int_args and float_args:
-<<<<<<< HEAD
                 value = 0.0  # if no values are provided, defaults to float
-=======
-                value = 0.0  # if no values provided, defaults to float
->>>>>>> e235d9a9
             elif int_args:
                 value = 0
             else:
@@ -163,7 +159,6 @@
                 % format
             )
 
-<<<<<<< HEAD
         # Ensure that the value matches arguments' types.
         all_ints = int_value and int_args
 
@@ -174,9 +169,6 @@
                 "and the `max_value` of %(max)s, inclusively."
                 % {"value": value, "min": min_value, "max": max_value}
             )
-=======
-        all_ints = int_value and int_args
->>>>>>> e235d9a9
 
         # Bounds checks. JSNumber produces human-readable exceptions that
         # we simply re-package as StreamlitAPIExceptions.
