# Copyright 2018-2022 Streamlit Inc.
#
# Licensed under the Apache License, Version 2.0 (the "License");
# you may not use this file except in compliance with the License.
# You may obtain a copy of the License at
#
#    http://www.apache.org/licenses/LICENSE-2.0
#
# Unless required by applicable law or agreed to in writing, software
# distributed under the License is distributed on an "AS IS" BASIS,
# WITHOUT WARRANTIES OR CONDITIONS OF ANY KIND, either express or implied.
# See the License for the specific language governing permissions and
# limitations under the License.

import numbers
<<<<<<< HEAD
from streamlit import logger as _logger
from streamlit.scriptrunner import ScriptRunContext, get_script_run_ctx
from streamlit.type_util import LabelVisibility, Key, to_key
=======
from streamlit.runtime.scriptrunner import ScriptRunContext, get_script_run_ctx
from streamlit.type_util import Key, to_key
>>>>>>> 86099821
from textwrap import dedent
from typing import Optional, Union, cast

import streamlit
from streamlit.errors import StreamlitAPIException
from streamlit.js_number import JSNumber, JSNumberBoundsException
from streamlit.proto.NumberInput_pb2 import NumberInput as NumberInputProto
from streamlit.runtime.state import (
    register_widget,
    NoValue,
    WidgetArgs,
    WidgetCallback,
    WidgetKwargs,
)
from .form import current_form_id
from .utils import check_callback_rules, check_session_state_rules

Number = Union[int, float]

_LOGGER = _logger.get_logger("root")


class NumberInputMixin:
    def number_input(
        self,
        label: str,
        min_value: Optional[Number] = None,
        max_value: Optional[Number] = None,
        value: Union[NoValue, Number, None] = NoValue(),
        step: Optional[Number] = None,
        format: Optional[str] = None,
        key: Optional[Key] = None,
        help: Optional[str] = None,
        on_change: Optional[WidgetCallback] = None,
        args: Optional[WidgetArgs] = None,
        kwargs: Optional[WidgetKwargs] = None,
        *,  # keyword-only arguments:
        disabled: bool = False,
        label_visibility: Optional[LabelVisibility] = "visible",
    ) -> Number:
        """Display a numeric input widget.

        Parameters
        ----------
        label : str
            A short label explaining to the user what this input is for.
        min_value : int or float or None
            The minimum permitted value.
            If None, there will be no minimum.
        max_value : int or float or None
            The maximum permitted value.
            If None, there will be no maximum.
        value : int or float or None
            The value of this widget when it first renders.
            Defaults to min_value, or 0.0 if min_value is None
        step : int or float or None
            The stepping interval.
            Defaults to 1 if the value is an int, 0.01 otherwise.
            If the value is not specified, the format parameter will be used.
        format : str or None
            A printf-style format string controlling how the interface should
            display numbers. Output must be purely numeric. This does not impact
            the return value. Valid formatters: %d %e %f %g %i %u
        key : str or int
            An optional string or integer to use as the unique key for the widget.
            If this is omitted, a key will be generated for the widget
            based on its content. Multiple widgets of the same type may
            not share the same key.
        help : str
            An optional tooltip that gets displayed next to the input.
        on_change : callable
            An optional callback invoked when this number_input's value changes.
        args : tuple
            An optional tuple of args to pass to the callback.
        kwargs : dict
            An optional dict of kwargs to pass to the callback.
        disabled : bool
            An optional boolean, which disables the number input if set to
            True. The default is False. This argument can only be supplied by
            keyword.
        label_visibility: str
            AAAABB

        Returns
        -------
        int or float
            The current value of the numeric input widget. The return type
            will match the data type of the value parameter.

        Example
        -------
        >>> number = st.number_input('Insert a number')
        >>> st.write('The current number is ', number)

        .. output::
           https://doc-number-input.streamlitapp.com/
           height: 260px

        """
        ctx = get_script_run_ctx()
        return self._number_input(
            label=label,
            min_value=min_value,
            max_value=max_value,
            value=value,
            step=step,
            format=format,
            key=key,
            help=help,
            on_change=on_change,
            args=args,
            kwargs=kwargs,
            disabled=disabled,
            label_visibility=label_visibility,
            ctx=ctx,
        )

    def _number_input(
        self,
        label: str,
        min_value: Optional[Number] = None,
        max_value: Optional[Number] = None,
        value: Union[NoValue, Number, None] = NoValue(),
        step: Optional[Number] = None,
        format: Optional[str] = None,
        key: Optional[Key] = None,
        help: Optional[str] = None,
        on_change: Optional[WidgetCallback] = None,
        args: Optional[WidgetArgs] = None,
        kwargs: Optional[WidgetKwargs] = None,
        *,  # keyword-only arguments:
        disabled: bool = False,
        label_visibility: LabelVisibility = "visible",
        ctx: Optional[ScriptRunContext] = None,
    ) -> Number:
        key = to_key(key)
        check_callback_rules(self.dg, on_change)
        check_session_state_rules(
            default_value=None if isinstance(value, NoValue) else value, key=key
        )

        if label == "":
            _LOGGER.warning(
                "`label` got an empty string. This is discouraged for accessibility "
                "reasons and may be disallowed in the future by raising an exception. "
                "Please provide a non-empty label and hide it with label_visibility "
                "if needed."
            )

        # Ensure that all arguments are of the same type.
        number_input_args = [min_value, max_value, value, step]

        int_args = all(
            isinstance(a, (numbers.Integral, type(None), NoValue))
            for a in number_input_args
        )

        float_args = all(
            isinstance(a, (float, type(None), NoValue)) for a in number_input_args
        )

        if not int_args and not float_args:
            raise StreamlitAPIException(
                "All numerical arguments must be of the same type."
                f"\n`value` has {type(value).__name__} type."
                f"\n`min_value` has {type(min_value).__name__} type."
                f"\n`max_value` has {type(max_value).__name__} type."
                f"\n`step` has {type(step).__name__} type."
            )

        if isinstance(value, NoValue):
            if min_value is not None:
                value = min_value
            elif int_args and float_args:
                value = 0.0  # if no values are provided, defaults to float
            elif int_args:
                value = 0
            else:
                value = 0.0

        int_value = isinstance(value, numbers.Integral)
        float_value = isinstance(value, float)

        if value is None:
            raise StreamlitAPIException(
                "Default value for number_input should be an int or a float."
            )
        else:
            if format is None:
                format = "%d" if int_value else "%0.2f"

            # Warn user if they format an int type as a float or vice versa.
            if format in ["%d", "%u", "%i"] and float_value:
                import streamlit as st

                st.warning(
                    "Warning: NumberInput value below has type float,"
                    f" but format {format} displays as integer."
                )
            elif format[-1] == "f" and int_value:
                import streamlit as st

                st.warning(
                    "Warning: NumberInput value below has type int so is"
                    f" displayed as int despite format string {format}."
                )

        if step is None:
            step = 1 if int_value else 0.01

        try:
            float(format % 2)
        except (TypeError, ValueError):
            raise StreamlitAPIException(
                "Format string for st.number_input contains invalid characters: %s"
                % format
            )

        # Ensure that the value matches arguments' types.
        all_ints = int_value and int_args

        if (min_value and min_value > value) or (max_value and max_value < value):
            raise StreamlitAPIException(
                "The default `value` of %(value)s "
                "must lie between the `min_value` of %(min)s "
                "and the `max_value` of %(max)s, inclusively."
                % {"value": value, "min": min_value, "max": max_value}
            )

        # Bounds checks. JSNumber produces human-readable exceptions that
        # we simply re-package as StreamlitAPIExceptions.
        try:
            if all_ints:
                if min_value is not None:
                    JSNumber.validate_int_bounds(min_value, "`min_value`")  # type: ignore
                if max_value is not None:
                    JSNumber.validate_int_bounds(max_value, "`max_value`")  # type: ignore
                if step is not None:
                    JSNumber.validate_int_bounds(step, "`step`")  # type: ignore
                JSNumber.validate_int_bounds(value, "`value`")  # type: ignore
            else:
                if min_value is not None:
                    JSNumber.validate_float_bounds(min_value, "`min_value`")
                if max_value is not None:
                    JSNumber.validate_float_bounds(max_value, "`max_value`")
                if step is not None:
                    JSNumber.validate_float_bounds(step, "`step`")
                JSNumber.validate_float_bounds(value, "`value`")
        except JSNumberBoundsException as e:
            raise StreamlitAPIException(str(e))

        number_input_proto = NumberInputProto()
        number_input_proto.data_type = (
            NumberInputProto.INT if all_ints else NumberInputProto.FLOAT
        )
        number_input_proto.label = label
        number_input_proto.default = value
        number_input_proto.form_id = current_form_id(self.dg)
        if help is not None:
            number_input_proto.help = dedent(help)

        if min_value is not None:
            number_input_proto.min = min_value
            number_input_proto.has_min = True

        if max_value is not None:
            number_input_proto.max = max_value
            number_input_proto.has_max = True

        if step is not None:
            number_input_proto.step = step

        if format is not None:
            number_input_proto.format = format

        def deserialize_number_input(
            ui_value: Optional[Number], widget_id: str = ""
        ) -> Number:
            return ui_value if ui_value is not None else cast(Number, value)

        widget_state = register_widget(
            "number_input",
            number_input_proto,
            user_key=key,
            on_change_handler=on_change,
            args=args,
            kwargs=kwargs,
            deserializer=deserialize_number_input,
            serializer=lambda x: x,
            ctx=ctx,
        )

        # This needs to be done after register_widget because we don't want
        # the following proto fields to affect a widget's ID.
        number_input_proto.disabled = disabled
        number_input_proto.label_visibility = label_visibility
        if widget_state.value_changed:
            number_input_proto.value = widget_state.value
            number_input_proto.set_value = True

        self.dg._enqueue("number_input", number_input_proto)
        return widget_state.value

    @property
    def dg(self) -> "streamlit.delta_generator.DeltaGenerator":
        """Get our DeltaGenerator."""
        return cast("streamlit.delta_generator.DeltaGenerator", self)<|MERGE_RESOLUTION|>--- conflicted
+++ resolved
@@ -13,14 +13,9 @@
 # limitations under the License.
 
 import numbers
-<<<<<<< HEAD
 from streamlit import logger as _logger
-from streamlit.scriptrunner import ScriptRunContext, get_script_run_ctx
+from streamlit.runtime.scriptrunner import ScriptRunContext, get_script_run_ctx
 from streamlit.type_util import LabelVisibility, Key, to_key
-=======
-from streamlit.runtime.scriptrunner import ScriptRunContext, get_script_run_ctx
-from streamlit.type_util import Key, to_key
->>>>>>> 86099821
 from textwrap import dedent
 from typing import Optional, Union, cast
 
