# Copyright (c) Streamlit Inc. (2018-2022) Snowflake Inc. (2022)
#
# Licensed under the Apache License, Version 2.0 (the "License");
# you may not use this file except in compliance with the License.
# You may obtain a copy of the License at
#
#     http://www.apache.org/licenses/LICENSE-2.0
#
# Unless required by applicable law or agreed to in writing, software
# distributed under the License is distributed on an "AS IS" BASIS,
# WITHOUT WARRANTIES OR CONDITIONS OF ANY KIND, either express or implied.
# See the License for the specific language governing permissions and
# limitations under the License.

"""Selects between our two DataFrame serialization methods ("legacy" and
"arrow") based on a config option.
"""
from __future__ import annotations

<<<<<<< HEAD
from typing import TYPE_CHECKING, Any, Dict, Iterable, Optional, Sequence, Union, cast
=======
from typing import TYPE_CHECKING, Any, Dict, Optional, Sequence, Union, cast
>>>>>>> 2c72b549

from typing_extensions import Literal

from streamlit import config
from streamlit.runtime.metrics_util import gather_metrics

if TYPE_CHECKING:
    from altair.vegalite.v4.api import Chart

    from streamlit.delta_generator import DeltaGenerator
    from streamlit.elements.arrow import Data


def _use_arrow() -> bool:
    """True if we're using Apache Arrow for DataFrame serialization."""
    # Explicitly coerce to bool here because mypy is (incorrectly) complaining
    # that we're trying to return 'Any'.
    return bool(config.get_option("global.dataFrameSerialization") == "arrow")


class DataFrameSelectorMixin:
    @gather_metrics("dataframe")
    def dataframe(
        self,
        data: "Data" = None,
        width: Optional[int] = None,
        height: Optional[int] = None,
        *,
        use_container_width: bool = False,
<<<<<<< HEAD
        column_order: Iterable[str] | None = None,
=======
        hide_index: bool | None = None,
>>>>>>> 2c72b549
    ) -> "DeltaGenerator":
        """Display a dataframe as an interactive table.

        Parameters
        ----------
        data : pandas.DataFrame, pandas.Styler, pyarrow.Table, numpy.ndarray, pyspark.sql.DataFrame, snowflake.snowpark.dataframe.DataFrame, snowflake.snowpark.table.Table, Iterable, dict, or None
            The data to display.

            If 'data' is a pandas.Styler, it will be used to style its
            underlying DataFrame. Streamlit supports custom cell
            values and colors. (It does not support some of the more exotic
            pandas styling features, like bar charts, hovering, and captions.)
            Styler support is experimental!
            Pyarrow tables are not supported by Streamlit's legacy DataFrame serialization
            (i.e. with `config.dataFrameSerialization = "legacy"`).
            To use pyarrow tables, please enable pyarrow by changing the config setting,
            `config.dataFrameSerialization = "arrow"`.

        width : int or None
            Desired width of the dataframe expressed in pixels. If None, the width
            will be automatically calculated based on the column content.

        height : int or None
            Desired height of the dataframe expressed in pixels. If None, a
            default height is used.

        use_container_width : bool
            If True, set the dataframe width to the width of the parent container.
            This takes precedence over the width argument.
            This argument can only be supplied by keyword.

<<<<<<< HEAD
        column_order : iterable of str or None
            Specifies the display order of all non-index columns, affecting both
            the order and visibility of columns to the user. For example,
            specifying `column_order=("col2", "col1")` will display 'col2' first,
            followed by 'col1', and all other non-index columns in the data will
            be hidden. If None (default), the order is inherited from the
            original data structure.
=======
        hide_index : bool or None
            Determines whether to hide the index column(s). If set to True, the
            index column(s) will be hidden. If None (default), the visibility of
            the index column(s) is automatically determined based on the index
            type and input data format.
>>>>>>> 2c72b549

        Examples
        --------
        >>> import streamlit as st
        >>> import pandas as pd
        >>> import numpy as np
        >>>
        >>> df = pd.DataFrame(
        ...    np.random.randn(50, 20),
        ...    columns=('col %d' % i for i in range(20)))
        ...
        >>> st.dataframe(df)  # Same as st.write(df)

        .. output::
           https://doc-dataframe.streamlitapp.com/
           height: 410px

        >>> st.dataframe(df, 200, 100)

        You can also pass a Pandas Styler object to change the style of
        the rendered DataFrame:

        >>> import streamlit as st
        >>> import pandas as pd
        >>> import numpy as np
        >>>
        >>> df = pd.DataFrame(
        ...    np.random.randn(10, 20),
        ...    columns=('col %d' % i for i in range(20)))
        ...
        >>> st.dataframe(df.style.highlight_max(axis=0))

        .. output::
           https://doc-dataframe1.streamlitapp.com/
           height: 410px

        """
        if _use_arrow():
            return self.dg._arrow_dataframe(
                data,
                width,
                height,
                use_container_width=use_container_width,
<<<<<<< HEAD
                column_order=column_order,
=======
                hide_index=hide_index,
>>>>>>> 2c72b549
            )
        else:
            return self.dg._legacy_dataframe(data, width, height)

    @gather_metrics("table")
    def table(self, data: "Data" = None) -> "DeltaGenerator":
        """Display a static table.

        This differs from `st.dataframe` in that the table in this case is
        static: its entire contents are laid out directly on the page.

        Parameters
        ----------
        data : pandas.DataFrame, pandas.Styler, pyarrow.Table, numpy.ndarray, pyspark.sql.DataFrame, snowflake.snowpark.dataframe.DataFrame, snowflake.snowpark.table.Table, Iterable, dict, or None
            The table data.
            Pyarrow tables are not supported by Streamlit's legacy DataFrame serialization
            (i.e. with `config.dataFrameSerialization = "legacy"`).
            To use pyarrow tables, please enable pyarrow by changing the config setting,
            `config.dataFrameSerialization = "arrow"`.

        Example
        -------
        >>> import streamlit as st
        >>> import pandas as pd
        >>> import numpy as np
        >>>
        >>> df = pd.DataFrame(
        ...    np.random.randn(10, 5),
        ...    columns=('col %d' % i for i in range(5)))
        ...
        >>> st.table(df)

        .. output::
           https://doc-table.streamlitapp.com/
           height: 480px

        """
        if _use_arrow():
            return self.dg._arrow_table(data)
        else:
            return self.dg._legacy_table(data)

    @gather_metrics("line_chart")
    def line_chart(
        self,
        data: "Data" = None,
        *,
        x: Union[str, None] = None,
        y: Union[str, Sequence[str], None] = None,
        width: int = 0,
        height: int = 0,
        use_container_width: bool = True,
    ) -> "DeltaGenerator":
        """Display a line chart.

        This is syntax-sugar around st.altair_chart. The main difference
        is this command uses the data's own column and indices to figure out
        the chart's spec. As a result this is easier to use for many "just plot
        this" scenarios, while being less customizable.

        If st.line_chart does not guess the data specification
        correctly, try specifying your desired chart using st.altair_chart.

        Parameters
        ----------
        data : pandas.DataFrame, pandas.Styler, pyarrow.Table, numpy.ndarray, pyspark.sql.DataFrame, snowflake.snowpark.dataframe.DataFrame, snowflake.snowpark.table.Table, Iterable, dict or None
            Data to be plotted.
            Pyarrow tables are not supported by Streamlit's legacy DataFrame serialization
            (i.e. with `config.dataFrameSerialization = "legacy"`).
            To use pyarrow tables, please enable pyarrow by changing the config setting,
            `config.dataFrameSerialization = "arrow"`.

        x : str or None
            Column name to use for the x-axis. If None, uses the data index for the x-axis.
            This argument can only be supplied by keyword.

        y : str, sequence of str, or None
            Column name(s) to use for the y-axis. If a sequence of strings, draws several series
            on the same chart by melting your wide-format table into a long-format table behind
            the scenes. If None, draws the data of all remaining columns as data series.
            This argument can only be supplied by keyword.

        width : int
            The chart width in pixels. If 0, selects the width automatically.
            This argument can only be supplied by keyword.

        height : int
            The chart height in pixels. If 0, selects the height automatically.
            This argument can only be supplied by keyword.

        use_container_width : bool
            If True, set the chart width to the column width. This takes
            precedence over the width argument.
            This argument can only be supplied by keyword.

        Example
        -------
        >>> import streamlit as st
        >>> import pandas as pd
        >>> import numpy as np
        >>>
        >>> chart_data = pd.DataFrame(
        ...     np.random.randn(20, 3),
        ...     columns=['a', 'b', 'c'])
        ...
        >>> st.line_chart(chart_data)

        .. output::
           https://doc-line-chart.streamlitapp.com/
           height: 400px

        """
        if _use_arrow():
            return self.dg._arrow_line_chart(
                data,
                x=x,
                y=y,
                width=width,
                height=height,
                use_container_width=use_container_width,
            )
        else:
            return self.dg._legacy_line_chart(
                data,
                width=width,
                height=height,
                use_container_width=use_container_width,
            )

    @gather_metrics("area_chart")
    def area_chart(
        self,
        data: "Data" = None,
        *,
        x: Union[str, None] = None,
        y: Union[str, Sequence[str], None] = None,
        width: int = 0,
        height: int = 0,
        use_container_width: bool = True,
    ) -> "DeltaGenerator":
        """Display an area chart.

        This is just syntax-sugar around st.altair_chart. The main difference
        is this command uses the data's own column and indices to figure out
        the chart's spec. As a result this is easier to use for many "just plot
        this" scenarios, while being less customizable.

        If st.area_chart does not guess the data specification
        correctly, try specifying your desired chart using st.altair_chart.

        Parameters
        ----------
        data : pandas.DataFrame, pandas.Styler, pyarrow.Table, numpy.ndarray, pyspark.sql.DataFrame, snowflake.snowpark.dataframe.DataFrame, snowflake.snowpark.table.Table, Iterable, or dict
            Data to be plotted.
            Pyarrow tables are not supported by Streamlit's legacy DataFrame serialization
            (i.e. with `config.dataFrameSerialization = "legacy"`).
            To use pyarrow tables, please enable pyarrow by changing the config setting,
            `config.dataFrameSerialization = "arrow"`.

        x : str or None
            Column name to use for the x-axis. If None, uses the data index for the x-axis.
            This argument can only be supplied by keyword.

        y : str, sequence of str, or None
            Column name(s) to use for the y-axis. If a sequence of strings, draws several series
            on the same chart by melting your wide-format table into a long-format table behind
            the scenes. If None, draws the data of all remaining columns as data series.
            This argument can only be supplied by keyword.

        width : int
            The chart width in pixels. If 0, selects the width automatically.
            This argument can only be supplied by keyword.

        height : int
            The chart height in pixels. If 0, selects the height automatically.
            This argument can only be supplied by keyword.

        use_container_width : bool
            If True, set the chart width to the column width. This takes
            precedence over the width argument.
            This argument can only be supplied by keyword.

        Example
        -------
        >>> import streamlit as st
        >>> import pandas as pd
        >>> import numpy as np
        >>>
        >>> chart_data = pd.DataFrame(
        ...     np.random.randn(20, 3),
        ...     columns=['a', 'b', 'c'])
        ...
        >>> st.area_chart(chart_data)

        .. output::
           https://doc-area-chart.streamlitapp.com/
           height: 400px

        """
        if _use_arrow():
            return self.dg._arrow_area_chart(
                data,
                x=x,
                y=y,
                width=width,
                height=height,
                use_container_width=use_container_width,
            )
        else:
            return self.dg._legacy_area_chart(
                data,
                width=width,
                height=height,
                use_container_width=use_container_width,
            )

    @gather_metrics("bar_chart")
    def bar_chart(
        self,
        data: "Data" = None,
        *,
        x: Union[str, None] = None,
        y: Union[str, Sequence[str], None] = None,
        width: int = 0,
        height: int = 0,
        use_container_width: bool = True,
    ) -> "DeltaGenerator":
        """Display a bar chart.

        This is just syntax-sugar around st.altair_chart. The main difference
        is this command uses the data's own column and indices to figure out
        the chart's spec. As a result this is easier to use for many "just plot
        this" scenarios, while being less customizable.

        If st.bar_chart does not guess the data specification
        correctly, try specifying your desired chart using st.altair_chart.

        Parameters
        ----------
        data : pandas.DataFrame, pandas.Styler, pyarrow.Table, numpy.ndarray, pyspark.sql.DataFrame, snowflake.snowpark.dataframe.DataFrame, snowflake.snowpark.table.Table, Iterable, or dict
            Data to be plotted.
            Pyarrow tables are not supported by Streamlit's legacy DataFrame serialization
            (i.e. with `config.dataFrameSerialization = "legacy"`).
            To use pyarrow tables, please enable pyarrow by changing the config setting,
            `config.dataFrameSerialization = "arrow"`.

        x : str or None
            Column name to use for the x-axis. If None, uses the data index for the x-axis.
            This argument can only be supplied by keyword.

        y : str, sequence of str, or None
            Column name(s) to use for the y-axis. If a sequence of strings, draws several series
            on the same chart by melting your wide-format table into a long-format table behind
            the scenes. If None, draws the data of all remaining columns as data series.
            This argument can only be supplied by keyword.

        width : int
            The chart width in pixels. If 0, selects the width automatically.
            This argument can only be supplied by keyword.

        height : int
            The chart height in pixels. If 0, selects the height automatically.
            This argument can only be supplied by keyword.

        use_container_width : bool
            If True, set the chart width to the column width. This takes
            precedence over the width argument.
            This argument can only be supplied by keyword.

        Example
        -------
        >>> import streamlit as st
        >>> import pandas as pd
        >>> import numpy as np
        >>>
        >>> chart_data = pd.DataFrame(
        ...     np.random.randn(20, 3),
        ...     columns=["a", "b", "c"])
        ...
        >>> st.bar_chart(chart_data)

        .. output::
           https://doc-bar-chart.streamlitapp.com/
           height: 400px

        """

        if _use_arrow():
            return self.dg._arrow_bar_chart(
                data,
                x=x,
                y=y,
                width=width,
                height=height,
                use_container_width=use_container_width,
            )
        else:
            return self.dg._legacy_bar_chart(
                data,
                width=width,
                height=height,
                use_container_width=use_container_width,
            )

    @gather_metrics("altair_chart")
    def altair_chart(
        self,
        altair_chart: "Chart",
        use_container_width: bool = False,
        theme: Union[None, Literal["streamlit"]] = "streamlit",
    ) -> "DeltaGenerator":
        """Display a chart using the Altair library.

        Parameters
        ----------
        altair_chart : altair.vegalite.v2.api.Chart
            The Altair chart object to display.

        use_container_width : bool
            If True, set the chart width to the column width. This takes
            precedence over Altair's native `width` value.

        theme : "streamlit" or None
            The theme of the chart. Currently, we only support "streamlit" for the Streamlit
            defined design or None to fallback to the default behavior of the library.

        Example
        -------

        >>> import streamlit as st
        >>> import pandas as pd
        >>> import numpy as np
        >>> import altair as alt
        >>>
        >>> chart_data = pd.DataFrame(
        ...     np.random.randn(20, 3),
        ...     columns=['a', 'b', 'c'])
        ...
        >>> c = alt.Chart(chart_data).mark_circle().encode(
        ...     x='a', y='b', size='c', color='c', tooltip=['a', 'b', 'c'])
        >>>
        >>> st.altair_chart(c, use_container_width=True)

        Examples of Altair charts can be found at
        https://altair-viz.github.io/gallery/.

        .. output::
           https://doc-vega-lite-chart.streamlitapp.com/
           height: 300px

        """

        if _use_arrow():
            return self.dg._arrow_altair_chart(altair_chart, use_container_width, theme)
        else:
            return self.dg._legacy_altair_chart(altair_chart, use_container_width)

    @gather_metrics("vega_lite_chart")
    def vega_lite_chart(
        self,
        data: "Data" = None,
        spec: Optional[Dict[str, Any]] = None,
        use_container_width: bool = False,
        theme: Union[None, Literal["streamlit"]] = "streamlit",
        **kwargs: Any,
    ) -> "DeltaGenerator":
        """Display a chart using the Vega-Lite library.

        Parameters
        ----------
        data : pandas.DataFrame, pandas.Styler, pyarrow.Table, numpy.ndarray, Iterable, dict, or None
            Either the data to be plotted or a Vega-Lite spec containing the
            data (which more closely follows the Vega-Lite API).
            Pyarrow tables are not supported by Streamlit's legacy DataFrame serialization
            (i.e. with `config.dataFrameSerialization = "legacy"`).
            To use pyarrow tables, please enable pyarrow by changing the config setting,
            `config.dataFrameSerialization = "arrow"`.

        spec : dict or None
            The Vega-Lite spec for the chart. If the spec was already passed in
            the previous argument, this must be set to None. See
            https://vega.github.io/vega-lite/docs/ for more info.

        use_container_width : bool
            If True, set the chart width to the column width. This takes
            precedence over Vega-Lite's native `width` value.

        theme : "streamlit" or None
            The theme of the chart. Currently, we only support "streamlit" for the Streamlit
            defined design or None to fallback to the default behavior of the library.

        **kwargs : any
            Same as spec, but as keywords.

        Example
        -------
        >>> import streamlit as st
        >>> import pandas as pd
        >>> import numpy as np
        >>>
        >>> chart_data = pd.DataFrame(
        ...     np.random.randn(200, 3),
        ...     columns=['a', 'b', 'c'])
        >>>
        >>> st.vega_lite_chart(chart_data, {
        ...     'mark': {'type': 'circle', 'tooltip': True},
        ...     'encoding': {
        ...         'x': {'field': 'a', 'type': 'quantitative'},
        ...         'y': {'field': 'b', 'type': 'quantitative'},
        ...         'size': {'field': 'c', 'type': 'quantitative'},
        ...         'color': {'field': 'c', 'type': 'quantitative'},
        ...     },
        ... })

        .. output::
           https://doc-vega-lite-chart.streamlitapp.com/
           height: 300px

        Examples of Vega-Lite usage without Streamlit can be found at
        https://vega.github.io/vega-lite/examples/. Most of those can be easily
        translated to the syntax shown above.

        """
        if _use_arrow():
            return self.dg._arrow_vega_lite_chart(
                data, spec, use_container_width, theme, **kwargs
            )
        else:
            return self.dg._legacy_vega_lite_chart(
                data, spec, use_container_width, **kwargs
            )

    @gather_metrics("add_rows")
    def add_rows(self, data: "Data" = None, **kwargs) -> Optional["DeltaGenerator"]:
        """Concatenate a dataframe to the bottom of the current one.

        Parameters
        ----------
        data : pandas.DataFrame, pandas.Styler, pyarrow.Table, numpy.ndarray, pyspark.sql.DataFrame, snowflake.snowpark.dataframe.DataFrame, Iterable, dict, or None
            Table to concat. Optional.
            Pyarrow tables are not supported by Streamlit's legacy DataFrame serialization
            (i.e. with `config.dataFrameSerialization = "legacy"`).
            To use pyarrow tables, please enable pyarrow by changing the config setting,
            `config.dataFrameSerialization = "arrow"`.

        **kwargs : pandas.DataFrame, numpy.ndarray, Iterable, dict, or None
            The named dataset to concat. Optional. You can only pass in 1
            dataset (including the one in the data parameter).

        Example
        -------
        >>> import streamlit as st
        >>> import pandas as pd
        >>> import numpy as np
        >>>
        >>> df1 = pd.DataFrame(
        ...    np.random.randn(50, 20),
        ...    columns=('col %d' % i for i in range(20)))
        ...
        >>> my_table = st.table(df1)
        >>>
        >>> df2 = pd.DataFrame(
        ...    np.random.randn(50, 20),
        ...    columns=('col %d' % i for i in range(20)))
        ...
        >>> my_table.add_rows(df2)
        >>> # Now the table shown in the Streamlit app contains the data for
        >>> # df1 followed by the data for df2.

        You can do the same thing with plots. For example, if you want to add
        more data to a line chart:

        >>> # Assuming df1 and df2 from the example above still exist...
        >>> my_chart = st.line_chart(df1)
        >>> my_chart.add_rows(df2)
        >>> # Now the chart shown in the Streamlit app contains the data for
        >>> # df1 followed by the data for df2.

        And for plots whose datasets are named, you can pass the data with a
        keyword argument where the key is the name:

        >>> my_chart = st.vega_lite_chart({
        ...     'mark': 'line',
        ...     'encoding': {'x': 'a', 'y': 'b'},
        ...     'datasets': {
        ...       'some_fancy_name': df1,  # <-- named dataset
        ...      },
        ...     'data': {'name': 'some_fancy_name'},
        ... }),
        >>> my_chart.add_rows(some_fancy_name=df2)  # <-- name used as keyword

        """
        if _use_arrow():
            return self.dg._arrow_add_rows(data, **kwargs)
        else:
            return self.dg._legacy_add_rows(data, **kwargs)

    @property
    def dg(self) -> "DeltaGenerator":
        """Get our DeltaGenerator."""
        return cast("DeltaGenerator", self)<|MERGE_RESOLUTION|>--- conflicted
+++ resolved
@@ -17,11 +17,7 @@
 """
 from __future__ import annotations
 
-<<<<<<< HEAD
 from typing import TYPE_CHECKING, Any, Dict, Iterable, Optional, Sequence, Union, cast
-=======
-from typing import TYPE_CHECKING, Any, Dict, Optional, Sequence, Union, cast
->>>>>>> 2c72b549
 
 from typing_extensions import Literal
 
@@ -51,11 +47,8 @@
         height: Optional[int] = None,
         *,
         use_container_width: bool = False,
-<<<<<<< HEAD
+        hide_index: bool | None = None,
         column_order: Iterable[str] | None = None,
-=======
-        hide_index: bool | None = None,
->>>>>>> 2c72b549
     ) -> "DeltaGenerator":
         """Display a dataframe as an interactive table.
 
@@ -87,7 +80,12 @@
             This takes precedence over the width argument.
             This argument can only be supplied by keyword.
 
-<<<<<<< HEAD
+        hide_index : bool or None
+            Determines whether to hide the index column(s). If set to True, the
+            index column(s) will be hidden. If None (default), the visibility of
+            the index column(s) is automatically determined based on the index
+            type and input data format.
+
         column_order : iterable of str or None
             Specifies the display order of all non-index columns, affecting both
             the order and visibility of columns to the user. For example,
@@ -95,13 +93,6 @@
             followed by 'col1', and all other non-index columns in the data will
             be hidden. If None (default), the order is inherited from the
             original data structure.
-=======
-        hide_index : bool or None
-            Determines whether to hide the index column(s). If set to True, the
-            index column(s) will be hidden. If None (default), the visibility of
-            the index column(s) is automatically determined based on the index
-            type and input data format.
->>>>>>> 2c72b549
 
         Examples
         --------
@@ -145,11 +136,8 @@
                 width,
                 height,
                 use_container_width=use_container_width,
-<<<<<<< HEAD
+                hide_index=hide_index,
                 column_order=column_order,
-=======
-                hide_index=hide_index,
->>>>>>> 2c72b549
             )
         else:
             return self.dg._legacy_dataframe(data, width, height)
