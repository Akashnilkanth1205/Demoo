--- conflicted
+++ resolved
@@ -85,19 +85,10 @@
             automatically based on the data.
 
         column_order : iterable of str or None
-<<<<<<< HEAD
-            Specifies the display order of all non-index columns, affecting both
-            the order and visibility of columns to the user. For example,
-            specifying ``column_order=("col2", "col1")`` will display 'col2' first,
-            followed by 'col1', and all other non-index columns in the data will
-            be hidden. If None (default), the order is inherited from the
-            original data structure.
-=======
             Specifies the display order of columns. This also affects which columns are
             visible. For example, ``column_order=("col2", "col1")`` will display 'col2'
             first, followed by 'col1', and will hide all other non-index columns. If
             None (default), the order is inherited from the original data structure.
->>>>>>> 9a6ce804
 
         Examples
         --------
