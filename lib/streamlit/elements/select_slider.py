--- conflicted
+++ resolved
@@ -125,11 +125,8 @@
         slider_proto.data_type = SliderProto.INT
         slider_proto.options[:] = [str(format_func(option)) for option in options]
         slider_proto.form_id = current_form_id(self.dg)
-<<<<<<< HEAD
-=======
         if help is not None:
             slider_proto.help = help
->>>>>>> 18a1659a
 
         ui_value = register_widget("slider", slider_proto, user_key=key)
         if ui_value:
