# Copyright (c) Streamlit Inc. (2018-2022) Snowflake Inc. (2022)
#
# Licensed under the Apache License, Version 2.0 (the "License");
# you may not use this file except in compliance with the License.
# You may obtain a copy of the License at
#
#     http://www.apache.org/licenses/LICENSE-2.0
#
# Unless required by applicable law or agreed to in writing, software
# distributed under the License is distributed on an "AS IS" BASIS,
# WITHOUT WARRANTIES OR CONDITIONS OF ANY KIND, either express or implied.
# See the License for the specific language governing permissions and
# limitations under the License.

from __future__ import annotations

import json
from enum import Enum
from typing import Any, Dict, List, Optional, Union

import pandas as pd
import pyarrow as pa
from typing_extensions import Literal, TypeAlias, TypedDict

from streamlit.proto.Arrow_pb2 import Arrow as ArrowProto

# The index identifier can be used to apply configuration options
IndexIdentifierType = Literal["index"]
INDEX_IDENTIFIER: IndexIdentifierType = "index"

# This is used as prefix for columns that are configured via the numerical position.
# The integer value is converted into a string key with this prefix.
# This needs to match with the prefix configured in the frontend.
_NUMERICAL_POSITION_PREFIX = "col:"

ColumnWidth = Literal["small", "medium", "large"]

# Type alias that represents all available column types
# which are configurable by the user.
ColumnType: TypeAlias = Literal[
    "object",
    "text",
    "number",
    "checkbox",
    "selectbox",
    "list",
    "datetime",
    "date",
    "time",
    "link",
<<<<<<< HEAD
    "line_chart",
    "bar_chart",
=======
    "image",
>>>>>>> 7ab3f8a8
]


# The column data kind is used to describe the type of the data within the column.
class ColumnDataKind(str, Enum):
    INTEGER = "integer"
    FLOAT = "float"
    DATE = "date"
    TIME = "time"
    DATETIME = "datetime"
    BOOLEAN = "boolean"
    STRING = "string"
    TIMEDELTA = "timedelta"
    PERIOD = "period"
    INTERVAL = "interval"
    BYTES = "bytes"
    DECIMAL = "decimal"
    COMPLEX = "complex"
    LIST = "list"
    DICT = "dict"
    EMPTY = "empty"
    UNKNOWN = "unknown"


# The dataframe schema is just a list of column data kinds
# based on the order of the columns in the underlying dataframe.
# The index column(s) are attached at the beginning of the list.
DataframeSchema: TypeAlias = List[ColumnDataKind]


def _determine_data_kind_via_arrow(field: pa.Field) -> ColumnDataKind:
    """Determine the data kind via the arrow type information.

    The column data kind refers to the shared data type of the values
    in the column (e.g. integer, float, string, bool).

    Parameters
    ----------

    field : pa.Field
        The arrow field from the arrow table schema.

    Returns
    -------
    ColumnDataKind
        The data kind of the field.
    """
    field_type = field.type
    if pa.types.is_integer(field_type):
        return ColumnDataKind.INTEGER

    if pa.types.is_floating(field_type):
        return ColumnDataKind.FLOAT

    if pa.types.is_boolean(field_type):
        return ColumnDataKind.BOOLEAN

    if pa.types.is_string(field_type):
        return ColumnDataKind.STRING

    if pa.types.is_date(field_type):
        return ColumnDataKind.DATE

    if pa.types.is_time(field_type):
        return ColumnDataKind.TIME

    if pa.types.is_timestamp(field_type):
        return ColumnDataKind.DATETIME

    if pa.types.is_duration(field_type):
        return ColumnDataKind.TIMEDELTA

    if pa.types.is_list(field_type):
        return ColumnDataKind.LIST

    if pa.types.is_decimal(field_type):
        return ColumnDataKind.DECIMAL

    if pa.types.is_null(field_type):
        return ColumnDataKind.EMPTY

    # Interval does not seem to work correctly:
    # if pa.types.is_interval(field_type):
    #     return ColumnDataKind.INTERVAL

    if pa.types.is_binary(field_type):
        return ColumnDataKind.BYTES

    if pa.types.is_struct(field_type):
        return ColumnDataKind.DICT

    return ColumnDataKind.UNKNOWN


def _determine_data_kind_via_pandas_dtype(
    column: pd.Series | pd.Index,
) -> ColumnDataKind:
    """Determine the data kind by using the pandas dtype.

    The column data kind refers to the shared data type of the values
    in the column (e.g. integer, float, string, bool).

    Parameters
    ----------
    column : pd.Series, pd.Index
        The column for which the data kind should be determined.

    Returns
    -------
    ColumnDataKind
        The data kind of the column.
    """
    column_dtype = column.dtype
    if pd.api.types.is_bool_dtype(column_dtype):
        return ColumnDataKind.BOOLEAN

    if pd.api.types.is_integer_dtype(column_dtype):
        return ColumnDataKind.INTEGER

    if pd.api.types.is_float_dtype(column_dtype):
        return ColumnDataKind.FLOAT

    if pd.api.types.is_datetime64_any_dtype(column_dtype):
        return ColumnDataKind.DATETIME

    if pd.api.types.is_timedelta64_dtype(column_dtype):
        return ColumnDataKind.TIMEDELTA

    if pd.api.types.is_period_dtype(column_dtype):
        return ColumnDataKind.PERIOD

    if pd.api.types.is_interval_dtype(column_dtype):
        return ColumnDataKind.INTERVAL

    if pd.api.types.is_complex_dtype(column_dtype):
        return ColumnDataKind.COMPLEX

    if pd.api.types.is_object_dtype(
        column_dtype
    ) is False and pd.api.types.is_string_dtype(column_dtype):
        # The is_string_dtype
        return ColumnDataKind.STRING

    return ColumnDataKind.UNKNOWN


def _determine_data_kind_via_inferred_type(
    column: pd.Series | pd.Index,
) -> ColumnDataKind:
    """Determine the data kind by inferring it from the underlying data.

    The column data kind refers to the shared data type of the values
    in the column (e.g. integer, float, string, bool).

    Parameters
    ----------
    column : pd.Series, pd.Index
        The column to determine the data kind for.

    Returns
    -------
    ColumnDataKind
        The data kind of the column.
    """

    inferred_type = pd.api.types.infer_dtype(column)

    if inferred_type == "string":
        return ColumnDataKind.STRING

    if inferred_type == "bytes":
        return ColumnDataKind.BYTES

    if inferred_type in ["floating", "mixed-integer-float"]:
        return ColumnDataKind.FLOAT

    if inferred_type == "integer":
        return ColumnDataKind.INTEGER

    if inferred_type == "decimal":
        return ColumnDataKind.DECIMAL

    if inferred_type == "complex":
        return ColumnDataKind.COMPLEX

    if inferred_type == "boolean":
        return ColumnDataKind.BOOLEAN

    if inferred_type in ["datetime64", "datetime"]:
        return ColumnDataKind.DATETIME

    if inferred_type == "date":
        return ColumnDataKind.DATE

    if inferred_type in ["timedelta64", "timedelta"]:
        return ColumnDataKind.TIMEDELTA

    if inferred_type == "time":
        return ColumnDataKind.TIME

    if inferred_type == "period":
        return ColumnDataKind.PERIOD

    if inferred_type == "interval":
        return ColumnDataKind.INTERVAL

    if inferred_type == "empty":
        return ColumnDataKind.EMPTY

    # TODO(lukasmasuch): Unused types: mixed, unknown-array, categorical, mixed-integer
    return ColumnDataKind.UNKNOWN


def _determine_data_kind(
    column: pd.Series | pd.Index, field: Optional[pa.Field] = None
) -> ColumnDataKind:
    """Determine the data kind of a column.

    The column data kind refers to the shared data type of the values
    in the column (e.g. integer, float, string, bool).

    Parameters
    ----------
    column : pd.Series, pd.Index
        The column to determine the data kind for.
    field : pa.Field, optional
        The arrow field from the arrow table schema.

    Returns
    -------
    ColumnDataKind
        The data kind of the column.
    """

    if pd.api.types.is_categorical_dtype(column.dtype):
        # Categorical columns can have different underlying data kinds
        # depending on the categories.
        return _determine_data_kind_via_inferred_type(column.dtype.categories)

    if field is not None:
        data_kind = _determine_data_kind_via_arrow(field)
        if data_kind != ColumnDataKind.UNKNOWN:
            return data_kind

    if column.dtype.name == "object":
        # If dtype is object, we need to infer the type from the column
        return _determine_data_kind_via_inferred_type(column)
    return _determine_data_kind_via_pandas_dtype(column)


def determine_dataframe_schema(
    data_df: pd.DataFrame, arrow_schema: pa.Schema
) -> DataframeSchema:
    """Determine the schema of a dataframe.

    Parameters
    ----------
    data_df : pd.DataFrame
        The dataframe to determine the schema of.
    arrow_schema : pa.Schema
        The Arrow schema of the dataframe.

    Returns
    -------

    DataframeSchema
        A list that contains the detected data type for the index and columns.
        It starts with the index and then contains the columns in the original order.
    """

    dataframe_schema: DataframeSchema = []

    # Add type of index:
    dataframe_schema.append(_determine_data_kind(data_df.index))

    # Add types for all columns:
    for i, column in enumerate(data_df.items()):
        _, column_data = column
        dataframe_schema.append(
            _determine_data_kind(column_data, arrow_schema.field(i))
        )
    return dataframe_schema


class ColumnConfig(TypedDict, total=False):
    title: Optional[str]
    width: Optional[Literal["small", "medium", "large"]]
    hidden: Optional[bool]
    disabled: Optional[bool]
    required: Optional[bool]
    alignment: Optional[Literal["left", "center", "right"]]
    help: Optional[str]
    type: Optional[ColumnType]
    type_options: Optional[Dict[str, Any]]


# A mapping of column names/IDs to column configs.
ColumnConfigMapping: TypeAlias = Dict[Union[IndexIdentifierType, str], ColumnConfig]


def marshall_column_config(
    proto: ArrowProto, column_config_mapping: ColumnConfigMapping
) -> None:
    """Marshall the column config into the Arrow proto.

    Parameters
    ----------
    proto : ArrowProto
        The proto to marshall into.

    column_config_mapping : ColumnConfigMapping
        The column config to marshall.
    """

    # Ignore all None values and prefix columns specified by numerical index
    def remove_none_values(input_dict: Dict[Any, Any]) -> Dict[Any, Any]:
        new_dict = {}
        for key, val in input_dict.items():
            if isinstance(val, dict):
                val = remove_none_values(val)
            if val is not None:
                new_dict[key] = val
        return new_dict

    proto.columns = json.dumps(
        {
            (f"{_NUMERICAL_POSITION_PREFIX}{str(k)}" if isinstance(k, int) else k): v
            for (k, v) in remove_none_values(column_config_mapping).items()
        }
    )<|MERGE_RESOLUTION|>--- conflicted
+++ resolved
@@ -48,12 +48,9 @@
     "date",
     "time",
     "link",
-<<<<<<< HEAD
     "line_chart",
     "bar_chart",
-=======
     "image",
->>>>>>> 7ab3f8a8
 ]
 
 
