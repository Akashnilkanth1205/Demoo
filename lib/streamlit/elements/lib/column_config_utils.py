# Copyright (c) Streamlit Inc. (2018-2022) Snowflake Inc. (2022)
#
# Licensed under the Apache License, Version 2.0 (the "License");
# you may not use this file except in compliance with the License.
# You may obtain a copy of the License at
#
#     http://www.apache.org/licenses/LICENSE-2.0
#
# Unless required by applicable law or agreed to in writing, software
# distributed under the License is distributed on an "AS IS" BASIS,
# WITHOUT WARRANTIES OR CONDITIONS OF ANY KIND, either express or implied.
# See the License for the specific language governing permissions and
# limitations under the License.

from __future__ import annotations

import json
from enum import Enum
from typing import Any, Dict, List, Optional, Union

import pandas as pd
import pyarrow as pa
from typing_extensions import Literal, TypeAlias, TypedDict

from streamlit.proto.Arrow_pb2 import Arrow as ArrowProto

# The index identifier can be used to apply configuration options
IndexIdentifierType = Literal["index"]
INDEX_IDENTIFIER: IndexIdentifierType = "index"

# This is used as prefix for columns that are configured via the numerical position.
# The integer value is converted into a string key with this prefix.
# This needs to match with the prefix configured in the frontend.
_NUMERICAL_POSITION_PREFIX = "col:"

ColumnWidth = Literal["small", "medium", "large"]

# Type alias that represents all available column types
# which are configurable by the user.
ColumnType: TypeAlias = Literal[
<<<<<<< HEAD
    "object", "text", "number", "checkbox", "selectbox", "list", "link"
=======
    "object",
    "text",
    "number",
    "checkbox",
    "selectbox",
    "list",
    "datetime",
    "date",
    "time",
>>>>>>> b13c4e51
]


# The column data kind is used to describe the type of the data within the column.
class ColumnDataKind(str, Enum):
    INTEGER = "integer"
    FLOAT = "float"
    DATE = "date"
    TIME = "time"
    DATETIME = "datetime"
    BOOLEAN = "boolean"
    STRING = "string"
    TIMEDELTA = "timedelta"
    PERIOD = "period"
    INTERVAL = "interval"
    BYTES = "bytes"
    DECIMAL = "decimal"
    COMPLEX = "complex"
    LIST = "list"
    DICT = "dict"
    EMPTY = "empty"
    UNKNOWN = "unknown"


# The dataframe schema is just a list of column data kinds
# based on the order of the columns in the underlying dataframe.
# The index column(s) are attached at the beginning of the list.
DataframeSchema: TypeAlias = List[ColumnDataKind]


def _determine_data_kind_via_arrow(field: pa.Field) -> ColumnDataKind:
    """Determine the data kind via the arrow type information.

    The column data kind refers to the shared data type of the values
    in the column (e.g. integer, float, string, bool).

    Parameters
    ----------

    field : pa.Field
        The arrow field from the arrow table schema.

    Returns
    -------
    ColumnDataKind
        The data kind of the field.
    """
    field_type = field.type
    if pa.types.is_integer(field_type):
        return ColumnDataKind.INTEGER

    if pa.types.is_floating(field_type):
        return ColumnDataKind.FLOAT

    if pa.types.is_boolean(field_type):
        return ColumnDataKind.BOOLEAN

    if pa.types.is_string(field_type):
        return ColumnDataKind.STRING

    if pa.types.is_date(field_type):
        return ColumnDataKind.DATE

    if pa.types.is_time(field_type):
        return ColumnDataKind.TIME

    if pa.types.is_timestamp(field_type):
        return ColumnDataKind.DATETIME

    if pa.types.is_duration(field_type):
        return ColumnDataKind.TIMEDELTA

    if pa.types.is_list(field_type):
        return ColumnDataKind.LIST

    if pa.types.is_decimal(field_type):
        return ColumnDataKind.DECIMAL

    if pa.types.is_null(field_type):
        return ColumnDataKind.EMPTY

    # Interval does not seem to work correctly:
    # if pa.types.is_interval(field_type):
    #     return ColumnDataKind.INTERVAL

    if pa.types.is_binary(field_type):
        return ColumnDataKind.BYTES

    if pa.types.is_struct(field_type):
        return ColumnDataKind.DICT

    return ColumnDataKind.UNKNOWN


def _determine_data_kind_via_pandas_dtype(
    column: pd.Series | pd.Index,
) -> ColumnDataKind:
    """Determine the data kind by using the pandas dtype.

    The column data kind refers to the shared data type of the values
    in the column (e.g. integer, float, string, bool).

    Parameters
    ----------
    column : pd.Series, pd.Index
        The column for which the data kind should be determined.

    Returns
    -------
    ColumnDataKind
        The data kind of the column.
    """
    column_dtype = column.dtype
    if pd.api.types.is_bool_dtype(column_dtype):
        return ColumnDataKind.BOOLEAN

    if pd.api.types.is_integer_dtype(column_dtype):
        return ColumnDataKind.INTEGER

    if pd.api.types.is_float_dtype(column_dtype):
        return ColumnDataKind.FLOAT

    if pd.api.types.is_datetime64_any_dtype(column_dtype):
        return ColumnDataKind.DATETIME

    if pd.api.types.is_timedelta64_dtype(column_dtype):
        return ColumnDataKind.TIMEDELTA

    if pd.api.types.is_period_dtype(column_dtype):
        return ColumnDataKind.PERIOD

    if pd.api.types.is_interval_dtype(column_dtype):
        return ColumnDataKind.INTERVAL

    if pd.api.types.is_complex_dtype(column_dtype):
        return ColumnDataKind.COMPLEX

    if pd.api.types.is_object_dtype(
        column_dtype
    ) is False and pd.api.types.is_string_dtype(column_dtype):
        # The is_string_dtype
        return ColumnDataKind.STRING

    return ColumnDataKind.UNKNOWN


def _determine_data_kind_via_inferred_type(
    column: pd.Series | pd.Index,
) -> ColumnDataKind:
    """Determine the data kind by inferring it from the underlying data.

    The column data kind refers to the shared data type of the values
    in the column (e.g. integer, float, string, bool).

    Parameters
    ----------
    column : pd.Series, pd.Index
        The column to determine the data kind for.

    Returns
    -------
    ColumnDataKind
        The data kind of the column.
    """

    inferred_type = pd.api.types.infer_dtype(column)

    if inferred_type == "string":
        return ColumnDataKind.STRING

    if inferred_type == "bytes":
        return ColumnDataKind.BYTES

    if inferred_type in ["floating", "mixed-integer-float"]:
        return ColumnDataKind.FLOAT

    if inferred_type == "integer":
        return ColumnDataKind.INTEGER

    if inferred_type == "decimal":
        return ColumnDataKind.DECIMAL

    if inferred_type == "complex":
        return ColumnDataKind.COMPLEX

    if inferred_type == "boolean":
        return ColumnDataKind.BOOLEAN

    if inferred_type in ["datetime64", "datetime"]:
        return ColumnDataKind.DATETIME

    if inferred_type == "date":
        return ColumnDataKind.DATE

    if inferred_type in ["timedelta64", "timedelta"]:
        return ColumnDataKind.TIMEDELTA

    if inferred_type == "time":
        return ColumnDataKind.TIME

    if inferred_type == "period":
        return ColumnDataKind.PERIOD

    if inferred_type == "interval":
        return ColumnDataKind.INTERVAL

    if inferred_type == "empty":
        return ColumnDataKind.EMPTY

    # TODO(lukasmasuch): Unused types: mixed, unknown-array, categorical, mixed-integer
    return ColumnDataKind.UNKNOWN


def _determine_data_kind(
    column: pd.Series | pd.Index, field: Optional[pa.Field] = None
) -> ColumnDataKind:
    """Determine the data kind of a column.

    The column data kind refers to the shared data type of the values
    in the column (e.g. integer, float, string, bool).

    Parameters
    ----------
    column : pd.Series, pd.Index
        The column to determine the data kind for.
    field : pa.Field, optional
        The arrow field from the arrow table schema.

    Returns
    -------
    ColumnDataKind
        The data kind of the column.
    """

    if pd.api.types.is_categorical_dtype(column.dtype):
        # Categorical columns can have different underlying data kinds
        # depending on the categories.
        return _determine_data_kind_via_inferred_type(column.dtype.categories)

    if field is not None:
        data_kind = _determine_data_kind_via_arrow(field)
        if data_kind != ColumnDataKind.UNKNOWN:
            return data_kind

    if column.dtype.name == "object":
        # If dtype is object, we need to infer the type from the column
        return _determine_data_kind_via_inferred_type(column)
    return _determine_data_kind_via_pandas_dtype(column)


def determine_dataframe_schema(
    data_df: pd.DataFrame, arrow_schema: pa.Schema
) -> DataframeSchema:
    """Determine the schema of a dataframe.

    Parameters
    ----------
    data_df : pd.DataFrame
        The dataframe to determine the schema of.
    arrow_schema : pa.Schema
        The Arrow schema of the dataframe.

    Returns
    -------

    DataframeSchema
        A list that contains the detected data type for the index and columns.
        It starts with the index and then contains the columns in the original order.
    """

    dataframe_schema: DataframeSchema = []

    # Add type of index:
    dataframe_schema.append(_determine_data_kind(data_df.index))

    # Add types for all columns:
    for i, column in enumerate(data_df.items()):
        _, column_data = column
        dataframe_schema.append(
            _determine_data_kind(column_data, arrow_schema.field(i))
        )
    return dataframe_schema


class ColumnConfig(TypedDict, total=False):
    title: Optional[str]
    width: Optional[Literal["small", "medium", "large"]]
    hidden: Optional[bool]
    disabled: Optional[bool]
    required: Optional[bool]
    alignment: Optional[Literal["left", "center", "right"]]
    help: Optional[str]
    type: Optional[ColumnType]
    type_options: Optional[Dict[str, Any]]


# A mapping of column names/IDs to column configs.
ColumnConfigMapping: TypeAlias = Dict[Union[IndexIdentifierType, str], ColumnConfig]


def marshall_column_config(
    proto: ArrowProto, column_config_mapping: ColumnConfigMapping
) -> None:
    """Marshall the column config into the Arrow proto.

    Parameters
    ----------
    proto : ArrowProto
        The proto to marshall into.

    column_config_mapping : ColumnConfigMapping
        The column config to marshall.
    """

    # Ignore all None values and prefix columns specified by numerical index
    def remove_none_values(input_dict: Dict[Any, Any]) -> Dict[Any, Any]:
        new_dict = {}
        for key, val in input_dict.items():
            if isinstance(val, dict):
                val = remove_none_values(val)
            if val is not None:
                new_dict[key] = val
        return new_dict

    proto.columns = json.dumps(
        {
            (f"{_NUMERICAL_POSITION_PREFIX}{str(k)}" if isinstance(k, int) else k): v
            for (k, v) in remove_none_values(column_config_mapping).items()
        }
    )<|MERGE_RESOLUTION|>--- conflicted
+++ resolved
@@ -38,9 +38,6 @@
 # Type alias that represents all available column types
 # which are configurable by the user.
 ColumnType: TypeAlias = Literal[
-<<<<<<< HEAD
-    "object", "text", "number", "checkbox", "selectbox", "list", "link"
-=======
     "object",
     "text",
     "number",
@@ -50,7 +47,7 @@
     "datetime",
     "date",
     "time",
->>>>>>> b13c4e51
+    "link",
 ]
 
 
