--- conflicted
+++ resolved
@@ -27,18 +27,13 @@
 )
 
 from streamlit.runtime.scriptrunner import ScriptRunContext, get_script_run_ctx
-<<<<<<< HEAD
 from streamlit.type_util import (
     Key,
     to_key,
     LabelVisibility,
     maybe_raise_label_warnings,
 )
-from typing import Any, List, cast, Optional
-=======
-from streamlit.type_util import Key, to_key
 from typing_extensions import Final, TypeAlias
->>>>>>> 2255da7a
 from textwrap import dedent
 
 from streamlit.errors import StreamlitAPIException
@@ -190,17 +185,13 @@
         kwargs: Optional[WidgetKwargs] = None,
         *,  # keyword-only arguments:
         disabled: bool = False,
-<<<<<<< HEAD
         label_visibility: LabelVisibility = "visible",
-    ):
-=======
         # TODO(harahu): Add overload definitions. The return type is
         #  `SliderReturn`, in reality, but the return type is left as `Any`
         #  until we have proper overload definitions in place. Otherwise the
         #  user would have to cast the return value more often than not, which
         #  can be annoying.
     ) -> Any:
->>>>>>> 2255da7a
         """Display a slider widget.
 
         This supports int, float, date, time, and datetime types.
