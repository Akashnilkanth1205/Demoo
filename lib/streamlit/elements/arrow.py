--- conflicted
+++ resolved
@@ -57,17 +57,12 @@
     "list",
     "url",
     "image",
-<<<<<<< HEAD
-    "bar-chart",
-    "line-chart",
-    "progress-chart",
     "date",
     "time",
     "datetime-local",
-=======
     "chart",
+    # TODO: Figure out range and how it relates to time, datetime-local, date
     "range",
->>>>>>> b059443f
 ]
 
 
