# Copyright (c) Streamlit Inc. (2018-2022) Snowflake Inc. (2022-2024)
#
# Licensed under the Apache License, Version 2.0 (the "License");
# you may not use this file except in compliance with the License.
# You may obtain a copy of the License at
#
#     http://www.apache.org/licenses/LICENSE-2.0
#
# Unless required by applicable law or agreed to in writing, software
# distributed under the License is distributed on an "AS IS" BASIS,
# WITHOUT WARRANTIES OR CONDITIONS OF ANY KIND, either express or implied.
# See the License for the specific language governing permissions and
# limitations under the License.

from __future__ import annotations

from dataclasses import dataclass
from textwrap import dedent
from typing import TYPE_CHECKING, Any, Callable, Generic, Sequence, cast, overload

from streamlit.dataframe_util import OptionSequence, convert_anything_to_list
from streamlit.elements.form_utils import current_form_id
from streamlit.elements.lib.policies import (
    check_widget_policies,
    maybe_raise_label_warnings,
)
from streamlit.elements.lib.utils import (
    Key,
    LabelVisibility,
    get_label_visibility_proto_value,
    maybe_coerce_enum,
    to_key,
)
from streamlit.errors import StreamlitAPIException
from streamlit.proto.Radio_pb2 import Radio as RadioProto
from streamlit.runtime.metrics_util import gather_metrics
from streamlit.runtime.scriptrunner import ScriptRunContext, get_script_run_ctx
from streamlit.runtime.state import (
    WidgetArgs,
    WidgetCallback,
    WidgetKwargs,
    get_session_state,
    register_widget,
)
from streamlit.runtime.state.common import compute_element_id, save_for_app_testing
from streamlit.type_util import (
    T,
    check_python_comparable,
)
from streamlit.util import index_

if TYPE_CHECKING:
    from streamlit.delta_generator import DeltaGenerator


@dataclass
class RadioSerde(Generic[T]):
    options: Sequence[T]
    index: int | None

    def serialize(self, v: object) -> int | None:
        if v is None:
            return None

        return 0 if len(self.options) == 0 else index_(self.options, v)

    def deserialize(
        self,
        ui_value: int | None,
        widget_id: str = "",
    ) -> T | None:
        idx = ui_value if ui_value is not None else self.index

        return (
            self.options[idx]
            if idx is not None
            and len(self.options) > 0
            and self.options[idx] is not None
            else None
        )


class RadioMixin:
    @overload
    def radio(
        self,
        label: str,
        options: OptionSequence[T],
        index: int = 0,
        format_func: Callable[[Any], Any] = str,
        key: Key | None = None,
        help: str | None = None,
        on_change: WidgetCallback | None = None,
        args: WidgetArgs | None = None,
        kwargs: WidgetKwargs | None = None,
        *,  # keyword-only args:
        disabled: bool = False,
        horizontal: bool = False,
        captions: Sequence[str] | None = None,
        label_visibility: LabelVisibility = "visible",
    ) -> T: ...

    @overload
    def radio(
        self,
        label: str,
        options: OptionSequence[T],
        index: None,
        format_func: Callable[[Any], Any] = str,
        key: Key | None = None,
        help: str | None = None,
        on_change: WidgetCallback | None = None,
        args: WidgetArgs | None = None,
        kwargs: WidgetKwargs | None = None,
        *,  # keyword-only args:
        disabled: bool = False,
        horizontal: bool = False,
        captions: Sequence[str] | None = None,
        label_visibility: LabelVisibility = "visible",
    ) -> T | None: ...

    @gather_metrics("radio")
    def radio(
        self,
        label: str,
        options: OptionSequence[T],
        index: int | None = 0,
        format_func: Callable[[Any], Any] = str,
        key: Key | None = None,
        help: str | None = None,
        on_change: WidgetCallback | None = None,
        args: WidgetArgs | None = None,
        kwargs: WidgetKwargs | None = None,
        *,  # keyword-only args:
        disabled: bool = False,
        horizontal: bool = False,
        captions: Sequence[str] | None = None,
        label_visibility: LabelVisibility = "visible",
    ) -> T | None:
        r"""Display a radio button widget.

        Parameters
        ----------
        label : str
            A short label explaining to the user what this radio group is for.
            The label can optionally contain GitHub-flavored Markdown of the
            following types: Bold, Italics, Strikethroughs, Inline Code, and
            Links.

            Unsupported Markdown elements are unwrapped so only their children
            (text contents) render. Display unsupported elements as literal
            characters by backslash-escaping them. E.g.,
            ``"1\. Not an ordered list"``.

            See the ``body`` parameter of |st.markdown|_ for additional,
            supported Markdown directives.

            For accessibility reasons, you should never set an empty label (label="")
            but hide it with label_visibility if needed. In the future, we may disallow
            empty labels by raising an exception.

            .. |st.markdown| replace:: ``st.markdown``
            .. _st.markdown: https://docs.streamlit.io/develop/api-reference/text/st.markdown

        options : Iterable
            Labels for the select options in an ``Iterable``. This can be a
            ``list``, ``set``, or anything supported by ``st.dataframe``. If
            ``options`` is dataframe-like, the first column will be used. Each
            label will be cast to ``str`` internally by default.

            Labels can include markdown as described in the ``label`` parameter
            and will be cast to str internally by default.

        index : int or None
            The index of the preselected option on first render. If ``None``,
            will initialize empty and return ``None`` until the user selects an option.
            Defaults to 0 (the first option).

        format_func : function
            Function to modify the display of radio options. It receives
            the raw option as an argument and should output the label to be
            shown for that option. This has no impact on the return value of
            the radio.

        key : str or int
            An optional string or integer to use as the unique key for the widget.
            If this is omitted, a key will be generated for the widget
            based on its content. Multiple widgets of the same type may
            not share the same key.

        help : str
            An optional tooltip that gets displayed next to the radio.

        on_change : callable
            An optional callback invoked when this radio's value changes.

        args : tuple
            An optional tuple of args to pass to the callback.

        kwargs : dict
            An optional dict of kwargs to pass to the callback.

        disabled : bool
            An optional boolean, which disables the radio button if set to
            True. The default is False.

        horizontal : bool
            An optional boolean, which orients the radio group horizontally.
            The default is false (vertical buttons).

        captions : iterable of str or None
            A list of captions to show below each radio button. If None (default),
            no captions are shown.

        label_visibility : "visible", "hidden", or "collapsed"
            The visibility of the label. If "hidden", the label doesn't show but there
            is still empty space for it above the widget (equivalent to label="").
            If "collapsed", both the label and the space are removed. Default is
            "visible".

        Returns
        -------
        any
            The selected option or ``None`` if no option is selected.

        Example
        -------
        >>> import streamlit as st
        >>>
        >>> genre = st.radio(
        ...     "What's your favorite movie genre",
        ...     [":rainbow[Comedy]", "***Drama***", "Documentary :movie_camera:"],
        ...     captions=[
        ...         "Laugh out loud.",
        ...         "Get the popcorn.",
        ...         "Never stop learning.",
        ...     ],
        ... )
        >>>
        >>> if genre == ":rainbow[Comedy]":
        ...     st.write("You selected comedy.")
        ... else:
        ...     st.write("You didn't select comedy.")

        .. output::
           https://doc-radio.streamlit.app/
           height: 300px

        To initialize an empty radio widget, use ``None`` as the index value:

        >>> import streamlit as st
        >>>
        >>> genre = st.radio(
        ...     "What's your favorite movie genre",
        ...     [":rainbow[Comedy]", "***Drama***", "Documentary :movie_camera:"],
        ...     index=None,
        ... )
        >>>
        >>> st.write("You selected:", genre)

        .. output::
           https://doc-radio-empty.streamlit.app/
           height: 300px

        """
        ctx = get_script_run_ctx()
        return self._radio(
            label=label,
            options=options,
            index=index,
            format_func=format_func,
            key=key,
            help=help,
            on_change=on_change,
            args=args,
            kwargs=kwargs,
            disabled=disabled,
            horizontal=horizontal,
            captions=captions,
            label_visibility=label_visibility,
            ctx=ctx,
        )

    def _radio(
        self,
        label: str,
        options: OptionSequence[T],
        index: int | None = 0,
        format_func: Callable[[Any], Any] = str,
        key: Key | None = None,
        help: str | None = None,
        on_change: WidgetCallback | None = None,
        args: WidgetArgs | None = None,
        kwargs: WidgetKwargs | None = None,
        *,  # keyword-only args:
        disabled: bool = False,
        horizontal: bool = False,
        label_visibility: LabelVisibility = "visible",
        captions: Sequence[str] | None = None,
        ctx: ScriptRunContext | None,
    ) -> T | None:
        key = to_key(key)

        check_widget_policies(
            self.dg,
            key,
            on_change,
            default_value=None if index == 0 else index,
        )
        maybe_raise_label_warnings(label, label_visibility)

        opt = convert_anything_to_list(options)
        check_python_comparable(opt)

<<<<<<< HEAD
        id = compute_element_id(
=======
        element_id = compute_element_id(
>>>>>>> fbe27d64
            "radio",
            user_key=key,
            label=label,
            options=[str(format_func(option)) for option in opt],
            index=index,
            key=key,
            help=help,
            horizontal=horizontal,
            captions=captions,
            form_id=current_form_id(self.dg),
            page=ctx.active_script_hash if ctx else None,
        )

        if not isinstance(index, int) and index is not None:
            raise StreamlitAPIException(
                "Radio Value has invalid type: %s" % type(index).__name__
            )

        if index is not None and len(opt) > 0 and not 0 <= index < len(opt):
            raise StreamlitAPIException(
                "Radio index must be between 0 and length of options"
            )

        def handle_captions(caption: str | None) -> str:
            if caption is None:
                return ""
            elif isinstance(caption, str):
                return caption
            else:
                raise StreamlitAPIException(
                    f"Radio captions must be strings. Passed type: {type(caption).__name__}"
                )

        session_state = get_session_state().filtered_state
        if key is not None and key in session_state and session_state[key] is None:
            index = None

        radio_proto = RadioProto()
        radio_proto.id = element_id
        radio_proto.label = label
        if index is not None:
            radio_proto.default = index
        radio_proto.options[:] = [str(format_func(option)) for option in opt]
        radio_proto.form_id = current_form_id(self.dg)
        radio_proto.horizontal = horizontal
        radio_proto.disabled = disabled
        radio_proto.label_visibility.value = get_label_visibility_proto_value(
            label_visibility
        )

        if captions is not None:
            radio_proto.captions[:] = map(handle_captions, captions)

        if help is not None:
            radio_proto.help = dedent(help)

        serde = RadioSerde(opt, index)

        widget_state = register_widget(
            "radio",
            radio_proto,
            on_change_handler=on_change,
            args=args,
            kwargs=kwargs,
            deserializer=serde.deserialize,
            serializer=serde.serialize,
            ctx=ctx,
        )
        widget_state = maybe_coerce_enum(widget_state, options, opt)

        if widget_state.value_changed:
            if widget_state.value is not None:
                serialized_value = serde.serialize(widget_state.value)
                if serialized_value is not None:
                    radio_proto.value = serialized_value
            radio_proto.set_value = True

        if ctx:
            save_for_app_testing(ctx, element_id, format_func)
        self.dg._enqueue("radio", radio_proto)
        return widget_state.value

    @property
    def dg(self) -> DeltaGenerator:
        """Get our DeltaGenerator."""
        return cast("DeltaGenerator", self)<|MERGE_RESOLUTION|>--- conflicted
+++ resolved
@@ -312,11 +312,7 @@
         opt = convert_anything_to_list(options)
         check_python_comparable(opt)
 
-<<<<<<< HEAD
-        id = compute_element_id(
-=======
         element_id = compute_element_id(
->>>>>>> fbe27d64
             "radio",
             user_key=key,
             label=label,
