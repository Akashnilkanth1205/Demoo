# Copyright (c) Streamlit Inc. (2018-2022) Snowflake Inc. (2022)
#
# Licensed under the Apache License, Version 2.0 (the "License");
# you may not use this file except in compliance with the License.
# You may obtain a copy of the License at
#
#     http://www.apache.org/licenses/LICENSE-2.0
#
# Unless required by applicable law or agreed to in writing, software
# distributed under the License is distributed on an "AS IS" BASIS,
# WITHOUT WARRANTIES OR CONDITIONS OF ANY KIND, either express or implied.
# See the License for the specific language governing permissions and
# limitations under the License.
from __future__ import annotations

import re
from dataclasses import dataclass
from datetime import date, datetime, time, timedelta
from textwrap import dedent
<<<<<<< HEAD
from typing import TYPE_CHECKING, Any, List, Sequence, Tuple, Union, cast, overload
=======
from typing import (
    TYPE_CHECKING,
    Any,
    List,
    Literal,
    Optional,
    Sequence,
    Tuple,
    Union,
    cast,
)
>>>>>>> 7eada22f

from dateutil import relativedelta
from typing_extensions import TypeAlias

from streamlit.elements.form import current_form_id
from streamlit.elements.utils import (
    check_callback_rules,
    check_session_state_rules,
    get_label_visibility_proto_value,
)
from streamlit.errors import StreamlitAPIException
from streamlit.proto.DateInput_pb2 import DateInput as DateInputProto
from streamlit.proto.TimeInput_pb2 import TimeInput as TimeInputProto
from streamlit.runtime.metrics_util import gather_metrics
from streamlit.runtime.scriptrunner import ScriptRunContext, get_script_run_ctx
from streamlit.runtime.state import (
    WidgetArgs,
    WidgetCallback,
    WidgetKwargs,
    register_widget,
)
from streamlit.runtime.state.common import compute_widget_id
from streamlit.type_util import Key, LabelVisibility, maybe_raise_label_warnings, to_key

if TYPE_CHECKING:
    from streamlit.delta_generator import DeltaGenerator

SingleDateValue: TypeAlias = Union[date, datetime, None]
DateValue: TypeAlias = Union[SingleDateValue, Sequence[SingleDateValue]]
DateWidgetReturn: TypeAlias = Union[
    date, Tuple[()], Tuple[date], Tuple[date, date], None
]

DEFAULT_STEP_MINUTES = 15
ALLOWED_DATE_FORMATS = re.compile(
    r"^(YYYY[/.\-]MM[/.\-]DD|DD[/.\-]MM[/.\-]YYYY|MM[/.\-]DD[/.\-]YYYY)$"
)


def _parse_date_value(
    value: DateValue | Literal["today"],
) -> Tuple[List[date] | None, bool]:
    parsed_dates: List[date]
    range_value: bool = False
    if value is None:
        return None, range_value
    if value == "today":
        # Set value default.
        parsed_dates = [datetime.now().date()]
    elif isinstance(value, datetime):
        parsed_dates = [value.date()]
    elif isinstance(value, date):
        parsed_dates = [value]
    elif isinstance(value, (list, tuple)):
        if not len(value) in (0, 1, 2):
            raise StreamlitAPIException(
                "DateInput value should either be an date/datetime or a list/tuple of "
                "0 - 2 date/datetime values"
            )

        parsed_dates = [v.date() if isinstance(v, datetime) else v for v in value]
        range_value = True
    else:
        raise StreamlitAPIException(
            "DateInput value should either be an date/datetime or a list/tuple of "
            "0 - 2 date/datetime values"
        )
    return parsed_dates, range_value


def _parse_min_date(
    min_value: SingleDateValue,
    parsed_dates: Sequence[date] | None,
) -> date:
    parsed_min_date: date
    if isinstance(min_value, datetime):
        parsed_min_date = min_value.date()
    elif isinstance(min_value, date):
        parsed_min_date = min_value
    elif min_value is None:
        if parsed_dates:
            parsed_min_date = parsed_dates[0] - relativedelta.relativedelta(years=10)
        else:
            parsed_min_date = date.today() - relativedelta.relativedelta(years=10)
    else:
        raise StreamlitAPIException(
            "DateInput min should either be a date/datetime or None"
        )
    return parsed_min_date


def _parse_max_date(
    max_value: SingleDateValue,
    parsed_dates: Sequence[date] | None,
) -> date:
    parsed_max_date: date
    if isinstance(max_value, datetime):
        parsed_max_date = max_value.date()
    elif isinstance(max_value, date):
        parsed_max_date = max_value
    elif max_value is None:
        if parsed_dates:
            parsed_max_date = parsed_dates[-1] + relativedelta.relativedelta(years=10)
        else:
            parsed_max_date = date.today() + relativedelta.relativedelta(years=10)
    else:
        raise StreamlitAPIException(
            "DateInput max should either be a date/datetime or None"
        )
    return parsed_max_date


@dataclass(frozen=True)
class _DateInputValues:
    value: Sequence[date] | None
    is_range: bool
    max: date
    min: date

    @classmethod
    def from_raw_values(
        cls,
        value: DateValue | Literal["today"],
        min_value: SingleDateValue,
        max_value: SingleDateValue,
    ) -> "_DateInputValues":
        parsed_value, is_range = _parse_date_value(value=value)
        return cls(
            value=parsed_value,
            is_range=is_range,
            min=_parse_min_date(
                min_value=min_value,
                parsed_dates=parsed_value,
            ),
            max=_parse_max_date(
                max_value=max_value,
                parsed_dates=parsed_value,
            ),
        )

    def __post_init__(self) -> None:
        if self.min > self.max:
            raise StreamlitAPIException(
                f"The `min_value`, set to {self.min}, shouldn't be larger "
                f"than the `max_value`, set to {self.max}."
            )

        if self.value:
            start_value = self.value[0]
            end_value = self.value[-1]

            if (start_value < self.min) or (end_value > self.max):
                raise StreamlitAPIException(
                    f"The default `value` of {self.value} "
                    f"must lie between the `min_value` of {self.min} "
                    f"and the `max_value` of {self.max}, inclusively."
                )


@dataclass
class TimeInputSerde:
    value: time | None

    def deserialize(self, ui_value: str | None, widget_id: Any = "") -> time | None:
        return (
            datetime.strptime(ui_value, "%H:%M").time()
            if ui_value is not None
            else self.value
        )

    def serialize(self, v: datetime | time | None) -> str | None:
        if v is None:
            return None
        if isinstance(v, datetime):
            v = v.time()
        return time.strftime(v, "%H:%M")


@dataclass
class DateInputSerde:
    value: _DateInputValues

    def deserialize(
        self,
        ui_value: Any,
        widget_id: str = "",
    ) -> DateWidgetReturn:
        return_value: Sequence[date] | None
        if ui_value is not None:
            return_value = tuple(
                datetime.strptime(v, "%Y/%m/%d").date() for v in ui_value
            )
        else:
            return_value = self.value.value

        if return_value is None or len(return_value) == 0:
            return () if self.value.is_range else None

        if not self.value.is_range:
            return return_value[0]
        return cast(DateWidgetReturn, tuple(return_value))

    def serialize(self, v: DateWidgetReturn) -> List[str]:
        if v is None:
            return []

        to_serialize = list(v) if isinstance(v, (list, tuple)) else [v]
        return [date.strftime(v, "%Y/%m/%d") for v in to_serialize]


class TimeWidgetsMixin:
    @overload
    def time_input(
        self,
        label: str,
        value: time | datetime | ellipsis = ...,
        key: Key | None = None,
        help: str | None = None,
        on_change: WidgetCallback | None = None,
        args: WidgetArgs | None = None,
        kwargs: WidgetKwargs | None = None,
        *,  # keyword-only arguments:
        disabled: bool = False,
        label_visibility: LabelVisibility = "visible",
        step: Union[int, timedelta] = timedelta(minutes=DEFAULT_STEP_MINUTES),
    ) -> time:
        pass

    @overload
    def time_input(
        self,
        label: str,
        value: None = None,
        key: Key | None = None,
        help: str | None = None,
        on_change: WidgetCallback | None = None,
        args: WidgetArgs | None = None,
        kwargs: WidgetKwargs | None = None,
        *,  # keyword-only arguments:
        disabled: bool = False,
        label_visibility: LabelVisibility = "visible",
        step: Union[int, timedelta] = timedelta(minutes=DEFAULT_STEP_MINUTES),
    ) -> time | None:
        pass

    @gather_metrics("time_input")
    def time_input(
        self,
        label: str,
        value: time | datetime | ellipsis | None = ...,
        key: Key | None = None,
        help: str | None = None,
        on_change: WidgetCallback | None = None,
        args: WidgetArgs | None = None,
        kwargs: WidgetKwargs | None = None,
        *,  # keyword-only arguments:
        disabled: bool = False,
        label_visibility: LabelVisibility = "visible",
        step: Union[int, timedelta] = timedelta(minutes=DEFAULT_STEP_MINUTES),
    ) -> time | None:
        r"""Display a time input widget.

        Parameters
        ----------
        label : str
            A short label explaining to the user what this time input is for.
            The label can optionally contain Markdown and supports the following
            elements: Bold, Italics, Strikethroughs, Inline Code, Emojis, and Links.

            This also supports:

            * Emoji shortcodes, such as ``:+1:``  and ``:sunglasses:``.
              For a list of all supported codes,
              see https://share.streamlit.io/streamlit/emoji-shortcodes.

            * LaTeX expressions, by wrapping them in "$" or "$$" (the "$$"
              must be on their own lines). Supported LaTeX functions are listed
              at https://katex.org/docs/supported.html.

            * Colored text, using the syntax ``:color[text to be colored]``,
              where ``color`` needs to be replaced with any of the following
              supported colors: blue, green, orange, red, violet, gray/grey, rainbow.

            Unsupported elements are unwrapped so only their children (text contents) render.
            Display unsupported elements as literal characters by
            backslash-escaping them. E.g. ``1\. Not an ordered list``.

            For accessibility reasons, you should never set an empty label (label="")
            but hide it with label_visibility if needed. In the future, we may disallow
            empty labels by raising an exception.
        value : datetime.time/datetime.datetime or None
            The value of this widget when it first renders. This will be
            cast to str internally. If ``None``, will initialize empty and
            return ``None`` until the user provides input. Defaults to the
            current time.
        key : str or int
            An optional string or integer to use as the unique key for the widget.
            If this is omitted, a key will be generated for the widget
            based on its content. Multiple widgets of the same type may
            not share the same key.
        help : str
            An optional tooltip that gets displayed next to the input.
        on_change : callable
            An optional callback invoked when this time_input's value changes.
        args : tuple
            An optional tuple of args to pass to the callback.
        kwargs : dict
            An optional dict of kwargs to pass to the callback.
        disabled : bool
            An optional boolean, which disables the time input if set to True.
            The default is False. This argument can only be supplied by keyword.
        label_visibility : "visible", "hidden", or "collapsed"
            The visibility of the label. If "hidden", the label doesn't show but there
            is still empty space for it above the widget (equivalent to label="").
            If "collapsed", both the label and the space are removed. Default is
            "visible". This argument can only be supplied by keyword.
        step : int or timedelta
            The stepping interval in seconds. Defaults to 900, i.e. 15 minutes.
            You can also pass a datetime.timedelta object.

        Returns
        -------
        datetime.time or None
            The current value of the time input widget or ``None`` if no time has been
            selected.

        Example
        -------
        >>> import datetime
        >>> import streamlit as st
        >>>
        >>> t = st.time_input('Set an alarm for', datetime.time(8, 45))
        >>> st.write('Alarm is set for', t)

        .. output::
           https://doc-time-input.streamlit.app/
           height: 260px

        To initialize an empty time input, use ``None`` as the value:

        >>> import datetime
        >>> import streamlit as st
        >>>
        >>> t = st.time_input('Set an alarm for', value=None)
        >>> st.write('Alarm is set for', t)

        .. output::
           https://doc-time-input-empty.streamlit.app/
           height: 260px

        """
        ctx = get_script_run_ctx()
        return self._time_input(
            label=label,
            value=value,
            key=key,
            help=help,
            on_change=on_change,
            args=args,
            kwargs=kwargs,
            disabled=disabled,
            label_visibility=label_visibility,
            step=step,
            ctx=ctx,
        )

    def _time_input(
        self,
        label: str,
        value: time | datetime | ellipsis | None = ...,
        key: Key | None = None,
        help: str | None = None,
        on_change: WidgetCallback | None = None,
        args: WidgetArgs | None = None,
        kwargs: WidgetKwargs | None = None,
        *,  # keyword-only arguments:
        disabled: bool = False,
        label_visibility: LabelVisibility = "visible",
        step: Union[int, timedelta] = timedelta(minutes=DEFAULT_STEP_MINUTES),
        ctx: ScriptRunContext | None = None,
    ) -> time | None:
        key = to_key(key)
        check_callback_rules(self.dg, on_change)
        check_session_state_rules(
            default_value=value if value is not DefaultValue else None, key=key
        )
        maybe_raise_label_warnings(label, label_visibility)

        parsed_time: time | None
        if value is None:
            parsed_time = None
        elif value is DefaultValue:
            # Set value default.
            parsed_time = datetime.now().time().replace(second=0, microsecond=0)
        elif isinstance(value, datetime):
            parsed_time = value.time().replace(second=0, microsecond=0)
        elif isinstance(value, time):
            parsed_time = value
        else:
            raise StreamlitAPIException(
                "The type of value should be one of datetime, time or None"
            )

        id = compute_widget_id(
            "time_input",
            user_key=key,
            label=label,
            value=parsed_time if isinstance(value, (datetime, time)) else value,
            key=key,
            help=help,
            step=step,
            form_id=current_form_id(self.dg),
            page=ctx.page_script_hash if ctx else None,
        )
        del value

        time_input_proto = TimeInputProto()
        time_input_proto.id = id
        time_input_proto.label = label
        if parsed_time is not None:
            time_input_proto.default = time.strftime(parsed_time, "%H:%M")
        time_input_proto.form_id = current_form_id(self.dg)
        if not isinstance(step, (int, timedelta)):
            raise StreamlitAPIException(
                f"`step` can only be `int` or `timedelta` but {type(step)} is provided."
            )
        if isinstance(step, timedelta):
            step = step.seconds
        if step < 60 or step > timedelta(hours=23).seconds:
            raise StreamlitAPIException(
                f"`step` must be between 60 seconds and 23 hours but is currently set to {step} seconds."
            )
        time_input_proto.step = step
        time_input_proto.disabled = disabled
        time_input_proto.label_visibility.value = get_label_visibility_proto_value(
            label_visibility
        )

        if help is not None:
            time_input_proto.help = dedent(help)

        serde = TimeInputSerde(parsed_time)
        widget_state = register_widget(
            "time_input",
            time_input_proto,
            user_key=key,
            on_change_handler=on_change,
            args=args,
            kwargs=kwargs,
            deserializer=serde.deserialize,
            serializer=serde.serialize,
            ctx=ctx,
        )

        if widget_state.value_changed:
            serialized_value = serde.serialize(widget_state.value)
            if serialized_value is not None:
                time_input_proto.value = serialized_value
            time_input_proto.set_value = True

        self.dg._enqueue("time_input", time_input_proto)
        return widget_state.value

    @gather_metrics("date_input")
    def date_input(
        self,
        label: str,
        value: DateValue | Literal["today"] = "today",
        min_value: SingleDateValue = None,
        max_value: SingleDateValue = None,
        key: Key | None = None,
        help: str | None = None,
        on_change: WidgetCallback | None = None,
        args: WidgetArgs | None = None,
        kwargs: WidgetKwargs | None = None,
        *,  # keyword-only arguments:
        format: str = "YYYY/MM/DD",
        disabled: bool = False,
        label_visibility: LabelVisibility = "visible",
    ) -> DateWidgetReturn:
        r"""Display a date input widget.

        Parameters
        ----------
        label : str
            A short label explaining to the user what this date input is for.
            The label can optionally contain Markdown and supports the following
            elements: Bold, Italics, Strikethroughs, Inline Code, Emojis, and Links.

            This also supports:

            * Emoji shortcodes, such as ``:+1:``  and ``:sunglasses:``.
              For a list of all supported codes,
              see https://share.streamlit.io/streamlit/emoji-shortcodes.

            * LaTeX expressions, by wrapping them in "$" or "$$" (the "$$"
              must be on their own lines). Supported LaTeX functions are listed
              at https://katex.org/docs/supported.html.

            * Colored text, using the syntax ``:color[text to be colored]``,
              where ``color`` needs to be replaced with any of the following
              supported colors: blue, green, orange, red, violet, gray/grey, rainbow.

            Unsupported elements are unwrapped so only their children (text contents) render.
            Display unsupported elements as literal characters by
            backslash-escaping them. E.g. ``1\. Not an ordered list``.

            For accessibility reasons, you should never set an empty label (label="")
            but hide it with label_visibility if needed. In the future, we may disallow
            empty labels by raising an exception.
        value : datetime.date or datetime.datetime or list/tuple of datetime.date or datetime.datetime, "today", or None
            The value of this widget when it first renders. If a list/tuple with
            0 to 2 date/datetime values is provided, the datepicker will allow
            users to provide a range. If ``None``, will initialize empty and
            return ``None`` until the user provides input. If "today" (default),
            will initialize with today as a single-date picker.
        min_value : datetime.date or datetime.datetime
            The minimum selectable date. If value is a date, defaults to value - 10 years.
            If value is the interval [start, end], defaults to start - 10 years.
        max_value : datetime.date or datetime.datetime
            The maximum selectable date. If value is a date, defaults to value + 10 years.
            If value is the interval [start, end], defaults to end + 10 years.
        key : str or int
            An optional string or integer to use as the unique key for the widget.
            If this is omitted, a key will be generated for the widget
            based on its content. Multiple widgets of the same type may
            not share the same key.
        help : str
            An optional tooltip that gets displayed next to the input.
        on_change : callable
            An optional callback invoked when this date_input's value changes.
        args : tuple
            An optional tuple of args to pass to the callback.
        kwargs : dict
            An optional dict of kwargs to pass to the callback.
        format : str
            A format string controlling how the interface should display dates.
            Supports “YYYY/MM/DD” (default), “DD/MM/YYYY”, or “MM/DD/YYYY”.
            You may also use a period (.) or hyphen (-) as separators.
        disabled : bool
            An optional boolean, which disables the date input if set to True.
            The default is False. This argument can only be supplied by keyword.
        label_visibility : "visible", "hidden", or "collapsed"
            The visibility of the label. If "hidden", the label doesn't show but there
            is still empty space for it above the widget (equivalent to label="").
            If "collapsed", both the label and the space are removed. Default is
            "visible". This argument can only be supplied by keyword.


        Returns
        -------
        datetime.date or a tuple with 0-2 dates or None
            The current value of the date input widget or ``None`` if no date has been
            selected.

        Examples
        --------
        >>> import datetime
        >>> import streamlit as st
        >>>
        >>> d = st.date_input("When's your birthday", datetime.date(2019, 7, 6))
        >>> st.write('Your birthday is:', d)

        .. output::
           https://doc-date-input.streamlit.app/
           height: 380px

        >>> import datetime
        >>> import streamlit as st
        >>>
        >>> today = datetime.datetime.now()
        >>> next_year = today.year + 1
        >>> jan_1 = datetime.date(next_year, 1, 1)
        >>> dec_31 = datetime.date(next_year, 12, 31)
        >>>
        >>> d = st.date_input(
        ...     "Select your vacation for next year",
        ...     (jan_1, datetime.date(next_year, 1, 7)),
        ...     jan_1,
        ...     dec_31,
        ...     format="MM.DD.YYYY",
        ... )
        >>> d

        .. output::
           https://doc-date-input1.streamlit.app/
           height: 380px

        To initialize an empty date input, use ``None`` as the value:

        >>> import datetime
        >>> import streamlit as st
        >>>
        >>> d = st.date_input("When's your birthday", value=None)
        >>> st.write('Your birthday is:', d)

        .. output::
           https://doc-date-input-empty.streamlit.app/
           height: 380px

        """
        ctx = get_script_run_ctx()
        return self._date_input(
            label=label,
            value=value,
            min_value=min_value,
            max_value=max_value,
            key=key,
            help=help,
            on_change=on_change,
            args=args,
            kwargs=kwargs,
            disabled=disabled,
            label_visibility=label_visibility,
            format=format,
            ctx=ctx,
        )

    def _date_input(
        self,
        label: str,
        value: DateValue | Literal["today"] = "today",
        min_value: SingleDateValue = None,
        max_value: SingleDateValue = None,
        key: Key | None = None,
        help: str | None = None,
        on_change: WidgetCallback | None = None,
        args: WidgetArgs | None = None,
        kwargs: WidgetKwargs | None = None,
        *,  # keyword-only arguments:
        format: str = "YYYY/MM/DD",
        disabled: bool = False,
        label_visibility: LabelVisibility = "visible",
        ctx: ScriptRunContext | None = None,
    ) -> DateWidgetReturn:
        key = to_key(key)
        check_callback_rules(self.dg, on_change)
        check_session_state_rules(default_value=value, key=key)

        maybe_raise_label_warnings(label, label_visibility)

        def parse_date_deterministic(
            v: SingleDateValue | Literal["today"],
        ) -> str | None:
            if isinstance(v, datetime):
                return date.strftime(v.date(), "%Y/%m/%d")
            elif isinstance(v, date):
                return date.strftime(v, "%Y/%m/%d")
            return None

        parsed_min_date = parse_date_deterministic(min_value)
        parsed_max_date = parse_date_deterministic(max_value)

        parsed: str | None | List[str | None]
        if value == "today" or value is None:
            parsed = None
        elif isinstance(value, (datetime, date)):
            parsed = parse_date_deterministic(value)
        else:
            parsed = [parse_date_deterministic(v) for v in value]

        # TODO this is missing the error path, integrate with the dateinputvalues parsing

        id = compute_widget_id(
            "date_input",
            user_key=key,
            label=label,
            value=parsed,
            min_value=parsed_min_date,
            max_value=parsed_max_date,
            key=key,
            help=help,
            format=format,
            form_id=current_form_id(self.dg),
            page=ctx.page_script_hash if ctx else None,
        )
        if not bool(ALLOWED_DATE_FORMATS.match(format)):
            raise StreamlitAPIException(
                f"The provided format (`{format}`) is not valid. DateInput format "
                "should be one of `YYYY/MM/DD`, `DD/MM/YYYY`, or `MM/DD/YYYY` "
                "and can also use a period (.) or hyphen (-) as separators."
            )

        parsed_values = _DateInputValues.from_raw_values(
            value=value,
            min_value=min_value,
            max_value=max_value,
        )
        del value, min_value, max_value

        date_input_proto = DateInputProto()
        date_input_proto.id = id
        date_input_proto.is_range = parsed_values.is_range
        date_input_proto.disabled = disabled
        date_input_proto.label_visibility.value = get_label_visibility_proto_value(
            label_visibility
        )
        date_input_proto.format = format
        date_input_proto.label = label
        if parsed_values.value is None:
            date_input_proto.default[:] = []
        else:
            date_input_proto.default[:] = [
                date.strftime(v, "%Y/%m/%d") for v in parsed_values.value
            ]
        date_input_proto.min = date.strftime(parsed_values.min, "%Y/%m/%d")
        date_input_proto.max = date.strftime(parsed_values.max, "%Y/%m/%d")
        date_input_proto.form_id = current_form_id(self.dg)

        if help is not None:
            date_input_proto.help = dedent(help)

        serde = DateInputSerde(parsed_values)

        widget_state = register_widget(
            "date_input",
            date_input_proto,
            user_key=key,
            on_change_handler=on_change,
            args=args,
            kwargs=kwargs,
            deserializer=serde.deserialize,
            serializer=serde.serialize,
            ctx=ctx,
        )

        if widget_state.value_changed:
            date_input_proto.value[:] = serde.serialize(widget_state.value)
            date_input_proto.set_value = True

        self.dg._enqueue("date_input", date_input_proto)
        return widget_state.value

    @property
    def dg(self) -> "DeltaGenerator":
        """Get our DeltaGenerator."""
        return cast("DeltaGenerator", self)<|MERGE_RESOLUTION|>--- conflicted
+++ resolved
@@ -17,21 +17,17 @@
 from dataclasses import dataclass
 from datetime import date, datetime, time, timedelta
 from textwrap import dedent
-<<<<<<< HEAD
-from typing import TYPE_CHECKING, Any, List, Sequence, Tuple, Union, cast, overload
-=======
 from typing import (
     TYPE_CHECKING,
     Any,
     List,
     Literal,
-    Optional,
     Sequence,
     Tuple,
     Union,
     cast,
+    overload,
 )
->>>>>>> 7eada22f
 
 from dateutil import relativedelta
 from typing_extensions import TypeAlias
@@ -247,7 +243,7 @@
     def time_input(
         self,
         label: str,
-        value: time | datetime | ellipsis = ...,
+        value: time | datetime | Literal["now"] = "now",
         key: Key | None = None,
         help: str | None = None,
         on_change: WidgetCallback | None = None,
@@ -281,7 +277,7 @@
     def time_input(
         self,
         label: str,
-        value: time | datetime | ellipsis | None = ...,
+        value: time | datetime | Literal["now"] | None = "now",
         key: Key | None = None,
         help: str | None = None,
         on_change: WidgetCallback | None = None,
@@ -401,7 +397,7 @@
     def _time_input(
         self,
         label: str,
-        value: time | datetime | ellipsis | None = ...,
+        value: time | datetime | Literal["now"] | None = "now",
         key: Key | None = None,
         help: str | None = None,
         on_change: WidgetCallback | None = None,
@@ -416,14 +412,14 @@
         key = to_key(key)
         check_callback_rules(self.dg, on_change)
         check_session_state_rules(
-            default_value=value if value is not DefaultValue else None, key=key
+            default_value=value if value != "now" else None, key=key
         )
         maybe_raise_label_warnings(label, label_visibility)
 
         parsed_time: time | None
         if value is None:
             parsed_time = None
-        elif value is DefaultValue:
+        elif value == "now":
             # Set value default.
             parsed_time = datetime.now().time().replace(second=0, microsecond=0)
         elif isinstance(value, datetime):
