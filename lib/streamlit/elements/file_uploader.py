# Copyright 2018-2021 Streamlit Inc.
#
# Licensed under the Apache License, Version 2.0 (the "License");
# you may not use this file except in compliance with the License.
# You may obtain a copy of the License at
#
#    http://www.apache.org/licenses/LICENSE-2.0
#
# Unless required by applicable law or agreed to in writing, software
# distributed under the License is distributed on an "AS IS" BASIS,
# WITHOUT WARRANTIES OR CONDITIONS OF ANY KIND, either express or implied.
# See the License for the specific language governing permissions and
# limitations under the License.

from typing import cast

import streamlit
from streamlit import config
from streamlit.errors import StreamlitAPIException
from streamlit.proto.FileUploader_pb2 import FileUploader as FileUploaderProto
from streamlit.report_thread import get_report_ctx
from .form import current_form_id, is_in_form
from .utils import NoValue, register_widget
from ..uploaded_file_manager import UploadedFile


class FileUploaderMixin:
    def file_uploader(
        self, label, type=None, accept_multiple_files=False, key=None, help=None
    ):
        """Display a file uploader widget.
        By default, uploaded files are limited to 200MB. You can configure
        this using the `server.maxUploadSize` config option.

        Parameters
        ----------
        label : str
            A short label explaining to the user what this file uploader is for.

        type : str or list of str or None
            Array of allowed extensions. ['png', 'jpg']
            The default is None, which means all extensions are allowed.

        accept_multiple_files : bool
            If True, allows the user to upload multiple files at the same time,
            in which case the return value will be a list of files.
            Default: False

        key : str
            An optional string to use as the unique key for the widget.
            If this is omitted, a key will be generated for the widget
            based on its content. Multiple widgets of the same type may
            not share the same key.

        help : str
            A tooltip that gets displayed next to the file uploader.

        Returns
        -------
        None or UploadedFile or list of UploadedFile
            - If accept_multiple_files is False, returns either None or
              an UploadedFile object.
            - If accept_multiple_files is True, returns a list with the
              uploaded files as UploadedFile objects. If no files were
              uploaded, returns an empty list.

            The UploadedFile class is a subclass of BytesIO, and therefore
            it is "file-like". This means you can pass them anywhere where
            a file is expected.

        Examples
        --------
        Insert a file uploader that accepts a single file at a time:

        >>> uploaded_file = st.file_uploader("Choose a file")
        >>> if uploaded_file is not None:
        ...     # To read file as bytes:
        ...     bytes_data = uploaded_file.getvalue()
        ...     st.write(bytes_data)
        >>>
        ...     # To convert to a string based IO:
        ...     stringio = StringIO(uploaded_file.getvalue().decode("utf-8"))
        ...     st.write(stringio)
        >>>
        ...     # To read file as string:
        ...     string_data = stringio.read()
        ...     st.write(string_data)
        >>>
        ...     # Can be used wherever a "file-like" object is accepted:
        ...     dataframe = pd.read_csv(uploaded_file)
        ...     st.write(dataframe)

        Insert a file uploader that accepts multiple files at a time:

        >>> uploaded_files = st.file_uploader("Choose a CSV file", accept_multiple_files=True)
        >>> for uploaded_file in uploaded_files:
        ...     bytes_data = uploaded_file.read()
        ...     st.write("filename:", uploaded_file.name)
        ...     st.write(bytes_data)
        """

        if is_in_form(self.dg):
            raise StreamlitAPIException("file_uploader can't be used in a form.")

        if type:
            if isinstance(type, str):
                type = [type]

            # May need a regex or a library to validate file types are valid
            # extensions.
            type = [
                file_type if file_type[0] == "." else f".{file_type}"
                for file_type in type
            ]

        file_uploader_proto = FileUploaderProto()
        file_uploader_proto.label = label
        file_uploader_proto.type[:] = type if type is not None else []
        file_uploader_proto.max_upload_size_mb = config.get_option(
            "server.maxUploadSize"
        )
        file_uploader_proto.multiple_files = accept_multiple_files
<<<<<<< HEAD
        file_uploader_proto.form_id = current_form_id(self.dg)
=======
        if help is not None:
            file_uploader_proto.help = help
>>>>>>> 1a711a3a
        register_widget("file_uploader", file_uploader_proto, user_key=key)

        file_recs = None
        ctx = get_report_ctx()
        if ctx is not None:
            file_recs = ctx.uploaded_file_mgr.get_files(
                session_id=ctx.session_id, widget_id=file_uploader_proto.id
            )

        if file_recs is None or len(file_recs) == 0:
            return_value = [] if accept_multiple_files else NoValue
        else:
            files = [UploadedFile(rec) for rec in file_recs]
            return_value = files if accept_multiple_files else files[0]

        return self.dg._enqueue("file_uploader", file_uploader_proto, return_value)

    @property
    def dg(self) -> "streamlit.delta_generator.DeltaGenerator":
        """Get our DeltaGenerator."""
        return cast("streamlit.delta_generator.DeltaGenerator", self)<|MERGE_RESOLUTION|>--- conflicted
+++ resolved
@@ -120,12 +120,9 @@
             "server.maxUploadSize"
         )
         file_uploader_proto.multiple_files = accept_multiple_files
-<<<<<<< HEAD
         file_uploader_proto.form_id = current_form_id(self.dg)
-=======
         if help is not None:
             file_uploader_proto.help = help
->>>>>>> 1a711a3a
         register_widget("file_uploader", file_uploader_proto, user_key=key)
 
         file_recs = None
