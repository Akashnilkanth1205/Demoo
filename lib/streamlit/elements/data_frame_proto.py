--- conflicted
+++ resolved
@@ -83,11 +83,7 @@
         data_frame_proto = DataFrameProto()
         marshall_data_frame(data, data_frame_proto)
 
-<<<<<<< HEAD
-        return dg._enqueue(  # type: ignore
-=======
         return self.dg._enqueue(
->>>>>>> f53545d9
             "data_frame",
             data_frame_proto,
             element_width=width,
