--- conflicted
+++ resolved
@@ -107,12 +107,9 @@
         default_value = [] if indices is None else indices
         multiselect_proto.default[:] = default_value
         multiselect_proto.options[:] = [str(format_func(option)) for option in options]
-<<<<<<< HEAD
         multiselect_proto.form_id = current_form_id(self.dg)
-=======
         if help is not None:
             multiselect_proto.help = help
->>>>>>> 1a711a3a
 
         ui_value = register_widget("multiselect", multiselect_proto, user_key=key)
         current_value = ui_value.data if ui_value is not None else default_value
