--- conflicted
+++ resolved
@@ -37,12 +37,9 @@
     ensure_indexable,
     is_type,
     to_key,
-<<<<<<< HEAD
     V_co,
-=======
     LabelVisibility,
     maybe_raise_label_warnings,
->>>>>>> d0b7c477
 )
 
 from streamlit.runtime.state import (
@@ -130,6 +127,7 @@
 
 
 class MultiSelectMixin:
+    @gather_metrics
     def multiselect(
         self,
         label: str,
@@ -143,48 +141,8 @@
         kwargs: Optional[WidgetKwargs] = None,
         *,  # keyword-only arguments:
         disabled: bool = False,
-<<<<<<< HEAD
-    ) -> Union[List[V_co]]:
-=======
         label_visibility: LabelVisibility = "visible",
-    ) -> List[T]:
-        ...
-
-    @overload
-    def multiselect(
-        self,
-        label: str,
-        options: OptionSequence,
-        default: Optional[Any] = None,
-        format_func: Callable[[Any], Any] = str,
-        key: Optional[Key] = None,
-        help: Optional[str] = None,
-        on_change: Optional[WidgetCallback] = None,
-        args: Optional[WidgetArgs] = None,
-        kwargs: Optional[WidgetKwargs] = None,
-        *,  # keyword-only arguments:
-        disabled: bool = False,
-        label_visibility: LabelVisibility = "visible",
-    ) -> List[Any]:
-        ...
-
-    @gather_metrics
-    def multiselect(
-        self,
-        label: str,
-        options: OptionSequence,
-        default: Optional[Any] = None,
-        format_func: Callable[[Any], Any] = str,
-        key: Optional[Key] = None,
-        help: Optional[str] = None,
-        on_change: Optional[WidgetCallback] = None,
-        args: Optional[WidgetArgs] = None,
-        kwargs: Optional[WidgetKwargs] = None,
-        *,  # keyword-only arguments:
-        disabled: bool = False,
-        label_visibility: LabelVisibility = "visible",
-    ) -> List[Any]:
->>>>>>> d0b7c477
+    ) -> List[V_co]:
         """Display a multiselect widget.
         The multiselect widget starts as empty.
 
