# Copyright (c) Streamlit Inc. (2018-2022) Snowflake Inc. (2022-2024)
#
# Licensed under the Apache License, Version 2.0 (the "License");
# you may not use this file except in compliance with the License.
# You may obtain a copy of the License at
#
#     http://www.apache.org/licenses/LICENSE-2.0
#
# Unless required by applicable law or agreed to in writing, software
# distributed under the License is distributed on an "AS IS" BASIS,
# WITHOUT WARRANTIES OR CONDITIONS OF ANY KIND, either express or implied.
# See the License for the specific language governing permissions and
# limitations under the License.

"""A Python wrapper around Vega-Lite."""

from __future__ import annotations

import json
import re
<<<<<<< HEAD
from typing import TYPE_CHECKING, Any, Callable, Dict, Literal, Union, cast
=======
from typing import TYPE_CHECKING, Any, Callable, Dict, List, Literal, Union, cast
>>>>>>> 4e15c3c5

import streamlit.elements.lib.dicttools as dicttools
from streamlit.attribute_dictionary import AttributeDictionary
from streamlit.chart_util import check_on_select_str
<<<<<<< HEAD
from streamlit.constants import (
    NO_SELECTION_OBJECTS_ERROR_VEGA_LITE,
    ON_SELECTION_IGNORE,
)
=======
from streamlit.constants import ON_SELECTION_IGNORE
>>>>>>> 4e15c3c5
from streamlit.elements import arrow
from streamlit.elements.arrow import Data
from streamlit.elements.form import current_form_id
from streamlit.elements.utils import (
    check_callback_rules,
    check_session_state_rules,
    last_index_for_melted_dataframes,
)
from streamlit.errors import StreamlitAPIException
from streamlit.proto.ArrowVegaLiteChart_pb2 import (
    ArrowVegaLiteChart as ArrowVegaLiteChartProto,
)
from streamlit.runtime.metrics_util import gather_metrics
from streamlit.runtime.scriptrunner import get_script_run_ctx
from streamlit.runtime.state.common import compute_widget_id
from streamlit.runtime.state.widgets import register_widget
from streamlit.type_util import Key, to_key

if TYPE_CHECKING:
    from streamlit.delta_generator import DeltaGenerator


<<<<<<< HEAD
def replace_values_in_dict(d, old_value, new_value):
    """
    Recursively replaces old_value with new_value in string values of the dictionary,
    including nested dictionaries and lists.

    :param d: The dictionary or list to process.
    :param old_value: The string value to be replaced.
    :param new_value: The new string value to replace with.
    """
    if isinstance(d, dict):
        for key, value in d.items():
            if isinstance(value, str) and value == old_value:
                d[key] = new_value
            elif isinstance(value, dict):
                replace_values_in_dict(value, old_value, new_value)
            elif isinstance(value, list):
                for item in value:
                    replace_values_in_dict(item, old_value, new_value)
    elif isinstance(d, list):
        for item in d:
            replace_values_in_dict(item, old_value, new_value)
=======
def replace_values_in_dict(
    d: Union[Dict[Any, Any], List[Any]], old_to_new_map: Dict[str, str]
) -> None:
    if isinstance(d, dict):
        for key, value in d.items():
            if isinstance(value, str) and value in old_to_new_map:
                d[key] = old_to_new_map[value]
            elif isinstance(value, dict):
                replace_values_in_dict(value, old_to_new_map)
            elif isinstance(value, list):
                for item in value:
                    replace_values_in_dict(item, old_to_new_map)
    elif isinstance(d, list):
        for item in d:
            replace_values_in_dict(item, old_to_new_map)
>>>>>>> 4e15c3c5


def _on_select(
    proto: ArrowVegaLiteChartProto,
    on_select: Union[
        Literal["rerun", "ignore"], Callable[..., None], bool, None
    ] = None,
    key: str | None = None,
) -> AttributeDictionary:
    if on_select is not None and on_select != False:
        # Must change on_select to None otherwise register_widget will error with on_change_handler to a bool or str
        if isinstance(on_select, bool) or isinstance(on_select, str):
            on_select = None

        def deserialize_vega_lite_event(ui_value, widget_id=""):
            if ui_value is None:
                return {}
            if isinstance(ui_value, str):
                return json.loads(ui_value)

            return AttributeDictionary(ui_value)

        def serialize_vega_lite_event(v):
            return json.dumps(v, default=str)

        current_value = register_widget(
            "arrow_vega_lite_chart",
            proto,
            user_key=key,
            on_change_handler=on_select,
            args=None,
            kwargs=None,
            deserializer=deserialize_vega_lite_event,
            serializer=serialize_vega_lite_event,
            ctx=get_script_run_ctx(),
        )
        return AttributeDictionary(current_value.value)
    return AttributeDictionary({})


class ArrowVegaLiteMixin:
    @gather_metrics("vega_lite_chart")
    def vega_lite_chart(
        self,
        data: Data = None,
        spec: dict[str, Any] | None = None,
        use_container_width: bool = False,
        theme: Literal["streamlit"] | None = "streamlit",
        on_select: Union[
            Literal["rerun", "ignore"], Callable[..., None], bool, None
        ] = None,
        key: str | None = None,
        **kwargs: Any,
    ) -> Union[DeltaGenerator, Dict[Any, Any]]:
        """Display a chart using the Vega-Lite library.

        Parameters
        ----------
        data : pandas.DataFrame, pandas.Styler, pyarrow.Table, numpy.ndarray, Iterable, dict, or None
            Either the data to be plotted or a Vega-Lite spec containing the
            data (which more closely follows the Vega-Lite API).

        spec : dict or None
            The Vega-Lite spec for the chart. If the spec was already passed in
            the previous argument, this must be set to None. See
            https://vega.github.io/vega-lite/docs/ for more info.

        use_container_width : bool
            If True, set the chart width to the column width. This takes
            precedence over Vega-Lite's native `width` value.

        theme : "streamlit" or None
            The theme of the chart. Currently, we only support "streamlit" for the Streamlit
            defined design or None to fallback to the default behavior of the library.

        on_select: Controls the behavior in response to selection events in the chart. Can be one of:
            - False (default): Streamlit will not react to any selection events in the chart.
            - True: Streamlit will rerun the app when the user selects data points in the chart. In this case, st.altair_chart will return the selection data as a dictionary. This requires that you add a selection event to the figure object via add_params, see here.
            - “ignore” (default): Streamlit will not react to any selection events in the chart.
            - “rerun”: Streamlit will rerun the app when the user selects data points in the chart. In this case, st.altair_chart will return the selection data as a dictionary. This requires that you add a selection event to the figure object via add_params, see here.
            - callable: If a callable is provided, Streamlit will rerun and execute the callable as a callback function before the rest of the app. The selection data can be retrieved through session state by setting the key parameter.

        key : str or int
            An optional string or integer to use as the unique key for the widget.
            If this is omitted, a key will be generated for the widget
            based on its content. Multiple widgets of the same type may
            not share the same key.

        **kwargs : any
            Same as spec, but as keywords.

        Example
        -------
        >>> import streamlit as st
        >>> import pandas as pd
        >>> import numpy as np
        >>>
        >>> chart_data = pd.DataFrame(np.random.randn(200, 3), columns=["a", "b", "c"])
        >>>
        >>> st.vega_lite_chart(
        ...    chart_data,
        ...    {
        ...        "mark": {"type": "circle", "tooltip": True},
        ...        "encoding": {
        ...            "x": {"field": "a", "type": "quantitative"},
        ...            "y": {"field": "b", "type": "quantitative"},
        ...            "size": {"field": "c", "type": "quantitative"},
        ...            "color": {"field": "c", "type": "quantitative"},
        ...        },
        ...    },
        ... )

        .. output::
           https://doc-vega-lite-chart.streamlit.app/
           height: 300px

        Examples of Vega-Lite usage without Streamlit can be found at
        https://vega.github.io/vega-lite/examples/. Most of those can be easily
        translated to the syntax shown above.

        """
        if theme != "streamlit" and theme != None:
            raise StreamlitAPIException(
                f'You set theme="{theme}" while Streamlit charts only support theme=”streamlit” or theme=None to fallback to the default library theme.'
            )

        on_select_callback = on_select
        # Must change on_select to None otherwise register_widget will error with on_change_handler to a bool or str
        if isinstance(on_select_callback, bool) or isinstance(on_select_callback, str):
            on_select_callback = None

        key = to_key(key)
        check_callback_rules(self.dg, on_select_callback)
        check_session_state_rules(default_value={}, key=key, writes_allowed=False)
        check_on_select_str(on_select, "vega_lite_chart")
        if current_form_id(self.dg):
            # TODO(willhuang1997): double check the message of this
            raise StreamlitAPIException(
                "st.vega_lite_chart cannot be used inside forms!"
            )

        current_widget = None
        # TODO(willhuang1997): This needs to be cleaned up probably
        if on_select == ON_SELECTION_IGNORE:
            on_select = False
        if on_select and spec is not None:
            # TODO(willhuang1997): This seems like a hack so should fix this
            if "params" not in spec:
<<<<<<< HEAD
                raise StreamlitAPIException(NO_SELECTION_OBJECTS_ERROR_VEGA_LITE)
            has_selection_object = False
            for param in spec["params"]:
                if "name" in param and "select" in param and "type" in param["select"]:
                    has_selection_object = True
            if not has_selection_object:
                raise StreamlitAPIException(NO_SELECTION_OBJECTS_ERROR_VEGA_LITE)
=======
                raise StreamlitAPIException(
                    "In order to make VegaLite work, one needs to have a selection enabled through add_params. Please check out this documentation to add some: https://altair-viz.github.io/user_guide/interactions.html#selections-capturing-chart-interactions"
                )
            for param in spec["params"]:
                if (
                    "name" not in param
                    or "select" not in param
                    or "type" not in param["select"]
                ):
                    raise StreamlitAPIException(
                        "In order to make VegaLite work, one needs to have a selection enabled through add_params. Please check out this documentation to add some: https://altair-viz.github.io/user_guide/interactions.html#selections-capturing-chart-interactions"
                    )
>>>>>>> 4e15c3c5

        proto = ArrowVegaLiteChartProto()
        marshall(
            proto,
            data,
            spec,
            use_container_width=use_container_width,
            theme=theme,
            on_select=on_select,
            key=key,
            **kwargs,
        )
        current_widget = _on_select(proto, on_select, key)

        dg = self.dg._enqueue("arrow_vega_lite_chart", proto)
        if on_select:
            return current_widget
        else:
            return dg

    @property
    def dg(self) -> DeltaGenerator:
        """Get our DeltaGenerator."""
        return cast("DeltaGenerator", self)


def marshall(
    proto: ArrowVegaLiteChartProto,
    data: Data = None,
    spec: dict[str, Any] | None = None,
    use_container_width: bool = False,
    theme: None | Literal["streamlit"] = "streamlit",
    on_select: Union[
        Literal["rerun", "ignore"], Callable[..., None], bool, None
    ] = None,
    key: str | None = None,
    **kwargs,
):
    """Construct a Vega-Lite chart object.

    See DeltaGenerator.vega_lite_chart for docs.
    """
    # Support passing data inside spec['datasets'] and spec['data'].
    # (The data gets pulled out of the spec dict later on.)
    if isinstance(data, dict) and spec is None:
        spec = data
        data = None

    # Support passing no spec arg, but filling it with kwargs.
    # Example:
    #   marshall(proto, baz='boz')
    if spec is None:
        spec = dict()
    else:
        # Clone the spec dict, since we may be mutating it.
        spec = dict(spec)

    # Support passing in kwargs. Example:
    #   marshall(proto, {foo: 'bar'}, baz='boz')
    if len(kwargs):
        # Merge spec with unflattened kwargs, where kwargs take precedence.
        # This only works for string keys, but kwarg keys are strings anyways.
        spec = dict(spec, **dicttools.unflatten(kwargs, _CHANNELS))

    if len(spec) == 0:
        raise ValueError("Vega-Lite charts require a non-empty spec dict.")

    if "autosize" not in spec:
        spec["autosize"] = {"type": "fit", "contains": "padding"}

    data_id_counter = 0

<<<<<<< HEAD
    # Mapping of dataset name to new stable id
    stable_data_ids = {}
=======
    stable_ids = {}
>>>>>>> 4e15c3c5
    # Pull data out of spec dict when it's in a 'datasets' key:
    #   marshall(proto, {datasets: {foo: df1, bar: df2}, ...})
    if "datasets" in spec:
        for k, v in spec["datasets"].items():
            dataset = proto.datasets.add()
            if on_select:
<<<<<<< HEAD
                stable_data_ids[k] = str(data_id_counter)
=======
                stable_ids[k] = str(data_id_counter)
>>>>>>> 4e15c3c5
                dataset.name = str(data_id_counter)
                data_id_counter += 1
            else:
                dataset.name = str(k)
            dataset.has_name = True
            arrow.marshall(dataset.data, v)
        del spec["datasets"]
    for dataset_key, stable_id in stable_data_ids.items():
        keys = ["hconcat", "vconcat", "layer", "data"]
        for k in keys:
            if k in spec:
                replace_values_in_dict(spec[k], dataset_key, stable_id)

    # Pull data out of spec dict when it's in a top-level 'data' key:
    #   marshall(proto, {data: df})
    #   marshall(proto, {data: {values: df, ...}})
    #   marshall(proto, {data: {url: 'url'}})
    #   marshall(proto, {data: {name: 'foo'}})
    if "data" in spec:
        data_spec = spec["data"]

        if isinstance(data_spec, dict):
            if "values" in data_spec:
                data = data_spec["values"]
                del spec["data"]
        else:
            data = data_spec
            del spec["data"]

    ctx = get_script_run_ctx()

    if on_select:
        regex = re.compile(r"^param_\d+$")
        param_counter = 0

<<<<<<< HEAD
        views_visited = []
=======
>>>>>>> 4e15c3c5
        for param in spec["params"]:
            view_counter = 0
            name = param["name"]
            if regex.match(name):
                param["name"] = f"selection_{param_counter}"
<<<<<<< HEAD
                for k in ["hconcat", "vconcat", "layer", "encoding"]:
                    if k in spec:
                        replace_values_in_dict(
                            spec[k], name, f"selection_{param_counter}"
                        )
=======
                stable_ids[name] = f"selection_{param_counter}"
>>>>>>> 4e15c3c5
                param_counter += 1
            if "views" in param:
                for view_index, view in enumerate(param["views"]):
                    param["views"][view_index] = f"view_{view_counter}"
<<<<<<< HEAD
                    for k in ["hconcat", "vconcat", "layer", "encoding"]:
                        if k in spec and view not in views_visited:
                            replace_values_in_dict(
                                spec[k], view, f"view_{view_counter}"
                            )
                            views_visited.append(view)
                    view_counter += 1
=======
                    stable_ids[view] = f"view_{view_counter}"
                    view_counter += 1
        keys = ["hconcat", "vconcat", "layer", "encoding", "data"]
        for k in keys:
            if k in spec:
                replace_values_in_dict(spec[k], stable_ids)
>>>>>>> 4e15c3c5

    proto.spec = json.dumps(spec)
    proto.use_container_width = use_container_width
    proto.theme = theme or ""
    if on_select:
        id = compute_widget_id(
            "arrow_vega_lite",
            user_key=key,
            data=data,
            spec=spec,
            use_container_width=use_container_width,
            key=key,
            theme=theme,
            page=ctx.page_script_hash if ctx else None,
        )
        proto.id = id

    if on_select:
        proto.is_select_enabled = True
    else:
        proto.is_select_enabled = False

    id = compute_widget_id(
        "arrow_vega_lite",
        user_key=key,
        data=data,
        spec=spec,
        use_container_width=use_container_width,
        key=key,
        theme=theme,
        page=ctx.page_script_hash if ctx else None,
    )
    proto.id = id

    if on_select:
        proto.is_select_enabled = True
    else:
        proto.is_select_enabled = False

    if data is not None:
        arrow.marshall(proto.data, data)


# See https://vega.github.io/vega-lite/docs/encoding.html
_CHANNELS = {
    "x",
    "y",
    "x2",
    "y2",
    "xError",
    "xError2",
    "yError",
    "yError2",
    "longitude",
    "latitude",
    "color",
    "opacity",
    "fillOpacity",
    "strokeOpacity",
    "strokeWidth",
    "size",
    "shape",
    "text",
    "tooltip",
    "href",
    "key",
    "order",
    "detail",
    "facet",
    "row",
    "column",
}<|MERGE_RESOLUTION|>--- conflicted
+++ resolved
@@ -18,23 +18,15 @@
 
 import json
 import re
-<<<<<<< HEAD
-from typing import TYPE_CHECKING, Any, Callable, Dict, Literal, Union, cast
-=======
 from typing import TYPE_CHECKING, Any, Callable, Dict, List, Literal, Union, cast
->>>>>>> 4e15c3c5
 
 import streamlit.elements.lib.dicttools as dicttools
 from streamlit.attribute_dictionary import AttributeDictionary
 from streamlit.chart_util import check_on_select_str
-<<<<<<< HEAD
 from streamlit.constants import (
     NO_SELECTION_OBJECTS_ERROR_VEGA_LITE,
     ON_SELECTION_IGNORE,
 )
-=======
-from streamlit.constants import ON_SELECTION_IGNORE
->>>>>>> 4e15c3c5
 from streamlit.elements import arrow
 from streamlit.elements.arrow import Data
 from streamlit.elements.form import current_form_id
@@ -57,29 +49,6 @@
     from streamlit.delta_generator import DeltaGenerator
 
 
-<<<<<<< HEAD
-def replace_values_in_dict(d, old_value, new_value):
-    """
-    Recursively replaces old_value with new_value in string values of the dictionary,
-    including nested dictionaries and lists.
-
-    :param d: The dictionary or list to process.
-    :param old_value: The string value to be replaced.
-    :param new_value: The new string value to replace with.
-    """
-    if isinstance(d, dict):
-        for key, value in d.items():
-            if isinstance(value, str) and value == old_value:
-                d[key] = new_value
-            elif isinstance(value, dict):
-                replace_values_in_dict(value, old_value, new_value)
-            elif isinstance(value, list):
-                for item in value:
-                    replace_values_in_dict(item, old_value, new_value)
-    elif isinstance(d, list):
-        for item in d:
-            replace_values_in_dict(item, old_value, new_value)
-=======
 def replace_values_in_dict(
     d: Union[Dict[Any, Any], List[Any]], old_to_new_map: Dict[str, str]
 ) -> None:
@@ -95,7 +64,6 @@
     elif isinstance(d, list):
         for item in d:
             replace_values_in_dict(item, old_to_new_map)
->>>>>>> 4e15c3c5
 
 
 def _on_select(
@@ -244,7 +212,6 @@
         if on_select and spec is not None:
             # TODO(willhuang1997): This seems like a hack so should fix this
             if "params" not in spec:
-<<<<<<< HEAD
                 raise StreamlitAPIException(NO_SELECTION_OBJECTS_ERROR_VEGA_LITE)
             has_selection_object = False
             for param in spec["params"]:
@@ -252,20 +219,6 @@
                     has_selection_object = True
             if not has_selection_object:
                 raise StreamlitAPIException(NO_SELECTION_OBJECTS_ERROR_VEGA_LITE)
-=======
-                raise StreamlitAPIException(
-                    "In order to make VegaLite work, one needs to have a selection enabled through add_params. Please check out this documentation to add some: https://altair-viz.github.io/user_guide/interactions.html#selections-capturing-chart-interactions"
-                )
-            for param in spec["params"]:
-                if (
-                    "name" not in param
-                    or "select" not in param
-                    or "type" not in param["select"]
-                ):
-                    raise StreamlitAPIException(
-                        "In order to make VegaLite work, one needs to have a selection enabled through add_params. Please check out this documentation to add some: https://altair-viz.github.io/user_guide/interactions.html#selections-capturing-chart-interactions"
-                    )
->>>>>>> 4e15c3c5
 
         proto = ArrowVegaLiteChartProto()
         marshall(
@@ -338,23 +291,14 @@
 
     data_id_counter = 0
 
-<<<<<<< HEAD
-    # Mapping of dataset name to new stable id
-    stable_data_ids = {}
-=======
     stable_ids = {}
->>>>>>> 4e15c3c5
     # Pull data out of spec dict when it's in a 'datasets' key:
     #   marshall(proto, {datasets: {foo: df1, bar: df2}, ...})
     if "datasets" in spec:
         for k, v in spec["datasets"].items():
             dataset = proto.datasets.add()
             if on_select:
-<<<<<<< HEAD
-                stable_data_ids[k] = str(data_id_counter)
-=======
                 stable_ids[k] = str(data_id_counter)
->>>>>>> 4e15c3c5
                 dataset.name = str(data_id_counter)
                 data_id_counter += 1
             else:
@@ -390,44 +334,22 @@
         regex = re.compile(r"^param_\d+$")
         param_counter = 0
 
-<<<<<<< HEAD
-        views_visited = []
-=======
->>>>>>> 4e15c3c5
         for param in spec["params"]:
             view_counter = 0
             name = param["name"]
             if regex.match(name):
                 param["name"] = f"selection_{param_counter}"
-<<<<<<< HEAD
-                for k in ["hconcat", "vconcat", "layer", "encoding"]:
-                    if k in spec:
-                        replace_values_in_dict(
-                            spec[k], name, f"selection_{param_counter}"
-                        )
-=======
                 stable_ids[name] = f"selection_{param_counter}"
->>>>>>> 4e15c3c5
                 param_counter += 1
             if "views" in param:
                 for view_index, view in enumerate(param["views"]):
                     param["views"][view_index] = f"view_{view_counter}"
-<<<<<<< HEAD
-                    for k in ["hconcat", "vconcat", "layer", "encoding"]:
-                        if k in spec and view not in views_visited:
-                            replace_values_in_dict(
-                                spec[k], view, f"view_{view_counter}"
-                            )
-                            views_visited.append(view)
-                    view_counter += 1
-=======
                     stable_ids[view] = f"view_{view_counter}"
                     view_counter += 1
         keys = ["hconcat", "vconcat", "layer", "encoding", "data"]
         for k in keys:
             if k in spec:
                 replace_values_in_dict(spec[k], stable_ids)
->>>>>>> 4e15c3c5
 
     proto.spec = json.dumps(spec)
     proto.use_container_width = use_container_width
@@ -444,23 +366,6 @@
             page=ctx.page_script_hash if ctx else None,
         )
         proto.id = id
-
-    if on_select:
-        proto.is_select_enabled = True
-    else:
-        proto.is_select_enabled = False
-
-    id = compute_widget_id(
-        "arrow_vega_lite",
-        user_key=key,
-        data=data,
-        spec=spec,
-        use_container_width=use_container_width,
-        key=key,
-        theme=theme,
-        page=ctx.page_script_hash if ctx else None,
-    )
-    proto.id = id
 
     if on_select:
         proto.is_select_enabled = True
