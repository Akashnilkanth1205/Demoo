--- conflicted
+++ resolved
@@ -45,12 +45,8 @@
     query_string: str
     session_state: SafeSessionState
     uploaded_file_mgr: UploadedFileManager
-<<<<<<< HEAD
-    page_name: str
+    page_script_hash: str
     user_info: Dict[str, Optional[str]]
-=======
-    page_script_hash: str
->>>>>>> 6720f172
 
     _set_page_config_allowed: bool = True
     _has_script_started: bool = False
