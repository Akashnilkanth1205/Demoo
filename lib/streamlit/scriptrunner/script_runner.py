# Copyright 2018-2022 Streamlit Inc.
#
# Licensed under the Apache License, Version 2.0 (the "License");
# you may not use this file except in compliance with the License.
# You may obtain a copy of the License at
#
#    http://www.apache.org/licenses/LICENSE-2.0
#
# Unless required by applicable law or agreed to in writing, software
# distributed under the License is distributed on an "AS IS" BASIS,
# WITHOUT WARRANTIES OR CONDITIONS OF ANY KIND, either express or implied.
# See the License for the specific language governing permissions and
# limitations under the License.

import gc
import sys
import threading
import types
from contextlib import contextmanager
from enum import Enum
from typing import Dict, Optional, Callable

from blinker import Signal

from streamlit import config
from streamlit import magic
from streamlit import source_util
from streamlit import util
from streamlit.error_util import handle_uncaught_app_exception
from streamlit.in_memory_file_manager import in_memory_file_manager
from streamlit.logger import get_logger
from streamlit.proto.ClientState_pb2 import ClientState
from streamlit.proto.ForwardMsg_pb2 import ForwardMsg
from streamlit.session_data import SessionData
from streamlit.state import (
    SessionState,
    SCRIPT_RUN_WITHOUT_ERRORS_KEY,
    SafeSessionState,
)
from streamlit.uploaded_file_manager import UploadedFileManager
from .script_run_context import ScriptRunContext, add_script_run_ctx, get_script_run_ctx
from .script_requests import (
    ScriptRequests,
    RerunData,
    ScriptRequestType,
)

LOGGER = get_logger(__name__)


class ScriptRunnerEvent(Enum):
    ## "Control" events. These are emitted when the ScriptRunner's state changes.

    # The script started running.
    SCRIPT_STARTED = "SCRIPT_STARTED"

    # The script run stopped because of a compile error.
    SCRIPT_STOPPED_WITH_COMPILE_ERROR = "SCRIPT_STOPPED_WITH_COMPILE_ERROR"

    # The script run stopped because it ran to completion, or was
    # interrupted by the user.
    SCRIPT_STOPPED_WITH_SUCCESS = "SCRIPT_STOPPED_WITH_SUCCESS"

    # The ScriptRunner is done processing the ScriptEventQueue and
    # is shut down.
    SHUTDOWN = "SHUTDOWN"

    ## "Data" events. These are emitted when the ScriptRunner's script has
    ## data to send to the frontend.

    # The script has a ForwardMsg to send to the frontend.
    ENQUEUE_FORWARD_MSG = "ENQUEUE_FORWARD_MSG"


"""
Note [Threading]
There are two kinds of threads in Streamlit, the main thread and script threads.
The main thread is started by invoking the Streamlit CLI, and bootstraps the
framework and runs the Tornado webserver.
A script thread is created by a ScriptRunner when it starts. The script thread
is where the ScriptRunner executes, including running the user script itself,
processing messages to/from the frontend, and all the Streamlit library function
calls in the user script.
It is possible for the user script to spawn its own threads, which could call
Streamlit functions. We restrict the ScriptRunner's execution control to the
script thread. Calling Streamlit functions from other threads is unlikely to
work correctly due to lack of ScriptRunContext, so we may add a guard against
it in the future.
"""


class ScriptRunner:
    def __init__(
        self,
        session_id: str,
        session_data: SessionData,
        client_state: ClientState,
        session_state: SessionState,
        uploaded_file_mgr: UploadedFileManager,
        initial_rerun_data: RerunData,
        user_info: Dict[str, Optional[str]],
    ):
        """Initialize the ScriptRunner.

        (The ScriptRunner won't start executing until start() is called.)

        Parameters
        ----------
        session_id : str
            The AppSession's id.

        session_data : SessionData
            The AppSession's session data.

        client_state : ClientState
            The current state from the client (widgets and query params).

        uploaded_file_mgr : UploadedFileManager
            The File manager to store the data uploaded by the file_uploader widget.

        user_info: Dict
            A dict that contains information about the current user. For now,
            it only contains the user's email address.

            {
                "email": "example@example.com"
            }

            Information about the current user is optionally provided when a
            websocket connection is initialized via the "X-Streamlit-User" header.

        """
        self._session_id = session_id
        self._session_data = session_data
        self._uploaded_file_mgr = uploaded_file_mgr
        self._user_info = user_info

        # Initialize SessionState with the latest widget states
        session_state.set_widgets_from_proto(client_state.widget_states)

        self._client_state = client_state
        self._session_state = SafeSessionState(session_state)

        self._requests = ScriptRequests()
        self._requests.request_rerun(initial_rerun_data)

        self.on_event = Signal(
            doc="""Emitted when a ScriptRunnerEvent occurs.

            This signal is generally emitted on the ScriptRunner's script
            thread (which is *not* the same thread that the ScriptRunner was
            created on).

            Parameters
            ----------
            sender: ScriptRunner
                The sender of the event (this ScriptRunner).

            event : ScriptRunnerEvent

            forward_msg : ForwardMsg | None
                The ForwardMsg to send to the frontend. Set only for the
                ENQUEUE_FORWARD_MSG event.

            exception : BaseException | None
                Our compile error. Set only for the
                SCRIPT_STOPPED_WITH_COMPILE_ERROR event.

            widget_states : streamlit.proto.WidgetStates_pb2.WidgetStates | None
                The ScriptRunner's final WidgetStates. Set only for the
                SHUTDOWN event.
            """
        )

        # Set to true while we're executing. Used by
        # _maybe_handle_execution_control_request.
        self._execing = False

        # This is initialized in start()
        self._script_thread: Optional[threading.Thread] = None

    def __repr__(self) -> str:
        return util.repr_(self)

    def request_stop(self) -> None:
        """Request that the ScriptRunner stop running its script and
        shut down. The ScriptRunner will handle this request when it reaches
        an interrupt point.

        Safe to call from any thread.
        """
        self._requests.request_stop()

        # "Disconnect" our SafeSessionState wrapper from its underlying
        # SessionState instance. This will cause all further session_state
        # operations in this ScriptRunner to no-op.
        #
        # After `request_stop` is called, our script will continue executing
        # until it reaches a yield point. AppSession may also *immediately*
        # spin up a new ScriptRunner after this call, which means we'll
        # potentially have two active ScriptRunners for a brief period while
        # this one is shutting down. Disconnecting our SessionState ensures
        # that this ScriptRunner's thread won't introduce SessionState-
        # related race conditions during this script overlap.
        self._session_state.disconnect()

    def request_rerun(self, rerun_data: RerunData) -> bool:
        """Request that the ScriptRunner interrupt its currently-running
        script and restart it.

        If the ScriptRunner has been stopped, this request can't be honored:
        return False.

        Otherwise, record the request and return True. The ScriptRunner will
        handle the rerun request as soon as it reaches an interrupt point.

        Safe to call from any thread.
        """
        return self._requests.request_rerun(rerun_data)

    def start(self) -> None:
        """Start a new thread to process the ScriptEventQueue.

        This must be called only once.

        """
        if self._script_thread is not None:
            raise Exception("ScriptRunner was already started")

        self._script_thread = threading.Thread(
            target=self._run_script_thread,
            name="ScriptRunner.scriptThread",
        )
        self._script_thread.start()

    def _get_script_run_ctx(self) -> ScriptRunContext:
        """Get the ScriptRunContext for the current thread.

        Returns
        -------
        ScriptRunContext
            The ScriptRunContext for the current thread.

        Raises
        ------
        AssertionError
            If called outside of a ScriptRunner thread.
        RuntimeError
            If there is no ScriptRunContext for the current thread.

        """
        assert self._is_in_script_thread()

        ctx = get_script_run_ctx()
        if ctx is None:
            # This should never be possible on the script_runner thread.
            raise RuntimeError(
                "ScriptRunner thread has a null ScriptRunContext. Something has gone very wrong!"
            )
        return ctx

    def _run_script_thread(self) -> None:
        """The entry point for the script thread.

        Processes the ScriptRequestQueue, which will at least contain the RERUN
        request that will trigger the first script-run.

        When the ScriptRequestQueue is empty, or when a SHUTDOWN request is
        dequeued, this function will exit and its thread will terminate.
        """
        assert self._is_in_script_thread()

        LOGGER.debug("Beginning script thread")

        # Create and attach the thread's ScriptRunContext
        ctx = ScriptRunContext(
            session_id=self._session_id,
            enqueue=self._enqueue_forward_msg,
            query_string=self._client_state.query_string,
            session_state=self._session_state,
            uploaded_file_mgr=self._uploaded_file_mgr,
<<<<<<< HEAD
            user_info=self._user_info,
=======
            page_name=self._client_state.page_name,
>>>>>>> eca164ae
        )
        add_script_run_ctx(threading.current_thread(), ctx)

        request = self._requests.on_scriptrunner_ready()
        while request.type == ScriptRequestType.RERUN:
            # When the script thread starts, we'll have a pending rerun
            # request that we'll handle immediately. When the script finishes,
            # it's possible that another request has come in that we need to
            # handle, which is why we call _run_script in a loop.
            self._run_script(request.rerun_data)
            request = self._requests.on_scriptrunner_ready()

        assert request.type == ScriptRequestType.STOP

        # Send a SHUTDOWN event before exiting. This includes the widget values
        # as they existed after our last successful script run, which the
        # AppSession will pass on to the next ScriptRunner that gets
        # created.
        client_state = ClientState()
        client_state.query_string = ctx.query_string
        client_state.page_name = ctx.page_name
        widget_states = self._session_state.get_widget_states()
        client_state.widget_states.widgets.extend(widget_states)
        self.on_event.send(
            self, event=ScriptRunnerEvent.SHUTDOWN, client_state=client_state
        )

    def _is_in_script_thread(self) -> bool:
        """True if the calling function is running in the script thread"""
        return self._script_thread == threading.current_thread()

    def _enqueue_forward_msg(self, msg: ForwardMsg) -> None:
        """Enqueue a ForwardMsg to our browser queue.
        This private function is called by ScriptRunContext only.

        It may be called from the script thread OR the main thread.
        """
        # Whenever we enqueue a ForwardMsg, we also handle any pending
        # execution control request. This means that a script can be
        # cleanly interrupted and stopped inside most `st.foo` calls.
        #
        # (If "runner.installTracer" is true, then we'll actually be
        # handling these requests in a callback called after every Python
        # instruction instead.)
        if not config.get_option("runner.installTracer"):
            self._maybe_handle_execution_control_request()

        # Pass the message to our associated AppSession.
        self.on_event.send(
            self, event=ScriptRunnerEvent.ENQUEUE_FORWARD_MSG, forward_msg=msg
        )

    def _maybe_handle_execution_control_request(self) -> None:
        """Check our current ScriptRequestState to see if we have a
        pending STOP or RERUN request.

        This function is called every time the app script enqueues a
        ForwardMsg, which means that most `st.foo` commands - which generally
        involve sending a ForwardMsg to the frontend - act as implicit
        yield points in the script's execution.
        """
        if not self._is_in_script_thread():
            # We can only handle execution_control_request if we're on the
            # script execution thread. However, it's possible for deltas to
            # be enqueued (and, therefore, for this function to be called)
            # in separate threads, so we check for that here.
            return

        if not self._execing:
            # If the _execing flag is not set, we're not actually inside
            # an exec() call. This happens when our script exec() completes,
            # we change our state to STOPPED, and a statechange-listener
            # enqueues a new ForwardEvent
            return

        request = self._requests.on_scriptrunner_yield()
        if request is None:
            # No RERUN or STOP request.
            return

        if request.type == ScriptRequestType.RERUN:
            raise RerunException(request.rerun_data)

        assert request.type == ScriptRequestType.STOP
        raise StopException()

    def _install_tracer(self) -> None:
        """Install function that runs before each line of the script."""

        def trace_calls(frame, event, arg):
            self._maybe_handle_execution_control_request()
            return trace_calls

        # Python interpreters are not required to implement sys.settrace.
        if hasattr(sys, "settrace"):
            sys.settrace(trace_calls)

    @contextmanager
    def _set_execing_flag(self):
        """A context for setting the ScriptRunner._execing flag.

        Used by _maybe_handle_execution_control_request to ensure that
        we only handle requests while we're inside an exec() call
        """
        if self._execing:
            raise RuntimeError("Nested set_execing_flag call")
        self._execing = True
        try:
            yield
        finally:
            self._execing = False

    def _run_script(self, rerun_data: RerunData) -> None:
        """Run our script.

        Parameters
        ----------
        rerun_data: RerunData
            The RerunData to use.

        """
        assert self._is_in_script_thread()

        LOGGER.debug("Running script %s", rerun_data)

        # Reset DeltaGenerators, widgets, media files.
        in_memory_file_manager.clear_session_files()

        ctx = self._get_script_run_ctx()
        ctx.reset(query_string=rerun_data.query_string, page_name=rerun_data.page_name)

        self.on_event.send(self, event=ScriptRunnerEvent.SCRIPT_STARTED)

        # Compile the script. Any errors thrown here will be surfaced
        # to the user via a modal dialog in the frontend, and won't result
        # in their previous script elements disappearing.

        try:
            script_path = None

            # NOTE: It may seem weird that we're passing the page_name around
            # as opposed to the script_path, but this is necessary to handle
            # the case where a user navigates directly to a page and we have to
            # serve a request to run a non-main page before we've had a chance
            # to send page info to the frontend.
            if rerun_data.page_name:
                page_info = source_util.get_pages(
                    self._session_data.main_script_path
                ).get(rerun_data.page_name, None)

                if page_info:
                    script_path = page_info["script_path"]
                else:
                    msg = ForwardMsg()
                    msg.page_not_found.page_name = rerun_data.page_name
                    ctx.enqueue(msg)

            if not script_path:
                script_path = self._session_data.main_script_path

            with source_util.open_python_file(script_path) as f:
                filebody = f.read()

            if config.get_option("runner.magicEnabled"):
                filebody = magic.add_magic(filebody, script_path)

            code = compile(
                filebody,
                # Pass in the file path so it can show up in exceptions.
                script_path,
                # We're compiling entire blocks of Python, so we need "exec"
                # mode (as opposed to "eval" or "single").
                mode="exec",
                # Don't inherit any flags or "future" statements.
                flags=0,
                dont_inherit=1,
                # Use the default optimization options.
                optimize=-1,
            )

        except BaseException as e:
            # We got a compile error. Send an error event and bail immediately.
            LOGGER.debug("Fatal script error: %s", e)
            self._session_state[SCRIPT_RUN_WITHOUT_ERRORS_KEY] = False
            self.on_event.send(
                self,
                event=ScriptRunnerEvent.SCRIPT_STOPPED_WITH_COMPILE_ERROR,
                exception=e,
            )
            return

        # If we get here, we've successfully compiled our script. The next step
        # is to run it. Errors thrown during execution will be shown to the
        # user as ExceptionElements.

        if config.get_option("runner.installTracer"):
            self._install_tracer()

        # This will be set to a RerunData instance if our execution
        # is interrupted by a RerunException.
        rerun_exception_data: Optional[RerunData] = None

        try:
            # Create fake module. This gives us a name global namespace to
            # execute the code in.
            # TODO(vdonato): Double-check that we're okay with naming the
            # module for every page `__main__`. I'm pretty sure this is
            # necessary given that people will likely often write
            #     ```
            #     if __name__ == "__main__":
            #         ...
            #     ```
            # in their scripts.
            module = _new_module("__main__")

            # Install the fake module as the __main__ module. This allows
            # the pickle module to work inside the user's code, since it now
            # can know the module where the pickled objects stem from.
            # IMPORTANT: This means we can't use "if __name__ == '__main__'" in
            # our code, as it will point to the wrong module!!!
            sys.modules["__main__"] = module

            # Add special variables to the module's globals dict.
            # Note: The following is a requirement for the CodeHasher to
            # work correctly. The CodeHasher is scoped to
            # files contained in the directory of __main__.__file__, which we
            # assume is the main script directory.
            module.__dict__["__file__"] = script_path

            with modified_sys_path(self._session_data), self._set_execing_flag():
                # Run callbacks for widgets whose values have changed.
                if rerun_data.widget_states is not None:
                    self._session_state.on_script_will_rerun(rerun_data.widget_states)

                ctx.on_script_start()
                exec(code, module.__dict__)
                self._session_state[SCRIPT_RUN_WITHOUT_ERRORS_KEY] = True
        except RerunException as e:
            rerun_exception_data = e.rerun_data

        except StopException:
            pass

        except BaseException as e:
            self._session_state[SCRIPT_RUN_WITHOUT_ERRORS_KEY] = False
            handle_uncaught_app_exception(e)

        finally:
            self._on_script_finished(ctx)

        # Use _log_if_error() to make sure we never ever ever stop running the
        # script without meaning to.
        _log_if_error(_clean_problem_modules)

        if rerun_exception_data is not None:
            self._run_script(rerun_exception_data)

    def _on_script_finished(self, ctx: ScriptRunContext) -> None:
        """Called when our script finishes executing, even if it finished
        early with an exception. We perform post-run cleanup here.
        """
        # Tell session_state to update itself in response
        self._session_state.on_script_finished(ctx.widget_ids_this_run)

        # Signal that the script has finished. (We use SCRIPT_STOPPED_WITH_SUCCESS
        # even if we were stopped with an exception.)
        self.on_event.send(self, event=ScriptRunnerEvent.SCRIPT_STOPPED_WITH_SUCCESS)
        # Delete expired files now that the script has run and files in use
        # are marked as active.
        in_memory_file_manager.del_expired_files()

        # Force garbage collection to run, to help avoid memory use building up
        # This is usually not an issue, but sometimes GC takes time to kick in and
        # causes apps to go over resource limits, and forcing it to run between
        # script runs is low cost, since we aren't doing much work anyway.
        if config.get_option("runner.postScriptGC"):
            gc.collect(2)


class ScriptControlException(BaseException):
    """Base exception for ScriptRunner."""

    pass


class StopException(ScriptControlException):
    """Silently stop the execution of the user's script."""

    pass


class RerunException(ScriptControlException):
    """Silently stop and rerun the user's script."""

    def __init__(self, rerun_data: RerunData):
        """Construct a RerunException

        Parameters
        ----------
        rerun_data : RerunData
            The RerunData that should be used to rerun the script
        """
        self.rerun_data = rerun_data

    def __repr__(self) -> str:
        return util.repr_(self)


def _clean_problem_modules() -> None:
    """Some modules are stateful, so we have to clear their state."""

    if "keras" in sys.modules:
        try:
            keras = sys.modules["keras"]
            keras.backend.clear_session()
        except:
            pass

    if "matplotlib.pyplot" in sys.modules:
        try:
            plt = sys.modules["matplotlib.pyplot"]
            plt.close("all")
        except:
            pass


def _new_module(name: str) -> types.ModuleType:
    """Create a new module with the given name."""
    return types.ModuleType(name)


# Code modified from IPython (BSD license)
# Source: https://github.com/ipython/ipython/blob/master/IPython/utils/syspathcontext.py#L42
class modified_sys_path:
    """A context for prepending a directory to sys.path for a second."""

    def __init__(self, session_data: SessionData):
        self._session_data = session_data
        self._added_path = False

    def __repr__(self) -> str:
        return util.repr_(self)

    def __enter__(self):
        if self._session_data.main_script_path not in sys.path:
            sys.path.insert(0, self._session_data.main_script_path)
            self._added_path = True

    def __exit__(self, type, value, traceback):
        if self._added_path:
            try:
                sys.path.remove(self._session_data.main_script_path)
            except ValueError:
                pass

        # Returning False causes any exceptions to be re-raised.
        return False


# The reason this is not a decorator is because we want to make it clear at the
# calling location that this function is being used.
def _log_if_error(fn: Callable[[], None]) -> None:
    try:
        fn()
    except Exception as e:
        LOGGER.warning(e)<|MERGE_RESOLUTION|>--- conflicted
+++ resolved
@@ -279,11 +279,8 @@
             query_string=self._client_state.query_string,
             session_state=self._session_state,
             uploaded_file_mgr=self._uploaded_file_mgr,
-<<<<<<< HEAD
+            page_name=self._client_state.page_name,
             user_info=self._user_info,
-=======
-            page_name=self._client_state.page_name,
->>>>>>> eca164ae
         )
         add_script_run_ctx(threading.current_thread(), ctx)
 
