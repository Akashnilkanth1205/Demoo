--- conflicted
+++ resolved
@@ -121,11 +121,7 @@
             label = args[0]
             args = args[1:]
         else:
-<<<<<<< HEAD
-            raise TypeError('%s must have a label' % method.__name__)
-=======
-            raise TypeError("%s must have a label" % f.__name__)
->>>>>>> 35b40272
+            raise TypeError("%s must have a label" % method.__name__)
 
         ctx = get_report_ctx()
         # The widget ID is the widget type (i.e. the name "foo" of the
@@ -133,24 +129,13 @@
         # This allows widgets of different types to have the same label,
         # and solves a bug where changing the widget type but keeping
         # the label could break things.
-<<<<<<< HEAD
-        widget_id = '%s-%s' % (method.__name__, label)
-=======
-        widget_id = "%s-%s" % (f.__name__, label)
->>>>>>> 35b40272
+        widget_id = "%s-%s" % (method.__name__, label)
 
         el = getattr(element, method.__name__)
         el.id = widget_id
 
-<<<<<<< HEAD
-        ui_value = (
-            ctx.widgets.get_widget_value(widget_id) if ctx else None
-        )
+        ui_value = ctx.widgets.get_widget_value(widget_id) if ctx else None
         return method(dg, element, ui_value, label, *args, **kwargs)
-=======
-        ui_value = ctx.widgets.get_widget_value(widget_id) if ctx else None
-        return f(dg, element, ui_value, label, *args, **kwargs)
->>>>>>> 35b40272
 
     return wrapper
 
@@ -683,9 +668,6 @@
            height: 330px
 
         >>> st.dataframe(df, 200, 100)
-
-        .. output::
-           Same as before but width and height are constrained as specified
 
         You can also pass a Pandas Styler object to change the style of
         the rendered DataFrame:
