--- conflicted
+++ resolved
@@ -2385,11 +2385,7 @@
         value=None,
         min_value=datetime.min,
         max_value=None,
-<<<<<<< HEAD
-        key=None
-=======
         key=None,
->>>>>>> bc28208d
     ):
         """Display a date input widget.
 
