--- conflicted
+++ resolved
@@ -299,16 +299,12 @@
         # Figure out if we need to create a new ID for this element.
         if self._is_root:
             output_dg = DeltaGenerator(
-<<<<<<< HEAD
-                self._enqueue, msg.metadata.delta_id, is_root=False,
-                container=self._container
-=======
                 enqueue=self._enqueue,
                 id=msg.metadata.delta_id,
                 delta_type=delta_type,
                 last_index=last_index,
+                container=self._container,
                 is_root=False
->>>>>>> 0f1a7740
             )
         else:
             self._delta_type = delta_type
