# -*- coding: utf-8 -*-
# Copyright 2018-2019 Streamlit Inc.
#
# Licensed under the Apache License, Version 2.0 (the "License");
# you may not use this file except in compliance with the License.
# You may obtain a copy of the License at
#
#    http://www.apache.org/licenses/LICENSE-2.0
#
# Unless required by applicable law or agreed to in writing, software
# distributed under the License is distributed on an "AS IS" BASIS,
# WITHOUT WARRANTIES OR CONDITIONS OF ANY KIND, either express or implied.
# See the License for the specific language governing permissions and
# limitations under the License.

"""Allows us to create and absorb changes (aka Deltas) to elements."""

# Python 2/3 compatibility
from __future__ import (
    print_function,
    division,
    unicode_literals,
    absolute_import
)
from streamlit.compatibility import setup_2_3_shims
from streamlit.errors import DuplicateWidgetID

setup_2_3_shims(globals())

import functools
import json
import random
import textwrap
import pandas as pd
from datetime import datetime
from datetime import date
from datetime import time

from streamlit import caching
from streamlit import metrics
from streamlit.util import is_int_value
from streamlit.proto import Balloons_pb2
from streamlit.proto import BlockPath_pb2
from streamlit.proto import ForwardMsg_pb2
from streamlit.proto import Text_pb2
from streamlit import get_report_ctx

# setup logging
from streamlit.logger import get_logger

LOGGER = get_logger(__name__)

MAX_DELTA_BYTES = 14 * 1024 * 1024  # 14MB

# List of Streamlit commands that perform a Pandas "melt" operation on
# input dataframes.
DELTAS_TYPES_THAT_MELT_DATAFRAMES = ("line_chart", "area_chart", "bar_chart")


def _wraps_with_cleaned_sig(wrapped, num_args_to_remove):
    """Simplify the function signature by removing arguments from it.

    Removes the first N arguments from function signature (where N is
    num_args_to_remove). This is useful since function signatures are visible
    in our user-facing docs, and many methods in DeltaGenerator have arguments
    that users have no access to.
    """
    # By passing (None, ...), we're removing (arg1, ...) from *args
    args_to_remove = (None,) * num_args_to_remove
    fake_wrapped = functools.partial(wrapped, *args_to_remove)
    fake_wrapped.__doc__ = wrapped.__doc__

    # These fields are used by wraps(), but in Python 2 partial() does not
    # produce them.
    fake_wrapped.__module__ = wrapped.__module__
    fake_wrapped.__name__ = wrapped.__name__

    return functools.wraps(fake_wrapped)


def _remove_self_from_sig(method):
    """Remove the `self` argument from `method`'s signature."""

    @_wraps_with_cleaned_sig(method, 1)  # Remove self from sig.
    def wrapped_method(self, *args, **kwargs):
        return method(self, *args, **kwargs)

    return wrapped_method


def _with_element(method):
    """Wrap function and pass a NewElement proto to be filled.

    This is a function decorator.

    Converts a method of the with arguments (self, element, ...) into a method
    with arguments (self, ...). Thus, the instantiation of the element proto
    object and creation of the element are handled automatically.

    Parameters
    ----------
    method : callable
        A DeltaGenerator method with arguments (self, element, ...)

    Returns
    -------
    callable
        A new DeltaGenerator method with arguments (self, ...)

    """

    @_wraps_with_cleaned_sig(method, 2)  # Remove self and element from sig.
    def wrapped_method(dg, *args, **kwargs):
        # Warn if we're called from within an @st.cache function
        caching.maybe_show_cached_st_function_warning(dg)

        delta_type = method.__name__
        last_index = -1

        if delta_type in DELTAS_TYPES_THAT_MELT_DATAFRAMES and len(args) > 0:
            data = args[0]
            if isinstance(data, pd.DataFrame):
                last_index = data.index[-1] if data.index.size > 0 else 0

        def marshall_element(element):
            return method(dg, element, *args, **kwargs)

        return dg._enqueue_new_element_delta(marshall_element, delta_type,
                                             last_index)

    return wrapped_method


def _build_duplicate_widget_message(widget_type, user_key=None):
    if user_key is not None:
        message = textwrap.dedent(
            """
            There are multiple identical st.{widget_type} widgets that use the
             '{user_key}' key.
            
            To fix this, please make sure that the 'key' argument is unique for 
            each st.{widget_type} you create.
            """
        )
    else:
        message = textwrap.dedent(
            """
            There are multiple identical st.{widget_type} widgets with the 
            same generated key.
            
            (When a widget is created, it's assigned an internal key based on
            its structure. Multiple widgets with an identical structure will
            result in the same internal key, which causes this error.)
            
            To fix this, please pass a unique 'key' argument to 
            st.{widget_type}().
            """
        )

    return message.strip("\n").format(widget_type=widget_type, user_key=user_key)


def _set_widget_id(widget_type, element, user_key=None):
    """Set the widget id.

    Parameters
    ----------
    widget_type : str
        The type of the widget as stored in proto.
    element : proto
        The proto of the element
    user_key : str
        Optional user-specified key to use for the widget ID.
        If this is None, we'll generate an ID by hashing the element.

    """
    element_hash = hash(element.SerializeToString())
    if user_key is not None:
        widget_id = "%s-%s" % (user_key, element_hash)
    else:
        widget_id = "%s" % element_hash

    ctx = get_report_ctx()
    if ctx is not None:
        added = ctx.widget_ids_this_run.add(widget_id)
        if not added:
            raise DuplicateWidgetID(
                _build_duplicate_widget_message(widget_type, user_key)
            )
    el = getattr(element, widget_type)
    el.id = widget_id


def _get_widget_ui_value(widget_type, element, user_key=None):
    """Get the widget ui_value from the report context.
    NOTE: This function should be called after the proto has been filled.

    Parameters
    ----------
    widget_type : str
        The type of the widget as stored in proto.
    element : proto
        The proto of the element
    user_key : str
        Optional user-specified string to use as the widget ID.
        If this is None, we'll generate an ID by hashing the element.

    Returns
    -------
    ui_value : any
        The value of the widget set by the client or
        the default value passed. If the report context
        doesn't exist, None will be returned.

    """
    _set_widget_id(widget_type, element, user_key)
    el = getattr(element, widget_type)
    ctx = get_report_ctx()
    ui_value = ctx.widgets.get_widget_value(el.id) if ctx else None
    return ui_value


def _get_pandas_index_attr(data, attr):
    python3_attr = getattr(data.index, attr, None)
    python2_attr = getattr(data.index, "__dict__", None)

    if python3_attr:
        return python3_attr
    elif python2_attr:
        return data.index.__dict__["_" + attr]
    else:
        return None


class NoValue(object):
    """Return this from DeltaGenerator.foo_widget() when you want the st.foo_widget()
    call to return None. This is needed because `_enqueue_new_element_delta`
    replaces `None` with a `DeltaGenerator` (for use in non-widget elements).
    """

    pass


class DeltaGenerator(object):
    """Creator of Delta protobuf messages."""

    def __init__(
        self,
        enqueue,
        id=0,
        delta_type=None,
        last_index=None,
        is_root=True,
        container=BlockPath_pb2.BlockPath.MAIN,
        path=(),
    ):
        """Constructor.

        Parameters
        ----------
        enqueue: callable or None
          Function that (maybe) enqueues ForwardMsg's and returns True if
            enqueued or False if not.
        id: int or None
          ID for deltas, or None to create the root DeltaGenerator (which
            produces DeltaGenerators with incrementing IDs)
        delta_type: string or None
          The name of the element passed in Element.proto's oneof.
          This is needed so we can transform dataframes for some elements when
          performing an `add_rows`.
        last_index: int or None
          The last index of the DataFrame for the element this DeltaGenerator
          created. Only applies to elements that transform dataframes,
          like line charts.
        is_root: bool
          If True, this will behave like a root DeltaGenerator which an
          auto-incrementing ID (in which case, `id` should be None).
          If False, this will have a fixed ID as determined
          by the `id` argument.
        container: BlockPath
          The root container for this DeltaGenerator. Can be MAIN or SIDEBAR.
        path: tuple of ints
          The full path of this DeltaGenerator, consisting of the IDs of
          all ancestors. The 0th item is the topmost ancestor.

        """
        self._enqueue = enqueue
        self._id = id
        self._delta_type = delta_type
        self._last_index = last_index
        self._is_root = is_root
        self._container = container
        self._path = path

    def __getattr__(self, name):
        import streamlit as st

        streamlit_methods = [
            method_name for method_name in dir(st) if
            callable(getattr(st, method_name))
        ]

        def wrapper(*args, **kwargs):
            if name in streamlit_methods:
                if self._container == BlockPath_pb2.BlockPath.SIDEBAR:
                    message = (
                        "Method `%(name)s()` does not exist for "
                        "`st.sidebar`. Did you mean `st.%(name)s()`?" % {
                            "name": name}
                    )
                else:
                    message = (
                        "Method `%(name)s()` does not exist for "
                        "`DeltaGenerator` objects. Did you mean "
                        "`st.%(name)s()`?" % {"name": name}
                    )
            else:
                message = "`%(name)s()` is not a valid Streamlit command." % {
                    "name": name
                }

            raise AttributeError(message)

        return wrapper

    # Protected (should be used only by Streamlit, not by users).
    def _reset(self):
        """Reset delta generator so it starts from index 0."""
        assert self._is_root
        self._id = 0

    def _enqueue_new_element_delta(
        self,
        marshall_element,
        delta_type,
        last_index=None,
        elementWidth=None,
        elementHeight=None,
    ):
        """Create NewElement delta, fill it, and enqueue it.

        Parameters
        ----------
        marshall_element : callable
            Function which sets the fields for a NewElement protobuf.
        elementWidth : int or None
            Desired width for the element
        elementHeight : int or None
            Desired height for the element

        Returns
        -------
        DeltaGenerator
            A DeltaGenerator that can be used to modify the newly-created
            element.

        """

        def value_or_dg(value, dg):
            """Widgets have return values unlike other elements and may want to
            return `None`. We create a special `NoValue` class for this scenario
            since `None` return values get replaced with a DeltaGenerator.
            """
            if value is NoValue:
                return None
            if value is None:
                return dg
            return value

        rv = None
        if marshall_element:
            msg = ForwardMsg_pb2.ForwardMsg()
            rv = marshall_element(msg.delta.new_element)
            msg.metadata.parent_block.container = self._container
            msg.metadata.parent_block.path[:] = self._path
            msg.metadata.delta_id = self._id
            if elementWidth is not None:
                msg.metadata.element_dimension_spec.width = elementWidth
            if elementHeight is not None:
                msg.metadata.element_dimension_spec.height = elementHeight

        # "Null" delta generators (those without queues), don't send anything.
        if self._enqueue is None:
            return value_or_dg(rv, self)

        # Figure out if we need to create a new ID for this element.
        if self._is_root:
            output_dg = DeltaGenerator(
                enqueue=self._enqueue,
                id=msg.metadata.delta_id,
                delta_type=delta_type,
                last_index=last_index,
                container=self._container,
                is_root=False,
            )
        else:
            self._delta_type = delta_type
            self._last_index = last_index
            output_dg = self

        kind = msg.delta.new_element.WhichOneof("type")

        m = metrics.Client.get("streamlit_enqueue_deltas_total")
        m.labels(kind).inc()
        msg_was_enqueued = self._enqueue(msg)

        if not msg_was_enqueued:
            return value_or_dg(rv, self)

        if self._is_root:
            self._id += 1

        return value_or_dg(rv, output_dg)

    def _block(self):
        if self._enqueue is None:
            return self

        msg = ForwardMsg_pb2.ForwardMsg()
        msg.delta.new_block = True
        msg.metadata.parent_block.container = self._container
        msg.metadata.parent_block.path[:] = self._path
        msg.metadata.delta_id = self._id

        new_block_dg = DeltaGenerator(
            enqueue=self._enqueue,
            id=0,
            is_root=True,
            container=self._container,
            path=self._path + (self._id,),
        )

        self._enqueue(msg)
        self._id += 1

        return new_block_dg

    @_with_element
    def balloons(self, element):
        """Draw celebratory balloons.

        Example
        -------
        >>> st.balloons()

        ...then watch your app and get ready for a celebration!

        """
        element.balloons.type = Balloons_pb2.Balloons.DEFAULT
        element.balloons.execution_id = random.randrange(0xFFFFFFFF)

    @_with_element
    def text(self, element, body):
        """Write fixed-width text.

        Parameters
        ----------
        body : str
            The string to display.

        Example
        -------
        >>> st.text('This is some text.')

        .. output::
           https://share.streamlit.io/0.25.0-2JkNY/index.html?id=PYxU1kee5ubuhGR11NsnT1
           height: 50px

        """

        element.text.body = _clean_text(body)
        element.text.format = Text_pb2.Text.PLAIN

    @_with_element
    def markdown(self, element, body, unsafe_allow_html=False):
        """Display string formatted as Markdown.

        Parameters
        ----------
        body : str
            The string to display as Github-flavored Markdown. Syntax
            information can be found at: https://github.github.com/gfm.

        unsafe_allow_html : bool
            By default, any HTML tags found in the body will be escaped and
            therefore treated as pure text. This behavior may be turned off by
            setting this argument to True.

            That said, we *strongly advise against it*. It is hard to write
            secure HTML, so by using this argument you may be compromising your
            users' security. For more information, see:

            https://github.com/streamlit/streamlit/issues/152

            *Also note that `unsafe_allow_html` is a temporary measure and may
            be removed from Streamlit at any time.*

            If you decide to turn on HTML anyway, we ask you to please tell us
            your exact use case here:

            https://discuss.streamlit.io/t/96

            This will help us come up with safe APIs that allow you to do what
            you want.

        Example
        -------
        >>> st.markdown('Streamlit is **_really_ cool**.')

        .. output::
           https://share.streamlit.io/0.25.0-2JkNY/index.html?id=PXz9xgY8aB88eziDVEZLyS
           height: 50px

        """
        element.text.body = _clean_text(body)
        element.text.format = Text_pb2.Text.MARKDOWN
        element.text.allow_html = unsafe_allow_html

    @_with_element
    def code(self, element, body, language="python"):
        """Display a code block with optional syntax highlighting.

        (This is a convenience wrapper around `st.markdown()`)

        Parameters
        ----------
        body : str
            The string to display as code.

        language : str
            The language that the code is written in, for syntax highlighting.
            If omitted, the code will be unstyled.

        Example
        -------
        >>> code = '''def hello():
        ...     print("Hello, Streamlit!")'''
        >>> st.code(code, language='python')

        .. output::
           https://share.streamlit.io/0.27.0-kBtt/index.html?id=VDRnaCEZWSBCNUd5gNQZv2
           height: 100px

        """
        markdown = "```%(language)s\n%(body)s\n```" % {
            "language": language or "",
            "body": body,
        }
        element.text.body = _clean_text(markdown)
        element.text.format = Text_pb2.Text.MARKDOWN

    @_with_element
    def json(self, element, body):
        """Display object or string as a pretty-printed JSON string.

        Parameters
        ----------
        body : Object or str
            The object to print as JSON. All referenced objects should be
            serializable to JSON as well. If object is a string, we assume it
            contains serialized JSON.

        Example
        -------
        >>> st.json({
        ...     'foo': 'bar',
        ...     'baz': 'boz',
        ...     'stuff': [
        ...         'stuff 1',
        ...         'stuff 2',
        ...         'stuff 3',
        ...         'stuff 5',
        ...     ],
        ... })

        .. output::
           https://share.streamlit.io/0.25.0-2JkNY/index.html?id=CTFkMQd89hw3yZbZ4AUymS
           height: 280px

        """
        element.text.body = (
            body
            if isinstance(body, string_types)  # noqa: F821
            else json.dumps(body, default=lambda o: str(type(o)))
        )
        element.text.format = Text_pb2.Text.JSON

    @_with_element
    def title(self, element, body):
        """Display text in title formatting.

        Each document should have a single `st.title()`, although this is not
        enforced.

        Parameters
        ----------
        body : str
            The text to display.

        Example
        -------
        >>> st.title('This is a title')

        .. output::
           https://share.streamlit.io/0.25.0-2JkNY/index.html?id=SFcBGANWd8kWXF28XnaEZj
           height: 100px

        """
        element.text.body = "# %s" % _clean_text(body)
        element.text.format = Text_pb2.Text.MARKDOWN

    @_with_element
    def header(self, element, body):
        """Display text in header formatting.

        Parameters
        ----------
        body : str
            The text to display.

        Example
        -------
        >>> st.header('This is a header')

        .. output::
           https://share.streamlit.io/0.25.0-2JkNY/index.html?id=AnfQVFgSCQtGv6yMUMUYjj
           height: 100px

        """
        element.text.body = "## %s" % _clean_text(body)
        element.text.format = Text_pb2.Text.MARKDOWN

    @_with_element
    def subheader(self, element, body):
        """Display text in subheader formatting.

        Parameters
        ----------
        body : str
            The text to display.

        Example
        -------
        >>> st.subheader('This is a subheader')

        .. output::
           https://share.streamlit.io/0.25.0-2JkNY/index.html?id=LBKJTfFUwudrbWENSHV6cJ
           height: 100px

        """
        element.text.body = "### %s" % _clean_text(body)
        element.text.format = Text_pb2.Text.MARKDOWN

    @_with_element
    def error(self, element, body):
        """Display error message.

        Parameters
        ----------
        body : str
            The error text to display.

        Example
        -------
        >>> st.error('This is an error')

        """
        element.text.body = _clean_text(body)
        element.text.format = Text_pb2.Text.ERROR

    @_with_element
    def warning(self, element, body):
        """Display warning message.

        Parameters
        ----------
        body : str
            The warning text to display.

        Example
        -------
        >>> st.warning('This is a warning')

        """
        element.text.body = _clean_text(body)
        element.text.format = Text_pb2.Text.WARNING

    @_with_element
    def info(self, element, body):
        """Display an informational message.

        Parameters
        ----------
        body : str
            The info text to display.

        Example
        -------
        >>> st.info('This is a purely informational message')

        """
        element.text.body = _clean_text(body)
        element.text.format = Text_pb2.Text.INFO

    @_with_element
    def success(self, element, body):
        """Display a success message.

        Parameters
        ----------
        body : str
            The success text to display.

        Example
        -------
        >>> st.success('This is a success message!')

        """
        element.text.body = _clean_text(body)
        element.text.format = Text_pb2.Text.SUCCESS

    @_with_element
    def help(self, element, obj):
        """Display object's doc string, nicely formatted.

        Displays the doc string for this object.

        Parameters
        ----------
        obj : Object
            The object whose docstring should be displayed.

        Example
        -------

        Don't remember how to initialize a dataframe? Try this:

        >>> st.help(pandas.DataFrame)

        Want to quickly check what datatype is output by a certain function?
        Try:

        >>> x = my_poorly_documented_function()
        >>> st.help(x)

        """
        import streamlit.elements.doc_string as doc_string

        doc_string.marshall(element, obj)

    @_with_element
    def exception(self, element, exception, exception_traceback=None):
        """Display an exception.

        Parameters
        ----------
        exception : Exception
            The exception to display.
        exception_traceback : Exception Traceback or None
            If None or False, does not show display the trace. If True,
            tries to capture a trace automatically. If a Traceback object,
            displays the given traceback.

        Example
        -------
        >>> e = RuntimeError('This is an exception of type RuntimeError')
        >>> st.exception(e)

        """
        import streamlit.elements.exception_proto as exception_proto

        exception_proto.marshall(element.exception, exception,
                                 exception_traceback)

    @_with_element
    def _text_exception(self, element, exception_type, message, stack_trace):
        """Display an exception.

        Parameters
        ----------
        exception_type : str
        message : str
        stack_trace : list of str

        """
        element.exception.type = exception_type
        element.exception.message = message
        element.exception.stack_trace.extend(stack_trace)

    @_remove_self_from_sig
    def dataframe(self, data=None, width=None, height=None):
        """Display a dataframe as an interactive table.

        Parameters
        ----------
        data : pandas.DataFrame, pandas.Styler, numpy.ndarray, Iterable, dict,
            or None
            The data to display.

            If 'data' is a pandas.Styler, it will be used to style its
            underyling DataFrame. Streamlit supports custom cell
            values and colors. (It does not support some of the more exotic
            pandas styling features, like bar charts, hovering, and captions.)
            Styler support is experimental!
        width : int or None
            Desired width of the UI element expressed in pixels. If None, a
            default width based on the page width is used.
        height : int or None
            Desired height of the UI element expressed in pixels. If None, a
            default height is used.

        Examples
        --------
        >>> df = pd.DataFrame(
        ...    np.random.randn(50, 20),
        ...    columns=('col %d' % i for i in range(20)))
        ...
        >>> st.dataframe(df)  # Same as st.write(df)

        .. output::
           https://share.streamlit.io/0.25.0-2JkNY/index.html?id=165mJbzWdAC8Duf8a4tjyQ
           height: 330px

        >>> st.dataframe(df, 200, 100)

        You can also pass a Pandas Styler object to change the style of
        the rendered DataFrame:

        >>> df = pd.DataFrame(
        ...    np.random.randn(10, 20),
        ...    columns=('col %d' % i for i in range(20)))
        ...
        >>> st.dataframe(df.style.highlight_max(axis=0))

        .. output::
           https://share.streamlit.io/0.29.0-dV1Y/index.html?id=Hb6UymSNuZDzojUNybzPby
           height: 285px

        """
        import streamlit.elements.data_frame_proto as data_frame_proto

        def set_data_frame(delta):
            data_frame_proto.marshall_data_frame(data, delta.data_frame)

        return self._enqueue_new_element_delta(
            set_data_frame, "dataframe", elementWidth=width,
            elementHeight=height
        )

    @_with_element
    def line_chart(self, element, data=None, width=0, height=0):
        """Display a line chart.

        Parameters
        ----------
        data : pandas.DataFrame, pandas.Styler, numpy.ndarray, Iterable, dict
            or None
            Data to be plotted.

        width : int
            The chart width in pixels, or 0 for full width.

        height : int
            The chart width in pixels, or 0 for default height.

        Example
        -------
        >>> chart_data = pd.DataFrame(
        ...     np.random.randn(20, 3),
        ...     columns=['a', 'b', 'c'])
        ...
        >>> st.line_chart(chart_data)

        .. output::
            https://share.streamlit.io/0.26.1-2LpAr/index.html?id=FjPACu1ham1Jx96YD1o7Pg
            height: 200px

        """

        import streamlit.elements.altair as altair

        chart = altair.generate_chart("line", data)
        altair.marshall(element.vega_lite_chart, chart, width, height=height)

    @_with_element
    def area_chart(self, element, data=None, width=0, height=0):
        """Display a area chart.

        Parameters
        ----------
        data : pandas.DataFrame, pandas.Styler, numpy.ndarray, Iterable, or dict
            Data to be plotted.

        width : int
            The chart width in pixels, or 0 for full width.

        height : int
            The chart width in pixels, or 0 for default height.

        Example
        -------
        >>> chart_data = pd.DataFrame(
        ...     np.random.randn(20, 3),
        ...     columns=['a', 'b', 'c'])
        ...
        >>> st.area_chart(chart_data)

        .. output::
            https://share.streamlit.io/0.26.1-2LpAr/index.html?id=BYLQrnN1tHonosFUj3Q4xm
            height: 200px

        """
        import streamlit.elements.altair as altair

        chart = altair.generate_chart("area", data)
        altair.marshall(element.vega_lite_chart, chart, width, height=height)

    @_with_element
    def bar_chart(self, element, data=None, width=0, height=0):
        """Display a bar chart.

        Parameters
        ----------
        data : pandas.DataFrame, pandas.Styler, numpy.ndarray, Iterable, or dict
            Data to be plotted.

        width : int
            The chart width in pixels, or 0 for full width.

        height : int
            The chart width in pixels, or 0 for default height.

        Example
        -------
        >>> chart_data = pd.DataFrame(
        ...     [[20, 30, 50]],
        ...     columns=['a', 'b', 'c'])
        ...
        >>> st.bar_chart(chart_data)

        .. output::
            https://share.streamlit.io/0.26.1-2LpAr/index.html?id=B8pQsaSjGyo1372MTnX9rk
            height: 200px

        """
        import streamlit.elements.altair as altair

        chart = altair.generate_chart("bar", data)
        altair.marshall(element.vega_lite_chart, chart, width, height=height)

    @_with_element
    def vega_lite_chart(self, element, data=None, spec=None, width=0,
                        **kwargs):
        """Display a chart using the Vega-Lite library.

        Parameters
        ----------
        data : pandas.DataFrame, pandas.Styler, numpy.ndarray, Iterable, dict,
            or None
            Either the data to be plotted or a Vega-Lite spec containing the
            data (which more closely follows the Vega-Lite API).

        spec : dict or None
            The Vega-Lite spec for the chart. If the spec was already passed in
            the previous argument, this must be set to None. See
            https://vega.github.io/vega-lite/docs/ for more info.

        width : number
            If 0 (default), stretch chart to the full document width. If -1,
            use the default from Vega-Lite. If greater than 0, sets the width.
            Note that if spec['width'] is defined, it takes precedence over
            this argument.

        **kwargs : any
            Same as spec, but as keywords.

        Example
        -------

        >>> import pandas as pd
        >>> import numpy as np
        >>>
        >>> df = pd.DataFrame(
        ...     np.random.randn(200, 3),
        ...     columns=['a', 'b', 'c'])
        >>>
        >>> st.vega_lite_chart(df, {
        ...     'mark': 'circle',
        ...     'encoding': {
        ...         'x': {'field': 'a', 'type': 'quantitative'},
        ...         'y': {'field': 'b', 'type': 'quantitative'},
        ...         'size': {'field': 'c', 'type': 'quantitative'},
        ...         'color': {'field': 'c', 'type': 'quantitative'},
        ...     },
        ... })

        .. output::
           https://share.streamlit.io/0.25.0-2JkNY/index.html?id=8jmmXR8iKoZGV4kXaKGYV5
           height: 200px

        Examples of Vega-Lite usage without Streamlit can be found at
        https://vega.github.io/vega-lite/examples/. Most of those can be easily
        translated to the syntax shown above.

        """
        import streamlit.elements.vega_lite as vega_lite

        vega_lite.marshall(element.vega_lite_chart, data, spec, width,
                           **kwargs)

    @_with_element
    def altair_chart(self, element, altair_chart, width=0):
        """Display a chart using the Altair library.

        Parameters
        ----------
        altair_chart : altair.vegalite.v2.api.Chart
            The Altair chart object to display.

        width : number
            If 0 (default), stretch chart to the full document width. If -1,
            use the default from Altair. If greater than 0, sets the width.
            Note that if the top-level width  is defined, it takes precedence
            over this argument.

        Example
        -------

        >>> import pandas as pd
        >>> import numpy as np
        >>> import altair as alt
        >>>
        >>> df = pd.DataFrame(
        ...     np.random.randn(200, 3),
        ...     columns=['a', 'b', 'c'])
        ...
        >>> c = alt.Chart(df).mark_circle().encode(
        ...     x='a', y='b', size='c', color='c')
        >>>
        >>> st.altair_chart(c, width=-1)

        .. output::
           https://share.streamlit.io/0.25.0-2JkNY/index.html?id=8jmmXR8iKoZGV4kXaKGYV5
           height: 200px

        Examples of Altair charts can be found at
        https://altair-viz.github.io/gallery/.

        """
        import streamlit.elements.altair as altair

        altair.marshall(element.vega_lite_chart, altair_chart, width)

    @_with_element
    def graphviz_chart(self, element, figure_or_dot, width=0, height=0):
        """Display a graph using the dagre-d3 library.

        Parameters
        ----------
        figure_or_dot : graphviz.dot.Graph, graphviz.dot.Digraph, str
            The Graphlib graph object or dot string to display
        width : type
            The chart width in pixels, or 0 for full width.
        height : type
            The chart height in pixels, or 0 for default height.

        Example
        -------

        >>> import streamlit as st
        >>> import graphviz as graphviz
        >>>
        >>> # Create a graphlib graph object
        >>> graph = graphviz.DiGraph()
        >>> graph.edge('run', 'intr')
        >>> graph.edge('intr', 'runbl')
        >>> graph.edge('runbl', 'run')
        >>> graph.edge('run', 'kernel')
        >>> graph.edge('kernel', 'zombie')
        >>> graph.edge('kernel', 'sleep')
        >>> graph.edge('kernel', 'runmem')
        >>> graph.edge('sleep', 'swap')
        >>> graph.edge('swap', 'runswap')
        >>> graph.edge('runswap', 'new')
        >>> graph.edge('runswap', 'runmem')
        >>> graph.edge('new', 'runmem')
        >>> graph.edge('sleep', 'runmem')
        >>>
        >>> st.graphviz_chart(graph)

        Or you can render the chart from the graph using GraphViz's Dot
        language:

        >>> st.graphviz_chart('''
            digraph {
                run -> intr
                intr -> runbl
                runbl -> run
                run -> kernel
                kernel -> zombie
                kernel -> sleep
                kernel -> runmem
                sleep -> swap
                swap -> runswap
                runswap -> new
                runswap -> runmem
                new -> runmem
                sleep -> runmem
            }
        ''')

        .. output::
           https://share.streamlit.io/0.37.0-2PGsB/index.html?id=QFXRFT19mzA3brW8XCAcK8
           height: 400px

        """
        import streamlit.elements.graphviz_chart as graphviz_chart

        graphviz_chart.marshall(
            element.graphviz_chart, figure_or_dot, width=width, height=height
        )

    @_with_element
    def plotly_chart(
        self, element, figure_or_data, width=0, height=0, sharing="streamlit",
        **kwargs
    ):
        """Display an interactive Plotly chart.

        Plotly is a charting library for Python. The arguments to this function
        closely follow the ones for Plotly's `plot()` function. You can find
        more about Plotly at https://plot.ly/python.

        Parameters
        ----------
        figure_or_data : plotly.graph_objs.Figure, plotly.graph_objs.Data,
            dict/list of plotly.graph_objs.Figure/Data, or
            matplotlib.figure.Figure

            See https://plot.ly/python/ for examples of graph descriptions.

            If a Matplotlib Figure, converts it to a Plotly figure and displays
            it.

        width : int
            The chart width in pixels, or 0 for full width.

        height : int
            The chart height in pixels, or 0 for default height.

        sharing : {'streamlit', 'private', 'secret', 'public'}
            Use 'streamlit' to insert the plot and all its dependencies
            directly in the Streamlit app, which means it works offline too.
            This is the default.
            Use any other sharing mode to send the app to Plotly's servers,
            and embed the result into the Streamlit app. See
            https://plot.ly/python/privacy/ for more. Note that these sharing
            modes require a Plotly account.

        **kwargs
            Any argument accepted by Plotly's `plot()` function.


        To show Plotly charts in Streamlit, just call `st.plotly_chart`
        wherever you would call Plotly's `py.plot` or `py.iplot`.

        Example
        -------

        The example below comes straight from the examples at
        https://plot.ly/python:

        >>> import streamlit as st
        >>> import plotly.figure_factory as ff
        >>> import numpy as np
        >>>
        >>> # Add histogram data
        >>> x1 = np.random.randn(200) - 2
        >>> x2 = np.random.randn(200)
        >>> x3 = np.random.randn(200) + 2
        >>>
        >>> # Group data together
        >>> hist_data = [x1, x2, x3]
        >>>
        >>> group_labels = ['Group 1', 'Group 2', 'Group 3']
        >>>
        >>> # Create distplot with custom bin_size
        >>> fig = ff.create_distplot(
        ...         hist_data, group_labels, bin_size=[.1, .25, .5])
        >>>
        >>> # Plot!
        >>> st.plotly_chart(fig)

        .. output::
           https://share.streamlit.io/0.32.0-2KznC/index.html?id=NbyKJnNQ2XcrpWTno643uD
           height: 400px

        """
        # NOTE: "figure_or_data" is the name used in Plotly's .plot() method
        # for their main parameter. I don't like the name, but its best to keep
        # it in sync with what Plotly calls it.
        import streamlit.elements.plotly_chart as plotly_chart

        plotly_chart.marshall(
            element.plotly_chart, figure_or_data, width, height, sharing,
            **kwargs
        )

    @_with_element
    def pyplot(self, element, fig=None, **kwargs):
        """Display a matplotlib.pyplot figure.

        Parameters
        ----------
        fig : Matplotlib Figure
            The figure to plot. When this argument isn't specified, which is
            the usual case, this function will render the global plot.

        **kwargs : any
            Arguments to pass to Matplotlib's savefig function.

        Example
        -------
        >>> import matplotlib.pyplot as plt
        >>> import numpy as np
        >>>
        >>> arr = np.random.normal(1, 1, size=100)
        >>> plt.hist(arr, bins=20)
        >>>
        >>> st.pyplot()

        .. output::
           https://share.streamlit.io/0.25.0-2JkNY/index.html?id=PwzFN7oLZsvb6HDdwdjkRB
           height: 530px

        Notes
        -----
        Matplotlib support several different types of "backends". If you're
        getting an error using Matplotlib with Streamlit, try setting your
        backend to "TkAgg"::

            echo "backend: TkAgg" >> ~/.matplotlib/matplotlibrc

        For more information, see https://matplotlib.org/faq/usage_faq.html.

        """
        import streamlit.elements.pyplot as pyplot

        pyplot.marshall(element, fig, **kwargs)

    @_with_element
    def bokeh_chart(self, element, figure):
        """Display an interactive Bokeh chart.

        Bokeh is a charting library for Python. The arguments to this function
        closely follow the ones for Bokeh's `show` function. You can find
        more about Bokeh at https://bokeh.pydata.org.

        Parameters
        ----------
        figure : bokeh.plotting.figure.Figure
            A Bokeh figure to plot.


        To show Bokeh charts in Streamlit, just call `st.bokeh_chart`
        wherever you would call Bokeh's `show`.

        Example
        -------
        >>> import streamlit as st
        >>> from bokeh.plotting import figure
        >>>
        >>> x = [1, 2, 3, 4, 5]
        >>> y = [6, 7, 2, 4, 5]
        >>>
        >>> p = figure(
        ...     title='simple line example',
        ...     x_axis_label='x',
        ...     y_axis_label='y')
        ...
        >>> p.line(x, y, legend='Trend', line_width=2)
        >>>
        >>> st.bokeh_chart(p)

        .. output::
           https://share.streamlit.io/0.34.0-2Ezo2/index.html?id=kWNtYxGUFpA3PRXt3uVff
           height: 600px

        """
        import streamlit.elements.bokeh_chart as bokeh_chart

        bokeh_chart.marshall(element.bokeh_chart, figure)

    # TODO: Make this accept files and strings/bytes as input.
    @_with_element
    def image(
        self,
        element,
        image,
        caption=None,
        width=None,
        use_column_width=False,
        clamp=False,
        channels="RGB",
        format="JPEG",
    ):
        """Display an image or list of images.

        Parameters
        ----------
        image : numpy.ndarray, [numpy.ndarray], BytesIO, str, or [str]
            Monochrome image of shape (w,h) or (w,h,1)
            OR a color image of shape (w,h,3)
            OR an RGBA image of shape (w,h,4)
            OR a URL to fetch the image from
            OR a list of one of the above, to display multiple images.
        caption : str or list of str
            Image caption. If displaying multiple images, caption should be a
            list of captions (one for each image).
        width : int or None
            Image width. None means use the image width.
        use_column_width : bool
            If True, set the image width to the column width. This overrides
            the `width` parameter.
        clamp : bool
            Clamp image pixel values to a valid range ([0-255] per channel).
            This is only meaningful for byte array images; the parameter is
            ignored for image URLs. If this is not set, and an image has an
            out-of-range value, an error will be thrown.
        channels : 'RGB' or 'BGR'
            If image is an nd.array, this parameter denotes the format used to
            represent color information. Defaults to 'RGB', meaning
            `image[:, :, 0]` is the red channel, `image[:, :, 1]` is green, and
            `image[:, :, 2]` is blue. For images coming from libraries like
            OpenCV you should set this to 'BGR', instead.
        format : 'JPEG' or 'PNG'
            This parameter specifies the image format. Defaults to 'JPEG'.

        Example
        -------
        >>> from PIL import Image
        >>> image = Image.open('sunrise.jpg')
        >>>
        >>> st.image(image, caption='Sunrise by the mountains',
        ...          use_column_width=True)

        .. output::
           https://share.streamlit.io/0.25.0-2JkNY/index.html?id=YCFaqPgmgpEz7jwE4tHAzY
           height: 630px

        """
        import streamlit.elements.image_proto as image_proto

        if use_column_width:
            width = -2
        elif width is None:
            width = -1
        elif width <= 0:
            raise RuntimeError("Image width must be positive.")
        image_proto.marshall_images(
            image, caption, width, element.imgs, clamp, channels, format
        )

    @_with_element
    def audio(self, element, data, format="audio/wav", start_time=0):
        """Display an audio player.

        Parameters
        ----------
        data : str, bytes, BytesIO, numpy.ndarray, or file opened with
                io.open().
            The audio data. Must include headers and any other bytes required
            in the actual file.
        start_time: int
            The time from which this element should start playing.
        format : str
            The mime type for the audio file. Defaults to 'audio/wav'.
            See https://tools.ietf.org/html/rfc4281 for more info.

        Example
        -------
        >>> audio_file = open('myaudio.ogg', 'rb')
        >>> audio_bytes = audio_file.read()
        >>>
        >>> st.audio(audio_bytes, format='audio/ogg')

        .. output::
           https://share.streamlit.io/0.25.0-2JkNY/index.html?id=Dv3M9sA7Cg8gwusgnVNTHb
           height: 400px

        """
        # TODO: Provide API to convert raw NumPy arrays to audio file (with
        # proper headers, etc)?
        import streamlit.elements.generic_binary_proto as generic_binary_proto

        generic_binary_proto.marshall(element.audio, data)
        element.audio.format = format
        element.audio.start_time = start_time

    @_with_element
    def video(self, element, data, format="video/mp4", start_time=0):
        """Display a video player.

        Parameters
        ----------
        data : str, bytes, BytesIO, numpy.ndarray, or file opened with
                io.open().
            Must include headers and any other bytes required in the actual
            file.
        start_time: int
            The time from which this element should start playing.
        format : str
            The mime type for the video file. Defaults to 'video/mp4'.
            See https://tools.ietf.org/html/rfc4281 for more info.

        Example
        -------
        >>> video_file = open('myvideo.mp4', 'rb')
        >>> video_bytes = video_file.read()
        >>>
        >>> st.video(video_bytes)

        .. output::
           https://share.streamlit.io/0.25.0-2JkNY/index.html?id=Wba9sZELKfKwXH4nDCCbMv
           height: 600px

        """
        # TODO: Provide API to convert raw NumPy arrays to video file (with
        # proper headers, etc)?
        import streamlit.elements.generic_binary_proto as generic_binary_proto

        generic_binary_proto.marshall(element.video, data)
        element.video.format = format
        element.video.start_time = start_time

    @_with_element
    def button(self, element, label, key=None):
        """Display a button widget.

        Parameters
        ----------
        label : str
            A short label explaining to the user what this button is for.
        key : str
            An optional string to use as the unique key for the widget.
            If this is omitted, a key will be generated for the widget
            based on its content. Multiple widgets of the same type may
            not share the same key.

        Returns
        -------
        bool
            If the button was clicked on the last run of the app.

        Example
        -------
        >>> if st.button('Say hello'):
        ...     st.write('Why hello there')
        ... else:
        ...     st.write('Goodbye')

        """
        element.button.label = label
        element.button.default = False

        ui_value = _get_widget_ui_value("button", element, user_key=key)
        current_value = ui_value if ui_value is not None else False
        return current_value

    @_with_element
    def checkbox(self, element, label, value=False, key=None):
        """Display a checkbox widget.

        Parameters
        ----------
        label : str
            A short label explaining to the user what this checkbox is for.
        value : bool
            Preselect the checkbox when it first renders. This will be
            cast to bool internally.
        key : str
            An optional string to use as the unique key for the widget.
            If this is omitted, a key will be generated for the widget
            based on its content. Multiple widgets of the same type may
            not share the same key.

        Returns
        -------
        bool
            Whether or not the checkbox is checked.

        Example
        -------
        >>> agree = st.checkbox('I agree')
        >>>
        >>> if agree:
        ...     st.write('Great!')

        """
        element.checkbox.label = label
        element.checkbox.default = bool(value)

        ui_value = _get_widget_ui_value("checkbox", element, user_key=key)
        current_value = ui_value if ui_value is not None else value
        return bool(current_value)

    @_with_element
<<<<<<< HEAD
    def multiselect(self, element, label, options, default=None,
                    format_func=str):
=======
    def multiselect(
        self, element, label, options, default=None, format_func=str, key=None
    ):
>>>>>>> 8b2481bc
        """Display a multiselect widget.
        The multiselect widget starts as empty.

        Parameters
        ----------
        label : str
            A short label explaining to the user what this select widget is for.
        options : list, tuple, numpy.ndarray, or pandas.Series
            Labels for the select options. This will be cast to str internally
            by default.
        default: [str] or None
            List of default values.
        format_func : function
            Function to modify the display of the labels. It receives the option
            as an argument and its output will be cast to str.
        key : str
            An optional string to use as the unique key for the widget.
            If this is omitted, a key will be generated for the widget
            based on its content. Multiple widgets of the same type may
            not share the same key.

        Returns
        -------
        [str]
            A list with the selected options

        Example
        -------
        >>> options = st.multiselect(
        ...     'What are your favorite colors',
                ('Yellow', 'Red')
        ...     ('Green', 'Yellow', 'Red', 'Blue'))
        >>>
        >>> st.write('You selected:', options)

        """

        # Perform validation checks and return indices base on the default values.
        def _check_and_convert_to_indices(default_values):
            for value in default_values:
                if not isinstance(value, string_types):  # noqa: F821
                    raise TypeError(
                        "A Multiselect default value has invalid type: %s"
                        % type(value).__name__
                    )
                if value not in options:
                    raise ValueError(
                        "Every Multiselect default value must exist in options"
                    )
            return [options.index(value) for value in default]

        indices = (
            _check_and_convert_to_indices(
                default) if default is not None else None
        )
        element.multiselect.label = label
        default_value = [] if indices is None else indices
        element.multiselect.default[:] = default_value
        element.multiselect.options[:] = [
            str(format_func(option)) for option in options
        ]

        ui_value = _get_widget_ui_value("multiselect", element, user_key=key)
        current_value = ui_value.value if ui_value is not None else default_value
        return [options[i] for i in current_value]

    @_with_element
    def radio(self, element, label, options, index=0, format_func=str, key=None):
        """Display a radio button widget.

        Parameters
        ----------
        label : str
            A short label explaining to the user what this radio group is for.
        options : list, tuple, numpy.ndarray, or pandas.Series
            Labels for the radio options. This will be cast to str internally
            by default.
        index : int
            The index of the preselected option on first render.
        format_func : function
            Function to modify the display of the labels. It receives the option
            as an argument and its output will be cast to str.
        key : str
            An optional string to use as the unique key for the widget.
            If this is omitted, a key will be generated for the widget
            based on its content. Multiple widgets of the same type may
            not share the same key.

        Returns
        -------
        any
            The selected option.

        Example
        -------
        >>> genre = st.radio(
        ...     'What\'s your favorite movie genre',
        ...     ('Comedy', 'Drama', 'Documentary'))
        >>>
        >>> if genre == 'Comedy':
        ...     st.write('You selected comedy.')
        ... else:
        ...     st.write('You didn\'t select comedy.')

        """
        if not isinstance(index, int):
            raise TypeError(
                "Radio Value has invalid type: %s" % type(index).__name__)

        if len(options) > 0 and not 0 <= index < len(options):
            raise ValueError(
                "Radio index must be between 0 and length of options")

        element.radio.label = label
        element.radio.default = index
        element.radio.options[:] = [str(format_func(option)) for option in
                                    options]

        ui_value = _get_widget_ui_value("radio", element, user_key=key)
        current_value = ui_value if ui_value is not None else index
        return options[current_value] if len(options) > 0 else NoValue

    @_with_element
    def selectbox(self, element, label, options, index=0, format_func=str, key=None):
        """Display a select widget.

        Parameters
        ----------
        label : str
            A short label explaining to the user what this select widget is for.
        options : list, tuple, numpy.ndarray, or pandas.Series
            Labels for the select options. This will be cast to str internally
            by default.
        index : int
            The index of the preselected option on first render.
        format_func : function
            Function to modify the display of the labels. It receives the option
            as an argument and its output will be cast to str.
        key : str
            An optional string to use as the unique key for the widget.
            If this is omitted, a key will be generated for the widget
            based on its content. Multiple widgets of the same type may
            not share the same key.

        Returns
        -------
        any
            The selected option

        Example
        -------
        >>> option = st.selectbox(
        ...     'How would you like to be contacted?',
        ...     ('Email', 'Home phone', 'Mobile phone'))
        >>>
        >>> st.write('You selected:', option)

        """
        if not isinstance(index, int):
            raise TypeError(
                "Selectbox Value has invalid type: %s" % type(index).__name__
            )

        if len(options) > 0 and not 0 <= index < len(options):
            raise ValueError(
                "Selectbox index must be between 0 and length of options")

        element.selectbox.label = label
        element.selectbox.default = index
        element.selectbox.options[:] = [str(format_func(option)) for option in
                                        options]

        ui_value = _get_widget_ui_value("selectbox", element, user_key=key)
        current_value = ui_value if ui_value is not None else index
        return options[current_value] if len(options) > 0 else NoValue

    @_with_element
    def slider(
        self,
        element,
        label,
        min_value=None,
        max_value=None,
        value=None,
        step=None,
        format=None,
        key=None,
    ):
        """Display a slider widget.

        Parameters
        ----------
        label : str or None
            A short label explaining to the user what this slider is for.
        min_value : int/float or None
            The minimum permitted value.
            Defaults to 0 if the value is an int, 0.0 otherwise.
        max_value : int/float or None
            The maximum permitted value.
            Defaults 100 if the value is an int, 1.0 otherwise.
        value : int/float or a tuple/list of int/float or None
            The value of this widget when it first renders. In case the value
            is passed as a tuple/list a range slider will be used.
            Defaults to min_value.
        step : int/float or None
            The stepping interval.
            Defaults to 1 if the value is an int, 0.01 otherwise.
        format : str or None
            Printf/Python format string.
        key : str
            An optional string to use as the unique key for the widget.
            If this is omitted, a key will be generated for the widget
            based on its content. Multiple widgets of the same type may
            not share the same key.


        Returns
        -------
        int/float or a tuple of int/float
            The current value of the slider widget. The return type follows
            the type of the value argument.

        Examples
        --------
        >>> age = st.slider('How old are you?', 0, 130, 25)
        >>> st.write("I'm ", age, 'years old')

        And here's an example of a range selector:

        >>> values = st.slider(
        ...     'Select a range of values',
        ...     0.0, 100.0, (25.0, 75.0))
        >>> st.write('Values:', values)

        """

        # Set value default.
        if value is None:
            value = min_value if min_value is not None else 0

        # Ensure that the value is either a single value or a range of values.
        single_value = isinstance(value, (int, float))
        range_value = isinstance(value, (list, tuple)) and len(value) == 2
        if not single_value and not range_value:
            raise ValueError(
                "The value should either be an int/float or a list/tuple of "
                "int/float"
            )

        # Ensure that the value is either an int/float or a list/tuple of ints/floats.
        if single_value:
            int_value = isinstance(value, int)
            float_value = isinstance(value, float)
        else:
            int_value = all(map(lambda v: isinstance(v, int), value))
            float_value = all(map(lambda v: isinstance(v, float), value))

        if not int_value and not float_value:
            raise TypeError("Tuple/list components must be of the same type.")

        # Set corresponding defaults.
        if min_value is None:
            min_value = 0 if int_value else 0.0
        if max_value is None:
            max_value = 100 if int_value else 1.0
        if step is None:
            step = 1 if int_value else 0.01

        # Ensure that all arguments are of the same type.
        args = [min_value, max_value, step]
        int_args = all(map(lambda a: isinstance(a, int), args))
        float_args = all(map(lambda a: isinstance(a, float), args))
        if not int_args and not float_args:
            raise TypeError(
                "All arguments must be of the same type."
                "\n`value` has %(value_type)s type."
                "\n`min_value` has %(min_type)s type."
                "\n`max_value` has %(max_type)s type."
                % {
                    "value_type": type(value).__name__,
                    "min_type": type(min_value).__name__,
                    "max_type": type(max_value).__name__,
                }
            )

        # Ensure that the value matches arguments' types.
        all_ints = int_value and int_args
        all_floats = float_value and float_args
        if not all_ints and not all_floats:
            raise TypeError(
                "Both value and arguments must be of the same type."
                "\n`value` has %(value_type)s type."
                "\n`min_value` has %(min_type)s type."
                "\n`max_value` has %(max_type)s type."
                % {
                    "value_type": type(value).__name__,
                    "min_type": type(min_value).__name__,
                    "max_type": type(max_value).__name__,
                }
            )

        # Ensure that min <= value <= max.
        if single_value:
            if not min_value <= value <= max_value:
                raise ValueError(
                    "The default `value` of %(value)s "
                    "must lie between the `min_value` of %(min)s "
                    "and the `max_value` of %(max)s, inclusively."
                    % {"value": value, "min": min_value, "max": max_value}
                )
        else:
            start, end = value
            if not min_value <= start <= end <= max_value:
                raise ValueError(
                    "The value and/or arguments are out of range.")

        # Set format default.
        if format is None:
            if all_ints:
                format = "%d"
            else:
                format = "%0.2f"
        # It would be great if we could guess the number of decimal places from
        # the step`argument, but this would only be meaningful if step were a decimal.
        # As a possible improvement we could make this function accept decimals
        # and/or use some heuristics for floats.

        element.slider.label = label
        element.slider.default[:] = [value] if single_value else value
        element.slider.min = min_value
        element.slider.max = max_value
        element.slider.step = step
        element.slider.format = format

        ui_value = _get_widget_ui_value("slider", element, user_key=key)
        # Convert the current value to the appropriate type.
        current_value = ui_value if ui_value is not None else value
        # Cast ui_value to the same type as the input arguments
        if ui_value is not None:
            current_value = getattr(ui_value, "value")
            # Convert float array into int array if the rest of the arguments
            # are ints
            if all_ints:
                current_value = list(map(int, current_value))
            # If there is only one value in the array destructure it into a
            # single variable
            current_value = current_value[0] if single_value else current_value
        return current_value if single_value else tuple(current_value)

    @_with_element
    def text_input(self, element, label, value="", key=None):
        """Display a single-line text input widget.

        Parameters
        ----------
        label : str
            A short label explaining to the user what this input is for.
        value : any
            The text value of this widget when it first renders. This will be
            cast to str internally.
        key : str
            An optional string to use as the unique key for the widget.
            If this is omitted, a key will be generated for the widget
            based on its content. Multiple widgets of the same type may
            not share the same key.

        Returns
        -------
        str
            The current value of the text input widget.

        Example
        -------
        >>> title = st.text_input('Movie title', 'Life of Brian')
        >>> st.write('The current movie title is', title)

        """
        element.text_input.label = label
        element.text_input.default = str(value)

        ui_value = _get_widget_ui_value("text_input", element, user_key=key)
        current_value = ui_value if ui_value is not None else value
        return str(current_value)

    @_with_element
<<<<<<< HEAD
    def number_input(
        self,
        element,
        label,
        value=NoValue(),
        min_value=None,
        max_value=None,
        step=None,
        format=None
    ):
        """Display a single-line numeric input widget.

        Parameters
        ----------
        label : str or None
            A short label explaining to the user what this input is for.
        value : int/float or None
            The value of this widget when it first renders.
            default: min_value or 0
        min_value : int/float or None
            The minimum permitted value.
        max_value : int/float or None
            The maximum permitted value.
        step : int/float or None
            The stepping interval.
            Defaults to 1 if the value is an int, 0.01 otherwise.
            If the value is not specified, the format parameter will be used.
        format : str or None
            Printf/Python format string.


        Returns
        -------
        int/float
            The current value of the numeric input widget.

        Example
        -------
        >>> number = st.number_input('Insert a number')
        >>> st.write('The current number is ', number)

        """

        if isinstance(value, NoValue):
            if min_value:
                value = min_value
            else:
                value = 0

        int_value = isinstance(value, int)
        float_value = isinstance(value, float)

        if value is None:
            raise ValueError("The value should either be an int/float")
        else:
            if format is None:
                format = "%d" if int_value else "%0.2f"

            if step is None:
                step = 1 if is_int_value(format % 0.01) else 0.01

        # Ensure that all arguments are of the same type.
        args = [min_value, max_value, step]

        int_args = all(map(lambda a: (
            isinstance(a, int) or isinstance(a, type(None))), args))
        float_args = all(map(lambda a: (
            isinstance(a, float) or isinstance(a, type(None))), args))

        if not int_args and not float_args:
            raise TypeError(
                "All arguments must be of the same type."
                "\n`value` has %(value_type)s type."
                "\n`min_value` has %(min_type)s type."
                "\n`max_value` has %(max_type)s type."
                % {
                    "value_type": type(value).__name__,
                    "min_type": type(min_value).__name__,
                    "max_type": type(max_value).__name__,
                }
            )

        # Ensure that the value matches arguments' types.
        all_ints = int_value and int_args
        all_floats = float_value and float_args

        if not all_ints and not all_floats:
            raise TypeError(
                "Both value and arguments must be of the same type."
                "\n`value` has %(value_type)s type."
                "\n`min_value` has %(min_type)s type."
                "\n`max_value` has %(max_type)s type."
                % {
                    "value_type": type(value).__name__,
                    "min_type": type(min_value).__name__,
                    "max_type": type(max_value).__name__,
                }
            )

        if (min_value and min_value > value) or (
            max_value and max_value < value
        ):
            raise ValueError(
                "The default `value` of %(value)s "
                "must lie between the `min_value` of %(min)s "
                "and the `max_value` of %(max)s, inclusively."
                % {"value": value, "min": min_value, "max": max_value}
            )

        element.number_input.label = label
        element.number_input.default = value

        if min_value is not None:
            element.number_input.min = min_value

        if max_value is not None:
            element.number_input.max = max_value

        if step is not None:
            element.number_input.step = step

        if format is not None:
            element.number_input.format = format

        ui_value = _get_widget_ui_value("number_input", element)

        return ui_value if ui_value is not None else value

    @_with_element
    def text_area(self, element, label, value=""):
=======
    def text_area(self, element, label, value="", key=None):
>>>>>>> 8b2481bc
        """Display a multi-line text input widget.

        Parameters
        ----------
        label : str
            A short label explaining to the user what this input is for.
        value : any
            The text value of this widget when it first renders. This will be
            cast to str internally.
        key : str
            An optional string to use as the unique key for the widget.
            If this is omitted, a key will be generated for the widget
            based on its content. Multiple widgets of the same type may
            not share the same key.

        Returns
        -------
        str
            The current value of the text input widget.

        Example
        -------
        >>> txt = st.text_area('Text to analyze', '''
        ...     It was the best of times, it was the worst of times, it was
        ...     the age of wisdom, it was the age of foolishness, it was
        ...     the epoch of belief, it was the epoch of incredulity, it
        ...     was the season of Light, it was the season of Darkness, it
        ...     was the spring of hope, it was the winter of despair, (...)
        ...     ''')
        >>> st.write('Sentiment:', run_sentiment_analysis(txt))

        """
        element.text_area.label = label
        element.text_area.default = str(value)

        ui_value = _get_widget_ui_value("text_area", element, user_key=key)
        current_value = ui_value if ui_value is not None else value
        return str(current_value)

    @_with_element
    def time_input(self, element, label, value=None, key=None):
        """Display a time input widget.

        Parameters
        ----------
        label : str
            A short label explaining to the user what this time input is for.
        value : datetime.time/datetime.datetime
            The value of this widget when it first renders. This will be
            cast to str internally. Defaults to the current time.
        key : str
            An optional string to use as the unique key for the widget.
            If this is omitted, a key will be generated for the widget
            based on its content. Multiple widgets of the same type may
            not share the same key.

        Returns
        -------
        datetime.time
            The current value of the time input widget.

        Example
        -------
        >>> t = st.time_input('Set an alarm for', datetime.time(8, 45))
        >>> st.write('Alarm is set for', t)

        """
        # Set value default.
        if value is None:
            value = datetime.now().time()

        # Ensure that the value is either datetime/time
        if not isinstance(value, datetime) and not isinstance(value, time):
            raise TypeError(
                "The type of the value should be either datetime or time.")

        # Convert datetime to time
        if isinstance(value, datetime):
            value = value.time()

        element.time_input.label = label
        element.time_input.default = time.strftime(value, "%H:%M")

        ui_value = _get_widget_ui_value("time_input", element, user_key=key)
        current_value = (
            datetime.strptime(ui_value, "%H:%M").time()
            if ui_value is not None
            else value
        )
        return current_value

    @_with_element
    def date_input(self, element, label, value=None, key=None):
        """Display a date input widget.

        Parameters
        ----------
        label : str
            A short label explaining to the user what this date input is for.
        value : datetime.date/datetime.datetime
            The value of this widget when it first renders. This will be
            cast to str internally. Defaults to today.
        key : str
            An optional string to use as the unique key for the widget.
            If this is omitted, a key will be generated for the widget
            based on its content. Multiple widgets of the same type may
            not share the same key.

        Returns
        -------
        datetime.date
            The current value of the date input widget.

        Example
        -------
        >>> d = st.date_input(
        ...     'When\'s your birthday',
        ...     datetime.date(2019, 7, 6))
        >>> st.write('Your birthday is:', d)

        """
        # Set value default.
        if value is None:
            value = datetime.now().date()

        # Ensure that the value is either datetime/time
        if not isinstance(value, datetime) and not isinstance(value, date):
            raise TypeError(
                "The type of the value should be either datetime or date.")

        # Convert datetime to date
        if isinstance(value, datetime):
            value = value.date()

        element.date_input.label = label
        element.date_input.default = date.strftime(value, "%Y/%m/%d")

        ui_value = _get_widget_ui_value("date_input", element, user_key=key)
        current_value = (
            datetime.strptime(ui_value, "%Y/%m/%d").date()
            if ui_value is not None
            else value
        )
        return current_value

    @_with_element
    def progress(self, element, value):
        """Display a progress bar.

        Parameters
        ----------
        value : int
            The percentage complete: 0 <= value <= 100

        Example
        -------
        Here is an example of a progress bar increasing over time:

        >>> import time
        >>>
        >>> my_bar = st.progress(0)
        >>>
        >>> for percent_complete in range(100):
        ...     my_bar.progress(percent_complete + 1)

        """
        # Needed for python 2/3 compatibility
        value_type = type(value).__name__
        if value_type == "float":
            if 0.0 <= value <= 1.0:
                element.progress.value = int(value * 100)
            else:
                raise ValueError(
                    "Progress Value has invalid value [0.0, 1.0]: %f" % value
                )
        elif value_type == "int":
            if 0 <= value <= 100:
                element.progress.value = value
            else:
                raise ValueError(
                    "Progress Value has invalid value [0, 100]: %d" % value
                )
        else:
            raise TypeError("Progress Value has invalid type: %s" % value_type)

    @_with_element
    def empty(self, element):
        """Add a placeholder to the app.

        The placeholder can be filled any time by calling methods on the return
        value.

        Example
        -------
        >>> my_placeholder = st.empty()
        >>>
        >>> # Now replace the placeholder with some text:
        >>> my_placeholder.text("Hello world!")
        >>>
        >>> # And replace the text with an image:
        >>> my_placeholder.image(my_image_bytes)

        """
        # The protobuf needs something to be set
        element.empty.unused = True

    @_with_element
    def map(self, element, data, zoom=None):
        """Display a map with points on it.

        This is a wrapper around st.deck_gl_chart to quickly create scatterplot
        charts on top of a map, with auto-centering and auto-zoom.

        Parameters
        ----------
        data : pandas.DataFrame, pandas.Styler, numpy.ndarray, Iterable, dict,
            or None
            The data to be plotted. Must have columns called 'lat', 'lon',
            'latitude', or 'longitude'.
        zoom : int
            Zoom level as specified in
            https://wiki.openstreetmap.org/wiki/Zoom_levels

        Example
        -------
        >>> import pandas as pd
        >>> import numpy as np
        >>>
        >>> df = pd.DataFrame(
        ...     np.random.randn(1000, 2) / [50, 50] + [37.76, -122.4],
        ...     columns=['lat', 'lon'])
        >>>
        >>> st.map(df)

        .. output::
           https://share.streamlit.io/0.25.0-2JkNY/index.html?id=7Sr8jMkKDc6E6Y5y2v2MNk
           height: 600px

        """

        import streamlit.elements.map as map

        map.marshall(element, data, zoom)

    @_with_element
    def deck_gl_chart(self, element, spec=None, **kwargs):
        """Draw a map chart using the Deck.GL library.

        This API closely follows Deck.GL's JavaScript API
        (https://deck.gl/#/documentation), with a few small adaptations and
        some syntax sugar.

        Parameters
        ----------

        spec : dict
            Keys in this dict can be:

            - Anything accepted by Deck.GL's top level element, such as
              "viewport", "height", "width".

            - "layers": a list of dicts containing information to build a new
              Deck.GL layer in the map. Each layer accepts the following keys:

                - "data" : DataFrame
                  The data for the current layer.

                - "type" : str
                  One of the Deck.GL layer types that are currently supported
                  by Streamlit: ArcLayer, GridLayer, HexagonLayer, LineLayer,
                  PointCloudLayer, ScatterplotLayer, ScreenGridLayer,
                  TextLayer.

                - "encoding" : dict
                  A mapping connecting specific fields in the dataset to
                  properties of the chart. The exact keys that are accepted
                  depend on the "type" field, above.

                  For example, Deck.GL"s documentation for ScatterplotLayer
                  shows you can use a "getRadius" field to individually set
                  the radius of each circle in the plot. So here you would
                  set "encoding": {"getRadius": "my_column"} where
                  "my_column" is the name of the column containing the radius
                  data.

                  For things like "getPosition", which expect an array rather
                  than a scalar value, we provide alternates that make the
                  API simpler to use with dataframes:

                  - Instead of "getPosition" : use "getLatitude" and
                    "getLongitude".
                  - Instead of "getSourcePosition" : use "getLatitude" and
                    "getLongitude".
                  - Instead of "getTargetPosition" : use "getTargetLatitude"
                    and "getTargetLongitude".
                  - Instead of "getColor" : use "getColorR", "getColorG",
                    "getColorB", and (optionally) "getColorA", for red,
                    green, blue and alpha.
                  - Instead of "getSourceColor" : use the same as above.
                  - Instead of "getTargetColor" : use "getTargetColorR", etc.

                - Plus anything accepted by that layer type. For example, for
                  ScatterplotLayer you can set fields like "opacity", "filled",
                  "stroked", and so on.

        **kwargs : any
            Same as spec, but as keywords. Keys are "unflattened" at the
            underscore characters. For example, foo_bar_baz=123 becomes
            foo={'bar': {'bar': 123}}.

        Example
        -------
        For convenience, if you pass in a dataframe and no spec, you get a
        scatter plot:

        >>> df = pd.DataFrame(
        ...    np.random.randn(1000, 2) / [50, 50] + [37.76, -122.4],
        ...    columns=['lat', 'lon'])
        ...
        >>> st.deck_gl_chart(layers = [{
                'data': df,
                'type': 'ScatterplotLayer'
            }])

        .. output::
           https://share.streamlit.io/0.25.0-2JkNY/index.html?id=AhGZBy2qjzmWwPxMatHoB9
           height: 530px

        The dataframe must have columns called 'lat'/'latitude' or
        'lon'/'longitude'.

        If you want to do something more interesting, pass in a spec with its
        own data, and no top-level dataframe. For instance:

        >>> st.deck_gl_chart(
        ...     viewport={
        ...         'latitude': 37.76,
        ...         'longitude': -122.4,
        ...         'zoom': 11,
        ...         'pitch': 50,
        ...     },
        ...     layers=[{
        ...         'type': 'HexagonLayer',
        ...         'data': df,
        ...         'radius': 200,
        ...         'elevationScale': 4,
        ...         'elevationRange': [0, 1000],
        ...         'pickable': True,
        ...         'extruded': True,
        ...     }, {
        ...         'type': 'ScatterplotLayer',
        ...         'data': df,
        ...     }])
        ...

        .. output::
           https://share.streamlit.io/0.25.0-2JkNY/index.html?id=ASTdExBpJ1WxbGceneKN1i
           height: 530px

        """
        import streamlit.elements.deck_gl as deck_gl

        deck_gl.marshall(element.deck_gl_chart, spec, **kwargs)

    @_with_element
    def table(self, element, data=None):
        """Display a static table.

        This differs from `st.dataframe` in that the table in this case is
        static: its entire contents are just laid out directly on the page.

        Parameters
        ----------
        data : pandas.DataFrame, pandas.Styler, numpy.ndarray, Iterable, dict,
            or None
            The table data.

        Example
        -------
        >>> df = pd.DataFrame(
        ...    np.random.randn(10, 5),
        ...    columns=('col %d' % i for i in range(5)))
        ...
        >>> st.table(df)

        .. output::
           https://share.streamlit.io/0.25.0-2JkNY/index.html?id=KfZvDMprL4JFKXbpjD3fpq
           height: 480px

        """
        import streamlit.elements.data_frame_proto as data_frame_proto

        data_frame_proto.marshall_data_frame(data, element.table)

    def add_rows(self, data=None, **kwargs):
        """Concatenate a dataframe to the bottom of the current one.

        Parameters
        ----------
        data : pandas.DataFrame, pandas.Styler, numpy.ndarray, Iterable, dict,
        or None
            Table to concat. Optional.

        **kwargs : pandas.DataFrame, numpy.ndarray, Iterable, dict, or None
            The named dataset to concat. Optional. You can only pass in 1
            dataset (including the one in the data parameter).

        Example
        -------
        >>> df1 = pd.DataFrame(
        ...    np.random.randn(50, 20),
        ...    columns=('col %d' % i for i in range(20)))
        ...
        >>> my_table = st.table(df1)
        >>>
        >>> df2 = pd.DataFrame(
        ...    np.random.randn(50, 20),
        ...    columns=('col %d' % i for i in range(20)))
        ...
        >>> my_table.add_rows(df2)
        >>> # Now the table shown in the Streamlit app contains the data for
        >>> # df1 followed by the data for df2.

        You can do the same thing with plots. For example, if you want to add
        more data to a line chart:

        >>> # Assuming df1 and df2 from the example above still exist...
        >>> my_chart = st.line_chart(df1)
        >>> my_chart.add_rows(df2)
        >>> # Now the chart shown in the Streamlit app contains the data for
        >>> # df1 followed by the data for df2.

        And for plots whose datasets are named, you can pass the data with a
        keyword argument where the key is the name:

        >>> my_chart = st.vega_lite_chart({
        ...     'mark': 'line',
        ...     'encoding': {'x': 'a', 'y': 'b'},
        ...     'datasets': {
        ...       'some_fancy_name': df1,  # <-- named dataset
        ...      },
        ...     'data': {'name': 'some_fancy_name'},
        ... }),
        >>> my_chart.add_rows(some_fancy_name=df2)  # <-- name used as keyword

        """
        if self._enqueue is None:
            return self

        if self._is_root:
            raise RuntimeError("Only existing elements can add_rows.")

        # Accept syntax st.add_rows(df).
        if data is not None and len(kwargs) == 0:
            name = ""
        # Accept syntax st.add_rows(foo=df).
        elif len(kwargs) == 1:
            name, data = kwargs.popitem()
        # Raise error otherwise.
        else:
            raise RuntimeError(
                "Wrong number of arguments to add_rows()."
                "Method requires exactly one dataset"
            )

        data, self._last_index = _maybe_melt_data_for_add_rows(
            data, self._delta_type, self._last_index
        )

        msg = ForwardMsg_pb2.ForwardMsg()
        msg.metadata.parent_block.container = self._container
        msg.metadata.parent_block.path[:] = self._path
        msg.metadata.delta_id = self._id

        import streamlit.elements.data_frame_proto as data_frame_proto

        data_frame_proto.marshall_data_frame(data, msg.delta.add_rows.data)

        if name:
            msg.delta.add_rows.name = name
            msg.delta.add_rows.has_name = True

        self._enqueue(msg)

        return self


def _maybe_melt_data_for_add_rows(data, delta_type, last_index):
    import pandas as pd
    import streamlit.elements.data_frame_proto as data_frame_proto

    # For some delta types we have to reshape the data structure
    # otherwise the input data and the actual data used
    # by vega_lite will be different and it will throw an error.
    if delta_type in DELTAS_TYPES_THAT_MELT_DATAFRAMES:
        if not isinstance(data, pd.DataFrame):
            data = data_frame_proto.convert_anything_to_df(data)

        if type(data.index) is pd.RangeIndex:
            old_step = _get_pandas_index_attr(data, "step")

            # We have to drop the predefined index
            data = data.reset_index(drop=True)

            old_stop = _get_pandas_index_attr(data, "stop")

            if old_step is None or old_stop is None:
                raise AttributeError(
                    "'RangeIndex' object has no attribute " "'step'")

            start = last_index + old_step
            stop = last_index + old_step + old_stop

            data.index = pd.RangeIndex(start=start, stop=stop, step=old_step)
            last_index = stop

        data = pd.melt(data.reset_index(), id_vars=["index"])

    return data, last_index


def _clean_text(text):
    return textwrap.dedent(str(text)).strip()<|MERGE_RESOLUTION|>--- conflicted
+++ resolved
@@ -1505,14 +1505,9 @@
         return bool(current_value)
 
     @_with_element
-<<<<<<< HEAD
-    def multiselect(self, element, label, options, default=None,
-                    format_func=str):
-=======
     def multiselect(
         self, element, label, options, default=None, format_func=str, key=None
     ):
->>>>>>> 8b2481bc
         """Display a multiselect widget.
         The multiselect widget starts as empty.
 
@@ -1898,7 +1893,6 @@
         return str(current_value)
 
     @_with_element
-<<<<<<< HEAD
     def number_input(
         self,
         element,
@@ -2027,11 +2021,7 @@
 
         return ui_value if ui_value is not None else value
 
-    @_with_element
-    def text_area(self, element, label, value=""):
-=======
     def text_area(self, element, label, value="", key=None):
->>>>>>> 8b2481bc
         """Display a multi-line text input widget.
 
         Parameters
