# -*- coding: utf-8 -*-
# Copyright 2018-2019 Streamlit Inc.
#
# Licensed under the Apache License, Version 2.0 (the "License");
# you may not use this file except in compliance with the License.
# You may obtain a copy of the License at
#
#    http://www.apache.org/licenses/LICENSE-2.0
#
# Unless required by applicable law or agreed to in writing, software
# distributed under the License is distributed on an "AS IS" BASIS,
# WITHOUT WARRANTIES OR CONDITIONS OF ANY KIND, either express or implied.
# See the License for the specific language governing permissions and
# limitations under the License.

"""A hashing utility for code."""

# Python 2/3 compatibility
from __future__ import absolute_import, division, print_function, unicode_literals

from collections import namedtuple
import dis
import functools
import hashlib
import importlib
import inspect
import io
import os
import sys

import streamlit as st
from streamlit import util
from streamlit.compatibility import setup_2_3_shims

if sys.version_info >= (3, 0):
    from streamlit.hashing_py3 import get_referenced_objects

setup_2_3_shims(globals())


try:
    # cPickle, if available, is much faster than pickle.
    # Source: https://pymotw.com/2/pickle/
    import cPickle as pickle
except ImportError:
    import pickle


# If a dataframe has more than this many rows, we consider it large and hash a sample.
PANDAS_ROWS_LARGE = 100000
PANDAS_SAMPLE_SIZE = 10000


# Similar to dataframes, we also sample large numpy arrays.
NP_SIZE_LARGE = 1000000
NP_SAMPLE_SIZE = 100000


Context = namedtuple("Context", ["globals", "cells", "varnames"])


def _is_magicmock(obj):
    return util.is_type(obj, "unittest.mock.MagicMock") or util.is_type(
        obj, "mock.mock.MagicMock"
    )


def _get_context(func):
    code = func.__code__
    # Mapping from variable name to the value if we can resolve it.
    # Otherwise map to the name.
    cells = {}
    for var in code.co_cellvars:
        cells[var] = var  # Instead of value, we use the name.
    if code.co_freevars:
        assert len(code.co_freevars) == len(func.__closure__)
        cells.update(
            zip(code.co_freevars, map(lambda c: c.cell_contents, func.__closure__))
        )

    varnames = {}
    if inspect.ismethod(func):
        varnames = {"self": func.__self__}

    return Context(globals=func.__globals__, cells=cells, varnames=varnames)


def get_hash(f, context=None):
    """Quick utility function that computes a hash of an arbitrary object."""
    hasher = CodeHasher("md5")
    hasher.update(f, context)
    return hasher.digest()


def _int_to_bytes(i):
    if hasattr(i, "to_bytes"):
        num_bytes = (i.bit_length() + 8) // 8
        return i.to_bytes(num_bytes, "little", signed=True)
    else:
        # For Python 2
        return b"int:" + str(i).encode()


def _key(obj, context):
    """Return key for memoization."""

    if obj is None:
        return b"none:"  # special value so we can hash None

    def is_simple(obj):
        return (
            isinstance(obj, bytes)
            or isinstance(obj, bytearray)
            or isinstance(obj, bytes)
            or isinstance(obj, string_types)
            or isinstance(obj, float)
            or isinstance(obj, int)
            or isinstance(obj, bool)
            or obj is None
        )

    if is_simple(obj):
        return obj

    if isinstance(obj, tuple):
        if all(map(is_simple, obj)):
            return obj

    if isinstance(obj, list):
        if all(map(is_simple, obj)):
            return ("__l", tuple(obj))

    if (
        util.is_type(obj, "pandas.core.frame.DataFrame")
        or util.is_type(obj, "numpy.ndarray")
        or inspect.isbuiltin(obj)
        or inspect.isroutine(obj)
        or inspect.iscode(obj)
    ):
        return id(obj)

    return None


class CodeHasher:
    """A hasher that can hash code objects including dependencies."""

    def __init__(self, name="md5", hasher=None):
        self.hashes = dict()

        self.name = name

        # The number of the bytes in the hash.
        self.size = 0

        # An ever increasing counter.
        self._counter = 0

        if hasher:
            self.hasher = hasher
        else:
            self.hasher = hashlib.new(name)

    def update(self, obj, context=None):
        """Update the hash with the provided object."""
        self._update(self.hasher, obj, context)

    def digest(self):
        return self.hasher.digest()

    def hexdigest(self):
        return self.hasher.hexdigest()

    def to_bytes(self, obj, context=None):
        """Add memoization to _to_bytes."""
        key = _key(obj, context)

        if key is not None:
            if key in self.hashes:
                return self.hashes[key]

            # add a tombstone hash to break recursive calls
            self._counter += 1
            self.hashes[key] = _int_to_bytes(self._counter)

        b = self._to_bytes(obj, context)

        self.size += sys.getsizeof(b)

        if key is not None:
            self.hashes[key] = b

        return b

    def _update(self, hasher, obj, context=None):
        """Update the provided hasher with the hash of an object."""
        b = self.to_bytes(obj, context)
        hasher.update(b)

    def _to_bytes(self, obj, context):
        """Hash objects to bytes, including code with dependencies.
        Python's built in `hash` does not produce consistent results across
        runs."""

<<<<<<< HEAD
        try:
            if _is_magicmock(obj):
                # MagicMock can result in objects that appear to be infinitely
                # deep, so we don't try to hash them at all.
                return self.to_bytes(id(obj))
            elif isinstance(obj, bytes) or isinstance(obj, bytearray):
                return obj
            elif isinstance(obj, string_types):
                return obj.encode()
            elif isinstance(obj, float):
                return self.to_bytes(hash(obj))
            elif isinstance(obj, int):
                return _int_to_bytes(obj)
            elif isinstance(obj, list) or isinstance(obj, tuple):
                h = hashlib.new(self.name)
                # add type to distingush x from [x]
                self._update(h, type(obj).__name__.encode() + b":")
                for e in obj:
                    self._update(h, e, context)
                return h.digest()
            elif obj is None:
                # Special string since hashes change between sessions.
                # We don't use Python's `hash` since hashes are not consistent
                # across runs.
                return b"none:"
            elif obj is True:
                return b"bool:1"
            elif obj is False:
                return b"bool:0"
            elif util.is_type(obj, "pandas.core.frame.DataFrame"):
                import pandas as pd

                if len(obj) >= PANDAS_ROWS_LARGE:
                    obj = obj.sample(n=PANDAS_SAMPLE_SIZE, random_state=0)
                try:
                    return pd.util.hash_pandas_object(obj).sum()
                except TypeError:
                    # Use pickle if pandas cannot hash the object for example if
                    # it contains unhashable objects.
                    return pickle.dumps(obj, pickle.HIGHEST_PROTOCOL)
            elif util.is_type(obj, "numpy.ndarray"):
                h = hashlib.new(self.name)
                self._update(h, obj.shape)

                if obj.size >= NP_SIZE_LARGE:
                    import numpy as np

                    state = np.random.RandomState(0)
                    obj = state.choice(obj.flat, size=NP_SAMPLE_SIZE)

                self._update(h, obj.tobytes())
                return h.digest()
            elif inspect.isbuiltin(obj):
                return self.to_bytes(obj.__name__)
            elif hasattr(obj, "name") and (
                isinstance(obj, io.IOBase) or
                (isinstance(obj.name, string_types) and os.path.exists(obj.name))
            ):
                # Hash files as name + last modification date + offset.
                h = hashlib.new(self.name)
                self._update(h, obj.name)
                self._update(h, os.path.getmtime(obj.name))
                self._update(h, obj.tell())
                return h.digest()
            elif inspect.isroutine(obj):
                if hasattr(obj, "__wrapped__"):
                    # Ignore the wrapper of wrapped functions.
                    return self.to_bytes(obj.__wrapped__)

                if obj.__module__.startswith("streamlit"):
                    # Ignore streamlit modules even if they are in the CWD
                    # (e.g. during development).
                    return self.to_bytes("%s.%s" % (obj.__module__, obj.__name__))

                h = hashlib.new(self.name)
                # TODO: This may be too restrictive for libraries in development.
                if os.path.abspath(obj.__code__.co_filename).startswith(os.getcwd()):
                    context = _get_context(obj)
                    if obj.__defaults__:
                        self._update(h, obj.__defaults__, context)
                    h.update(self._code_to_bytes(obj.__code__, context))
                else:
                    # Don't hash code that is not in the current working directory.
                    self._update(h, obj.__module__)
                    self._update(h, obj.__name__)
                return h.digest()
            elif inspect.iscode(obj):
                return self._code_to_bytes(obj, context)
            elif inspect.ismodule(obj):
                # TODO: Figure out how to best show this kind of warning to the
                # user. In the meantime, show nothing. This scenario is too common,
                # so the current warning is quite annoying...
                # st.warning(('Streamlit does not support hashing modules. '
                #             'We did not hash `%s`.') % obj.__name__)
                # TODO: Hash more than just the name for internal modules.
                return self.to_bytes(obj.__name__)
            elif inspect.isclass(obj):
=======
        if _is_magicmock(obj):
            # MagicMock can result in objects that appear to be infinitely
            # deep, so we don't try to hash them at all.
            return self.to_bytes(id(obj))
        elif isinstance(obj, bytes) or isinstance(obj, bytearray):
            return obj
        elif isinstance(obj, string_types):
            return obj.encode()
        elif isinstance(obj, float):
            return self.to_bytes(hash(obj))
        elif isinstance(obj, int):
            return _int_to_bytes(obj)
        elif isinstance(obj, list) or isinstance(obj, tuple):
            h = hashlib.new(self.name)
            # add type to distingush x from [x]
            self._update(h, type(obj).__name__.encode() + b":")
            for e in obj:
                self._update(h, e, context)
            return h.digest()
        elif obj is None:
            # Special string since hashes change between sessions.
            # We don't use Python's `hash` since hashes are not consistent
            # across runs.
            return b"none:"
        elif obj is True:
            return b"bool:1"
        elif obj is False:
            return b"bool:0"
        elif util.is_type(obj, "pandas.core.frame.Series"):
            import pandas as pd
            return pd.util.hash_pandas_object(obj).sum()
        elif util.is_type(obj, "pandas.core.frame.DataFrame"):
            import pandas as pd

            if len(obj) >= PANDAS_ROWS_LARGE:
                obj = obj.sample(n=PANDAS_SAMPLE_SIZE, random_state=0)
            return pd.util.hash_pandas_object(obj).sum()
        elif util.is_type(obj, "numpy.ndarray"):
            h = hashlib.new(self.name)
            self._update(h, obj.shape)

            if obj.size >= NP_SIZE_LARGE:
                import numpy as np

                state = np.random.RandomState(0)
                obj = state.choice(obj.flat, size=NP_SAMPLE_SIZE)

            self._update(h, obj.tobytes())
            return h.digest()
        elif inspect.isbuiltin(obj):
            return self.to_bytes(obj.__name__)
        elif hasattr(obj, "name") and (
            isinstance(obj, io.IOBase) or
            (isinstance(obj.name, string_types) and os.path.exists(obj.name))
        ):
            # Hash files as name + last modification date + offset.
            h = hashlib.new(self.name)
            self._update(h, obj.name)
            self._update(h, os.path.getmtime(obj.name))
            self._update(h, obj.tell())
            return h.digest()
        elif inspect.isroutine(obj):
            if hasattr(obj, "__wrapped__"):
                # Ignore the wrapper of wrapped functions.
                return self.to_bytes(obj.__wrapped__)

            if obj.__module__.startswith("streamlit"):
                # Ignore streamlit modules even if they are in the CWD
                # (e.g. during development).
                return self.to_bytes("%s.%s" % (obj.__module__, obj.__name__))

            h = hashlib.new(self.name)
            # TODO: This may be too restrictive for libraries in development.
            if os.path.abspath(obj.__code__.co_filename).startswith(os.getcwd()):
                context = _get_context(obj)
                if obj.__defaults__:
                    self._update(h, obj.__defaults__, context)
                h.update(self._code_to_bytes(obj.__code__, context))
            else:
                # Don't hash code that is not in the current working directory.
                self._update(h, obj.__module__)
                self._update(h, obj.__name__)
            return h.digest()
        elif inspect.iscode(obj):
            return self._code_to_bytes(obj, context)
        elif inspect.ismodule(obj):
            # TODO: Figure out how to best show this kind of warning to the
            # user. In the meantime, show nothing. This scenario is too common,
            # so the current warning is quite annoying...
            # st.warning(('Streamlit does not support hashing modules. '
            #             'We did not hash `%s`.') % obj.__name__)
            # TODO: Hash more than just the name for internal modules.
            return self.to_bytes(obj.__name__)
        elif inspect.isclass(obj):
            # TODO: Figure out how to best show this kind of warning to the
            # user. In the meantime, show nothing. This scenario is too common,
            # (e.g. in every "except" statement) so the current warning is
            # quite annoying...
            # st.warning(('Streamlit does not support hashing classes. '
            #             'We did not hash `%s`.') % obj.__name__)
            # TODO: Hash more than just the name of classes.
            return self.to_bytes(obj.__name__)
        elif isinstance(obj, functools.partial):
            # The return value of functools.partial is not a plain function:
            # it's a callable object that remembers the original function plus
            # the values you pickled into it. So here we need to special-case it.
            h = hashlib.new(self.name)
            self._update(h, obj.args)
            self._update(h, obj.func)
            self._update(h, obj.keywords)
            return h.digest()
        else:
            try:
                # As a last resort, we pickle the object to hash it.
                return pickle.dumps(obj, pickle.HIGHEST_PROTOCOL)
            except Exception:
>>>>>>> ee4c4fad
                # TODO: Figure out how to best show this kind of warning to the
                # user. In the meantime, show nothing. This scenario is too common,
                # (e.g. in every "except" statement) so the current warning is
                # quite annoying...
                # st.warning(('Streamlit does not support hashing classes. '
                #             'We did not hash `%s`.') % obj.__name__)
                # TODO: Hash more than just the name of classes.
                return self.to_bytes(obj.__name__)
            elif isinstance(obj, functools.partial):
                # The return value of functools.partial is not a plain function:
                # it's a callable object that remembers the original function plus
                # the values you pickled into it. So here we need to special-case it.
                h = hashlib.new(self.name)
                self._update(h, obj.args)
                self._update(h, obj.func)
                self._update(h, obj.keywords)
                return h.digest()
            else:
                try:
                    # As a last resort, we pickle the object to hash it.
                    return pickle.dumps(obj, pickle.HIGHEST_PROTOCOL)
                except:
                    st.warning("Streamlit cannot hash an object of type %s." % type(obj))
        except:
            st.warning("Streamlit failed to hash an object of type %s." % type(obj))

    def _code_to_bytes(self, code, context):
        h = hashlib.new(self.name)

        # Hash the bytecode.
        self._update(h, code.co_code)

        # Hash constants that are referenced by the bytecode but ignore names of lambdas.
        consts = [
            n
            for n in code.co_consts
            if not isinstance(n, string_types) or not n.endswith(".<lambda>")
        ]
        self._update(h, consts, context)

        # Hash non-local names and functions referenced by the bytecode.
        if hasattr(dis, "get_instructions"):  # get_instructions is new since Python 3.4
            for ref in get_referenced_objects(code, context):
                self._update(h, ref, context)
        else:
            # This won't correctly follow nested calls like `foo.bar.baz()`.
            for name in code.co_names:
                if name in context.globals:
                    try:
                        self._update(h, context.globals[name], context)
                    except Exception:
                        self._update(h, name)
                else:
                    try:
                        module = importlib.import_module(name)
                        self._update(h, module, context)
                    except ImportError:
                        self._update(h, name, context)

            for name, value in context.cells.items():
                try:
                    self._update(h, value, context)
                except Exception:
                    self._update(h, name)

        return h.digest()<|MERGE_RESOLUTION|>--- conflicted
+++ resolved
@@ -142,6 +142,17 @@
     return None
 
 
+def _hashing_error_message(start):
+    return (
+        start,
+        "**More information:** to prevent unexpected behavior, Streamlit tries to detect mutations in cached objects so it can alert the user if needed. However, something went wrong while performing this check.\n\n"
+        "Please [file a bug](https://github.com/streamlit/streamlit/issues/new/choose).\n\n"
+        "To stop this warning from showing in the meantime, try one of the following:\n"
+        "* **Preferred:** modify your code to avoid using this type of object.\n"
+        "* Or add the argument `ignore_cache=True` to the `st.cache` decorator.",
+    )
+
+
 class CodeHasher:
     """A hasher that can hash code objects including dependencies."""
 
@@ -202,7 +213,6 @@
         Python's built in `hash` does not produce consistent results across
         runs."""
 
-<<<<<<< HEAD
         try:
             if _is_magicmock(obj):
                 # MagicMock can result in objects that appear to be infinitely
@@ -232,7 +242,9 @@
                 return b"bool:1"
             elif obj is False:
                 return b"bool:0"
-            elif util.is_type(obj, "pandas.core.frame.DataFrame"):
+            elif util.is_type(obj, "pandas.core.frame.DataFrame") or util.is_type(
+                obj, "pandas.core.series.Series"
+            ):
                 import pandas as pd
 
                 if len(obj) >= PANDAS_ROWS_LARGE:
@@ -258,8 +270,8 @@
             elif inspect.isbuiltin(obj):
                 return self.to_bytes(obj.__name__)
             elif hasattr(obj, "name") and (
-                isinstance(obj, io.IOBase) or
-                (isinstance(obj.name, string_types) and os.path.exists(obj.name))
+                isinstance(obj, io.IOBase)
+                or (isinstance(obj.name, string_types) and os.path.exists(obj.name))
             ):
                 # Hash files as name + last modification date + offset.
                 h = hashlib.new(self.name)
@@ -300,124 +312,6 @@
                 # TODO: Hash more than just the name for internal modules.
                 return self.to_bytes(obj.__name__)
             elif inspect.isclass(obj):
-=======
-        if _is_magicmock(obj):
-            # MagicMock can result in objects that appear to be infinitely
-            # deep, so we don't try to hash them at all.
-            return self.to_bytes(id(obj))
-        elif isinstance(obj, bytes) or isinstance(obj, bytearray):
-            return obj
-        elif isinstance(obj, string_types):
-            return obj.encode()
-        elif isinstance(obj, float):
-            return self.to_bytes(hash(obj))
-        elif isinstance(obj, int):
-            return _int_to_bytes(obj)
-        elif isinstance(obj, list) or isinstance(obj, tuple):
-            h = hashlib.new(self.name)
-            # add type to distingush x from [x]
-            self._update(h, type(obj).__name__.encode() + b":")
-            for e in obj:
-                self._update(h, e, context)
-            return h.digest()
-        elif obj is None:
-            # Special string since hashes change between sessions.
-            # We don't use Python's `hash` since hashes are not consistent
-            # across runs.
-            return b"none:"
-        elif obj is True:
-            return b"bool:1"
-        elif obj is False:
-            return b"bool:0"
-        elif util.is_type(obj, "pandas.core.frame.Series"):
-            import pandas as pd
-            return pd.util.hash_pandas_object(obj).sum()
-        elif util.is_type(obj, "pandas.core.frame.DataFrame"):
-            import pandas as pd
-
-            if len(obj) >= PANDAS_ROWS_LARGE:
-                obj = obj.sample(n=PANDAS_SAMPLE_SIZE, random_state=0)
-            return pd.util.hash_pandas_object(obj).sum()
-        elif util.is_type(obj, "numpy.ndarray"):
-            h = hashlib.new(self.name)
-            self._update(h, obj.shape)
-
-            if obj.size >= NP_SIZE_LARGE:
-                import numpy as np
-
-                state = np.random.RandomState(0)
-                obj = state.choice(obj.flat, size=NP_SAMPLE_SIZE)
-
-            self._update(h, obj.tobytes())
-            return h.digest()
-        elif inspect.isbuiltin(obj):
-            return self.to_bytes(obj.__name__)
-        elif hasattr(obj, "name") and (
-            isinstance(obj, io.IOBase) or
-            (isinstance(obj.name, string_types) and os.path.exists(obj.name))
-        ):
-            # Hash files as name + last modification date + offset.
-            h = hashlib.new(self.name)
-            self._update(h, obj.name)
-            self._update(h, os.path.getmtime(obj.name))
-            self._update(h, obj.tell())
-            return h.digest()
-        elif inspect.isroutine(obj):
-            if hasattr(obj, "__wrapped__"):
-                # Ignore the wrapper of wrapped functions.
-                return self.to_bytes(obj.__wrapped__)
-
-            if obj.__module__.startswith("streamlit"):
-                # Ignore streamlit modules even if they are in the CWD
-                # (e.g. during development).
-                return self.to_bytes("%s.%s" % (obj.__module__, obj.__name__))
-
-            h = hashlib.new(self.name)
-            # TODO: This may be too restrictive for libraries in development.
-            if os.path.abspath(obj.__code__.co_filename).startswith(os.getcwd()):
-                context = _get_context(obj)
-                if obj.__defaults__:
-                    self._update(h, obj.__defaults__, context)
-                h.update(self._code_to_bytes(obj.__code__, context))
-            else:
-                # Don't hash code that is not in the current working directory.
-                self._update(h, obj.__module__)
-                self._update(h, obj.__name__)
-            return h.digest()
-        elif inspect.iscode(obj):
-            return self._code_to_bytes(obj, context)
-        elif inspect.ismodule(obj):
-            # TODO: Figure out how to best show this kind of warning to the
-            # user. In the meantime, show nothing. This scenario is too common,
-            # so the current warning is quite annoying...
-            # st.warning(('Streamlit does not support hashing modules. '
-            #             'We did not hash `%s`.') % obj.__name__)
-            # TODO: Hash more than just the name for internal modules.
-            return self.to_bytes(obj.__name__)
-        elif inspect.isclass(obj):
-            # TODO: Figure out how to best show this kind of warning to the
-            # user. In the meantime, show nothing. This scenario is too common,
-            # (e.g. in every "except" statement) so the current warning is
-            # quite annoying...
-            # st.warning(('Streamlit does not support hashing classes. '
-            #             'We did not hash `%s`.') % obj.__name__)
-            # TODO: Hash more than just the name of classes.
-            return self.to_bytes(obj.__name__)
-        elif isinstance(obj, functools.partial):
-            # The return value of functools.partial is not a plain function:
-            # it's a callable object that remembers the original function plus
-            # the values you pickled into it. So here we need to special-case it.
-            h = hashlib.new(self.name)
-            self._update(h, obj.args)
-            self._update(h, obj.func)
-            self._update(h, obj.keywords)
-            return h.digest()
-        else:
-            try:
-                # As a last resort, we pickle the object to hash it.
-                return pickle.dumps(obj, pickle.HIGHEST_PROTOCOL)
-            except Exception:
->>>>>>> ee4c4fad
                 # TODO: Figure out how to best show this kind of warning to the
                 # user. In the meantime, show nothing. This scenario is too common,
                 # (e.g. in every "except" statement) so the current warning is
@@ -440,9 +334,17 @@
                     # As a last resort, we pickle the object to hash it.
                     return pickle.dumps(obj, pickle.HIGHEST_PROTOCOL)
                 except:
-                    st.warning("Streamlit cannot hash an object of type %s." % type(obj))
+                    st.warning(
+                        _hashing_error_message(
+                            "Streamlit cannot hash an object of type %s." % type(obj)
+                        )
+                    )
         except:
-            st.warning("Streamlit failed to hash an object of type %s." % type(obj))
+            st.warning(
+                _hashing_error_message(
+                    "Streamlit failed to hash an object of type %s." % type(obj)
+                )
+            )
 
     def _code_to_bytes(self, code, context):
         h = hashlib.new(self.name)
