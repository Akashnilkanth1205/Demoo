--- conflicted
+++ resolved
@@ -29,12 +29,9 @@
 import tempfile
 import textwrap
 import threading
-<<<<<<< HEAD
 import weakref
-=======
 import types
-from typing import Any, Callable, Dict, List, Union
->>>>>>> 26c95364
+from typing import Any, List
 
 import streamlit as st
 from streamlit import compatibility
@@ -45,11 +42,6 @@
 from streamlit.folder_black_list import FolderBlackList
 from streamlit.logger import get_logger
 
-<<<<<<< HEAD
-=======
-from streamlit.hashing_py3 import get_referenced_objects
-
->>>>>>> 26c95364
 LOGGER = get_logger(__name__)
 
 
@@ -106,8 +98,9 @@
     """
 
     def __init__(self):
-<<<<<<< HEAD
-        self._stack = collections.OrderedDict()
+        self._stack = (
+            collections.OrderedDict()
+        )  # type: collections.OrderedDict[int, List[int]]
 
         # The reason why we're doing this hashing, for debug purposes.
         self.hash_reason = None
@@ -132,21 +125,6 @@
                 return "Object of type %s: %s" % (type_util.get_fqn_type(v), str(v))
             except:
                 return "<Unable to convert item to string>"
-=======
-        self.stacks = collections.defaultdict(list)  # type: Dict[int, List[int]]
-
-    def push(self, val):
-        thread_id = threading.current_thread().ident or -1
-        self.stacks[thread_id].append(id(val))
-
-    def pop(self):
-        thread_id = threading.current_thread().ident or -1
-        self.stacks[thread_id].pop()
-
-    def __contains__(self, val):
-        thread_id = threading.current_thread().ident or -1
-        return id(val) in self.stacks[thread_id]
->>>>>>> 26c95364
 
         return "\n".join(to_str(x) for x in reversed(self._stack.values()))
 
@@ -155,7 +133,9 @@
     """Stacks of what has been hashed, with at most 1 stack per thread."""
 
     def __init__(self):
-        self._stacks = weakref.WeakKeyDictionary()
+        self._stacks = (
+            weakref.WeakKeyDictionary()
+        )  # type: weakref.WeakKeyDictionary[threading.Thread, _HashStack]
 
     @property
     def current(self):
@@ -179,14 +159,9 @@
     )
 
 
-<<<<<<< HEAD
-def _get_context(func):
-    code = func.__code__
-
-=======
 def _get_context(func) -> Context:
     code = func.__code__  # type: types.CodeType
->>>>>>> 26c95364
+
     # Mapping from variable name to the value if we can resolve it.
     # Otherwise map to the name.
     cells = {}
@@ -331,7 +306,6 @@
         runs.
         """
 
-<<<<<<< HEAD
         if _is_magicmock(obj):
             # MagicMock can result in objects that appear to be infinitely
             # deep, so we don't try to hash them at all.
@@ -425,12 +399,12 @@
             isinstance(obj, io.IOBase)
             # Handle temporary files used during testing
             or isinstance(obj, tempfile._TemporaryFileWrapper)
-            or (not compatibility.is_running_py3() and isinstance(obj, file))
         ):
             # Hash files as name + last modification date + offset.
             h = hashlib.new("md5")
-            self.update(h, obj.name)
-            self.update(h, os.path.getmtime(obj.name))
+            obj_name = getattr(obj, "name", "file")
+            self.update(h, obj_name)
+            self.update(h, os.path.getmtime(obj_name))
             self.update(h, obj.tell())
             return h.digest()
 
@@ -456,147 +430,6 @@
                 if obj.__defaults__:
                     self.update(h, obj.__defaults__, context)
                 h.update(self._code_to_bytes(obj.__code__, context))
-=======
-        try:
-            if _is_magicmock(obj):
-                # MagicMock can result in objects that appear to be infinitely
-                # deep, so we don't try to hash them at all.
-                return self.to_bytes(id(obj))
-            elif isinstance(obj, bytes) or isinstance(obj, bytearray):
-                return obj
-            elif isinstance(obj, str):
-                return obj.encode()
-            elif type(obj) in self.hash_funcs:
-                # Escape hatch for unsupported objects
-                try:
-                    output = self.hash_funcs[type(obj)](obj)
-                except Exception as e:
-                    msg = _hash_funcs_error_message(e)
-                    raise UserHashError(msg).with_traceback(e.__traceback__)
-
-                return self.to_bytes(output)
-            elif isinstance(obj, float):
-                return self.to_bytes(hash(obj))
-            elif isinstance(obj, int):
-                return _int_to_bytes(obj)
-            elif isinstance(obj, list) or isinstance(obj, tuple):
-                h = hashlib.new(self.name)
-
-                # Hash the name of the container so that ["a"] hashes differently from ("a",)
-                # Otherwise we'd only be hashing the data and the hashes would be the same.
-                self._update(h, type(obj).__name__.encode() + b":")
-                for item in obj:
-                    self._update(h, item, context)
-                return h.digest()
-            elif isinstance(obj, dict):
-                h = hashlib.new(self.name)
-
-                self._update(h, type(obj).__name__.encode() + b":")
-                for item in obj.items():
-                    self._update(h, item, context)
-                return h.digest()
-            elif obj is None:
-                # Special string since hashes change between sessions.
-                # We don't use Python's `hash` since hashes are not consistent
-                # across runs.
-                return NONESENSE
-            elif obj is True:
-                return b"bool:1"
-            elif obj is False:
-                return b"bool:0"
-            elif type_util.is_type(
-                obj, "pandas.core.frame.DataFrame"
-            ) or type_util.is_type(obj, "pandas.core.series.Series"):
-                import pandas as pd
-
-                if len(obj) >= PANDAS_ROWS_LARGE:
-                    obj = obj.sample(n=PANDAS_SAMPLE_SIZE, random_state=0)
-                try:
-                    return pd.util.hash_pandas_object(obj).sum()
-                except TypeError:
-                    # Use pickle if pandas cannot hash the object for example if
-                    # it contains unhashable objects.
-                    return pickle.dumps(obj, pickle.HIGHEST_PROTOCOL)
-            elif type_util.is_type(obj, "numpy.ndarray"):
-                h = hashlib.new(self.name)
-                self._update(h, obj.shape)
-
-                if obj.size >= NP_SIZE_LARGE:
-                    import numpy as np
-
-                    state = np.random.RandomState(0)
-                    obj = state.choice(obj.flat, size=NP_SAMPLE_SIZE)
-
-                self._update(h, obj.tobytes())
-                return h.digest()
-            elif inspect.isbuiltin(obj):
-                return self.to_bytes(obj.__name__)
-            elif hasattr(obj, "name") and (
-                isinstance(obj, io.IOBase)
-                # Handle temporary files used during testing
-                or isinstance(obj, tempfile._TemporaryFileWrapper)  # type: ignore[attr-defined]
-            ):
-                # Hash files as name + last modification date + offset.
-                h = hashlib.new(self.name)
-                obj_name = obj.name  # type: ignore[union-attr]
-                self._update(h, obj_name)
-                self._update(h, os.path.getmtime(obj_name))
-                self._update(h, obj.tell())
-                return h.digest()
-            elif type_util.is_type(obj, "numpy.ufunc"):
-                # For object of type numpy.ufunc returns ufunc:<object name>
-                # For example, for numpy.remainder, this is ufunc:remainder
-                return ("%s:%s" % (obj.__class__.__name__, obj.__name__)).encode()
-            elif inspect.isroutine(obj):
-                if hasattr(obj, "__wrapped__"):
-                    # Ignore the wrapper of wrapped functions.
-                    return self.to_bytes(obj.__wrapped__)
-
-                if obj.__module__.startswith("streamlit"):
-                    # Ignore streamlit modules even if they are in the CWD
-                    # (e.g. during development).
-                    return self.to_bytes("%s.%s" % (obj.__module__, obj.__name__))
-
-                h = hashlib.new(self.name)
-                if self._file_should_be_hashed(obj.__code__.co_filename):
-                    context = _get_context(obj)
-                    if obj.__defaults__:
-                        self._update(h, obj.__defaults__, context)
-                    h.update(self._code_to_bytes(obj.__code__, context))
-                else:
-                    # Don't hash code that is not in the current working directory.
-                    self._update(h, obj.__module__)
-                    self._update(h, obj.__name__)
-                return h.digest()
-            elif inspect.iscode(obj):
-                return self._code_to_bytes(obj, context)
-            elif inspect.ismodule(obj):
-                # TODO: Figure out how to best show this kind of warning to the
-                # user. In the meantime, show nothing. This scenario is too common,
-                # so the current warning is quite annoying...
-                # st.warning(('Streamlit does not support hashing modules. '
-                #             'We did not hash `%s`.') % obj.__name__)
-                # TODO: Hash more than just the name for internal modules.
-                return self.to_bytes(obj.__name__)
-            elif inspect.isclass(obj):
-                # TODO: Figure out how to best show this kind of warning to the
-                # user. In the meantime, show nothing. This scenario is too common,
-                # (e.g. in every "except" statement) so the current warning is
-                # quite annoying...
-                # st.warning(('Streamlit does not support hashing classes. '
-                #             'We did not hash `%s`.') % obj.__name__)
-                # TODO: Hash more than just the name of classes.
-                return self.to_bytes(obj.__name__)
-            elif isinstance(obj, functools.partial):
-                # The return value of functools.partial is not a plain function:
-                # it's a callable object that remembers the original function plus
-                # the values you pickled into it. So here we need to special-case it.
-                h = hashlib.new(self.name)
-                self._update(h, obj.args)
-                self._update(h, obj.func)
-                self._update(h, obj.keywords)
-                return h.digest()
->>>>>>> 26c95364
             else:
                 # Don't hash code that is not in the current working directory.
                 self.update(h, obj.__module__)
@@ -682,7 +515,8 @@
 
 
 def get_referenced_objects(code, context):
-    tos = None  # Top of the stack
+    # Top of the stack
+    tos = None  # type: Any
     lineno = None
     refs = []
 
