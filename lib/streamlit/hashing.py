# Copyright 2019 Streamlit Inc. All rights reserved.

"""A hashing utility for code."""

# Python 2/3 compatibility
from __future__ import (absolute_import, division, print_function,
                        unicode_literals)

import dis
import hashlib
import importlib
import inspect
import io
import os
import sys
from collections import namedtuple

import streamlit as st
from streamlit import util
from streamlit.compatibility import setup_2_3_shims

if sys.version_info >= (3, 0):
    from streamlit.hashing_py3 import get_referenced_objects

setup_2_3_shims(globals())


try:
    # cPickle, if available, is much faster than pickle.
    # Source: https://pymotw.com/2/pickle/
    import cPickle as pickle
except ImportError:
    import pickle


Context = namedtuple('Context', ['globals', 'closure', 'varnames'])


def _is_magicmock(obj):
    return (
        util.is_type(obj, 'unittest.mock.MagicMock') or
        util.is_type(obj, 'mock.mock.MagicMock')
    )


def _get_context(func):
    closure = (
        [cell.cell_contents for cell in func.__closure__]
        if func.__closure__ is not None
        else None
    )

    varnames = {}
    if inspect.ismethod(func):
        varnames = {'self': func.__self__}

    return Context(globals=func.__globals__, closure=closure, varnames=varnames)


def get_hash(f, context=None):
    """Quick utility function that computes a hash of an arbitrary object."""
    hasher = CodeHasher('md5')
    hasher.update(f, context)
    return hasher.digest()


def _int_to_bytes(i):
    if hasattr(i, 'to_bytes'):
        num_bytes = (i.bit_length() + 8) // 8
        return i.to_bytes(num_bytes, 'little', signed=True)
    else:
        # For Python 2
        return b'int:' + str(i).encode()


def _key(obj, context):
    """Return key for memoization."""

    if obj is None:
        return b'none:'  # special value so we can hash None

    def is_simple(obj):
        return (
            isinstance(obj, bytes) or
            isinstance(obj, bytearray) or
            isinstance(obj, bytes) or
            isinstance(obj, string_types) or
            isinstance(obj, float) or
            isinstance(obj, int) or
            isinstance(obj, bool) or
            obj is None)

    if is_simple(obj):
        return obj

    if isinstance(obj, tuple):
        if all(map(is_simple, obj)):
            return obj

    if isinstance(obj, list):
        if all(map(is_simple, obj)):
            return ('__l', tuple(obj))

    if (util.is_type(obj, 'pandas.core.frame.DataFrame') or inspect.isbuiltin(obj) or
            inspect.isroutine(obj) or inspect.iscode(obj)):
        return id(obj)

    return None


class CodeHasher():
    """A hasher that can hash code objects including dependencies."""

    def __init__(self, name='md5', hasher=None):
        self.hashes = dict()

        self.name = name

        # The number of the bytes in the hash.
        self.size = 0

        # An ever increasing counter.
        self._counter = 0

        if hasher:
            self.hasher = hasher
        else:
            self.hasher = hashlib.new(name)

    def update(self, obj, context=None):
        """Update the hash with the provided object."""
        self._update(self.hasher, obj, context)

    def digest(self):
        return self.hasher.digest()

    def hexdigest(self):
        return self.hasher.hexdigest()

    def to_bytes(self, obj, context=None):
        """Add memoization to _to_bytes."""
        key = _key(obj, context)

        if key is not None:
            if key in self.hashes:
                return self.hashes[key]

            # add a tombstone hash to break recursive calls
            self._counter += 1
            self.hashes[key] = _int_to_bytes(self._counter)

        b = self._to_bytes(obj, context)

        self.size += sys.getsizeof(b)

        if key is not None:
            self.hashes[key] = b

        return b

    def _update(self, hasher, obj, context=None):
        """Update the provided hasher with the hash of an object."""
        b = self.to_bytes(obj, context)
        hasher.update(b)

    def _to_bytes(self, obj, context):
        """Hash objects to bytes, including code with dependencies.
        Python's built in `hash` does not produce consistent results across
        runs."""

        if _is_magicmock(obj):
            # MagicMock can result in objects that appear to be infinitely
            # deep, so we don't try to hash them at all.
            return self.to_bytes(id(obj))
        elif isinstance(obj, bytes) or isinstance(obj, bytearray):
            return obj
        elif isinstance(obj, string_types):
            return obj.encode()
        elif isinstance(obj, float):
            return self.to_bytes(hash(obj))
        elif isinstance(obj, int):
            return _int_to_bytes(obj)
        elif isinstance(obj, list) or isinstance(obj, tuple):
            h = hashlib.new(self.name)
            # add type to distingush x from [x]
            self._update(h, type(obj).__name__.encode() + b':')
            for e in obj:
                self._update(h, e, context)
            return h.digest()
        elif obj is None:
            # Special string since hashes change between sessions.
            # We don't use Python's `hash` since hashes are not consistent
            # across runs.
            return b'none:'
        elif obj is True:
            return b'bool:1'
        elif obj is False:
            return b'bool:0'
        elif util.is_type(obj, 'pandas.core.frame.DataFrame'):
            import pandas as pd
            return pd.util.hash_pandas_object(obj).sum()
        elif inspect.isbuiltin(obj):
            return self.to_bytes(obj.__name__)
        elif hasattr(obj, 'name') and (
                isinstance(obj, io.IOBase) or os.path.exists(obj.name)):
            # Hash files as name + last modification date + offset.
            h = hashlib.new(self.name)
            self._update(h, obj.name)
            self._update(h, os.path.getmtime(obj.name))
            self._update(h, obj.tell())
            return h.digest()
        elif inspect.isroutine(obj):
            if hasattr(obj, '__wrapped__'):
                # Ignore the wrapper of wrapped functions
                return self.to_bytes(obj.__wrapped__)

            h = hashlib.new(self.name)
            # TODO: This may be too restrictive for libraries in development.
            if os.path.abspath(obj.__code__.co_filename).startswith(os.getcwd()):
                context = _get_context(obj)
                if obj.__defaults__:
                    self._update(h, obj.__defaults__, context)
                h.update(self._code_to_bytes(obj.__code__, context))
            else:
                # Don't hash code that is not in the current working directory.
                self._update(h, obj.__module__)
                self._update(h, obj.__name__)
            return h.digest()
        elif inspect.iscode(obj):
            return self._code_to_bytes(obj, context)
        elif inspect.ismodule(obj):
            # TODO: Hash more than just the name for internal modules.
            st.warning(('Streamlit does not support hashing modules. '
                        'We do not hash %s.') % obj.__name__)
            return self.to_bytes(obj.__name__)
        elif inspect.isclass(obj):
            # TODO: Hash more than just the name of classes.
            st.warning(('Streamlit does not support hashing classes. '
                        'We do not hash %s.') % obj.__name__)
            return self.to_bytes(obj.__name__)
        else:
            try:
                # As a last resort, we pickle the object to hash it.
                return pickle.dumps(obj, pickle.HIGHEST_PROTOCOL)
            except Exception:
                st.warning('Streamlit cannot hash an object of type %s.' % type(obj))

    def _code_to_bytes(self, code, context):
        h = hashlib.new(self.name)

        # Hash the bytecode.
        self._update(h, code.co_code)

        # Hash constants that are referenced by the bytecode but ignore names of lambdas.
        consts = [n for n in code.co_consts if
                  not isinstance(n, string_types) or not n.endswith('.<lambda>')]
        self._update(h, consts, context)

        # Hash non-local names and functions referenced by the bytecode.
        if hasattr(dis, 'get_instructions'):  # get_instructions is new since Python 3.4
            for ref in get_referenced_objects(code, context):
<<<<<<< HEAD
                self._u(h, ref, context)
=======
                self._update(h, ref, context)
>>>>>>> d304fd37
        else:
            # This won't correctly follow nested calls like `foo.bar.baz()`.
            for name in code.co_names:
                if name in context.globals:
                    try:
                        self._update(h, context.globals[name], context)
                    except Exception:
                        self._update(h, name)
                else:
                    try:
                        module = importlib.import_module(name)
                        self._update(h, module, context)
                    except ImportError:
                        self._update(h, name, context)

            for i, name in enumerate(code.co_freevars):
                try:
                    self._update(h, context.closure[i], context)
                except Exception:
                    self._update(h, name)

        return h.digest()<|MERGE_RESOLUTION|>--- conflicted
+++ resolved
@@ -259,11 +259,7 @@
         # Hash non-local names and functions referenced by the bytecode.
         if hasattr(dis, 'get_instructions'):  # get_instructions is new since Python 3.4
             for ref in get_referenced_objects(code, context):
-<<<<<<< HEAD
-                self._u(h, ref, context)
-=======
                 self._update(h, ref, context)
->>>>>>> d304fd37
         else:
             # This won't correctly follow nested calls like `foo.bar.baz()`.
             for name in code.co_names:
