# -*- coding: utf-8 -*-
# Copyright 2018-2019 Streamlit Inc.
#
# Licensed under the Apache License, Version 2.0 (the "License");
# you may not use this file except in compliance with the License.
# You may obtain a copy of the License at
#
#    http://www.apache.org/licenses/LICENSE-2.0
#
# Unless required by applicable law or agreed to in writing, software
# distributed under the License is distributed on an "AS IS" BASIS,
# WITHOUT WARRANTIES OR CONDITIONS OF ANY KIND, either express or implied.
# See the License for the specific language governing permissions and
# limitations under the License.

"""A hashing utility for code."""

# Python 2/3 compatibility
from __future__ import absolute_import, division, print_function, unicode_literals

from collections import namedtuple
import dis
import functools
import hashlib
import importlib
import inspect
import io
import os
import sys
import textwrap

import streamlit as st
from streamlit import util
from streamlit.compatibility import setup_2_3_shims

if sys.version_info >= (3, 0):
    from streamlit.hashing_py3 import get_referenced_objects

setup_2_3_shims(globals())


try:
    # cPickle, if available, is much faster than pickle.
    # Source: https://pymotw.com/2/pickle/
    import cPickle as pickle
except ImportError:
    import pickle


# If a dataframe has more than this many rows, we consider it large and hash a sample.
PANDAS_ROWS_LARGE = 100000
PANDAS_SAMPLE_SIZE = 10000


# Similar to dataframes, we also sample large numpy arrays.
NP_SIZE_LARGE = 1000000
NP_SAMPLE_SIZE = 100000


Context = namedtuple("Context", ["globals", "cells", "varnames"])


def _is_magicmock(obj):
    return util.is_type(obj, "unittest.mock.MagicMock") or util.is_type(
        obj, "mock.mock.MagicMock"
    )


def _get_context(func):
    code = func.__code__
    # Mapping from variable name to the value if we can resolve it.
    # Otherwise map to the name.
    cells = {}
    for var in code.co_cellvars:
        cells[var] = var  # Instead of value, we use the name.
    if code.co_freevars:
        assert len(code.co_freevars) == len(func.__closure__)
        cells.update(
            zip(code.co_freevars, map(lambda c: c.cell_contents, func.__closure__))
        )

    varnames = {}
    if inspect.ismethod(func):
        varnames = {"self": func.__self__}

    return Context(globals=func.__globals__, cells=cells, varnames=varnames)


def get_hash(f, context=None):
    """Quick utility function that computes a hash of an arbitrary object."""
    hasher = CodeHasher("md5")
    hasher.update(f, context)
    return hasher.digest()


def _int_to_bytes(i):
    if hasattr(i, "to_bytes"):
        num_bytes = (i.bit_length() + 8) // 8
        return i.to_bytes(num_bytes, "little", signed=True)
    else:
        # For Python 2
        return b"int:" + str(i).encode()


def _key(obj, context):
    """Return key for memoization."""

    if obj is None:
        return b"none:"  # special value so we can hash None

    def is_simple(obj):
        return (
            isinstance(obj, bytes)
            or isinstance(obj, bytearray)
            or isinstance(obj, bytes)
            or isinstance(obj, string_types)
            or isinstance(obj, float)
            or isinstance(obj, int)
            or isinstance(obj, bool)
            or obj is None
        )

    if is_simple(obj):
        return obj

    if isinstance(obj, tuple):
        if all(map(is_simple, obj)):
            return obj

    if isinstance(obj, list):
        if all(map(is_simple, obj)):
            return ("__l", tuple(obj))

    if (
        util.is_type(obj, "pandas.core.frame.DataFrame")
        or util.is_type(obj, "numpy.ndarray")
        or inspect.isbuiltin(obj)
        or inspect.isroutine(obj)
        or inspect.iscode(obj)
    ):
        return id(obj)

    return None


def _hashing_error_message(start):
<<<<<<< HEAD
    return (
        start,
        "\n\n**More information:** to prevent unexpected behavior, Streamlit tries to detect mutations in cached objects so it can alert the user if needed. However, something went wrong while performing this check.\n\n"
        "Please [file a bug](https://github.com/streamlit/streamlit/issues/new/choose).\n\n"
        "To stop this warning from showing in the meantime, try one of the following:\n"
        "* **Preferred:** modify your code to avoid using this type of object.\n"
        "* Or add the argument `ignore_hash=True` to the `st.cache` decorator.",
    )
=======
    return textwrap.dedent(
        """
        %(start)s,

        **More information:** to prevent unexpected behavior, Streamlit tries
        to detect mutations in cached objects so it can alert the user if
        needed. However, something went wrong while performing this check.

        Please [file a bug](https://github.com/streamlit/streamlit/issues/new/choose).

        To stop this warning from showing in the meantime, try one of the following:
        * **Preferred:** modify your code to avoid using this type of object.
        * Or add the argument `ignore_hash=True` to the `st.cache` decorator.
    """
        % {"start": start}
    ).strip("\n")
>>>>>>> 2bbb67a1


class CodeHasher:
    """A hasher that can hash code objects including dependencies."""

    def __init__(self, name="md5", hasher=None):
        self.hashes = dict()

        self.name = name

        # The number of the bytes in the hash.
        self.size = 0

        # An ever increasing counter.
        self._counter = 0

        if hasher:
            self.hasher = hasher
        else:
            self.hasher = hashlib.new(name)

    def update(self, obj, context=None):
        """Update the hash with the provided object."""
        self._update(self.hasher, obj, context)

    def digest(self):
        return self.hasher.digest()

    def hexdigest(self):
        return self.hasher.hexdigest()

    def to_bytes(self, obj, context=None):
        """Add memoization to _to_bytes."""
        key = _key(obj, context)

        if key is not None:
            if key in self.hashes:
                return self.hashes[key]

            # add a tombstone hash to break recursive calls
            self._counter += 1
            self.hashes[key] = _int_to_bytes(self._counter)

        b = self._to_bytes(obj, context)

        self.size += sys.getsizeof(b)

        if key is not None:
            self.hashes[key] = b

        return b

    def _update(self, hasher, obj, context=None):
        """Update the provided hasher with the hash of an object."""
        b = self.to_bytes(obj, context)
        hasher.update(b)

    def _to_bytes(self, obj, context):
        """Hash objects to bytes, including code with dependencies.
        Python's built in `hash` does not produce consistent results across
        runs."""

        try:
            if _is_magicmock(obj):
                # MagicMock can result in objects that appear to be infinitely
                # deep, so we don't try to hash them at all.
                return self.to_bytes(id(obj))
            elif isinstance(obj, bytes) or isinstance(obj, bytearray):
                return obj
            elif isinstance(obj, string_types):
                return obj.encode()
            elif isinstance(obj, float):
                return self.to_bytes(hash(obj))
            elif isinstance(obj, int):
                return _int_to_bytes(obj)
            elif isinstance(obj, list) or isinstance(obj, tuple):
                h = hashlib.new(self.name)
                # add type to distingush x from [x]
                self._update(h, type(obj).__name__.encode() + b":")
                for e in obj:
                    self._update(h, e, context)
                return h.digest()
            elif obj is None:
                # Special string since hashes change between sessions.
                # We don't use Python's `hash` since hashes are not consistent
                # across runs.
                return b"none:"
            elif obj is True:
                return b"bool:1"
            elif obj is False:
                return b"bool:0"
            elif util.is_type(obj, "pandas.core.frame.DataFrame") or util.is_type(
                obj, "pandas.core.series.Series"
            ):
                import pandas as pd

                if len(obj) >= PANDAS_ROWS_LARGE:
                    obj = obj.sample(n=PANDAS_SAMPLE_SIZE, random_state=0)
                try:
                    return pd.util.hash_pandas_object(obj).sum()
                except TypeError:
                    # Use pickle if pandas cannot hash the object for example if
                    # it contains unhashable objects.
                    return pickle.dumps(obj, pickle.HIGHEST_PROTOCOL)
            elif util.is_type(obj, "numpy.ndarray"):
                h = hashlib.new(self.name)
                self._update(h, obj.shape)

                if obj.size >= NP_SIZE_LARGE:
                    import numpy as np

                    state = np.random.RandomState(0)
                    obj = state.choice(obj.flat, size=NP_SAMPLE_SIZE)

                self._update(h, obj.tobytes())
                return h.digest()
            elif inspect.isbuiltin(obj):
                return self.to_bytes(obj.__name__)
            elif hasattr(obj, "name") and (
                isinstance(obj, io.IOBase)
                or (isinstance(obj.name, string_types) and os.path.exists(obj.name))
            ):
                # Hash files as name + last modification date + offset.
                h = hashlib.new(self.name)
                self._update(h, obj.name)
                self._update(h, os.path.getmtime(obj.name))
                self._update(h, obj.tell())
                return h.digest()
            elif inspect.isroutine(obj):
                if hasattr(obj, "__wrapped__"):
                    # Ignore the wrapper of wrapped functions.
                    return self.to_bytes(obj.__wrapped__)

                if obj.__module__.startswith("streamlit"):
                    # Ignore streamlit modules even if they are in the CWD
                    # (e.g. during development).
                    return self.to_bytes("%s.%s" % (obj.__module__, obj.__name__))

                h = hashlib.new(self.name)
                # TODO: This may be too restrictive for libraries in development.
                if os.path.abspath(obj.__code__.co_filename).startswith(os.getcwd()):
                    context = _get_context(obj)
                    if obj.__defaults__:
                        self._update(h, obj.__defaults__, context)
                    h.update(self._code_to_bytes(obj.__code__, context))
                else:
                    # Don't hash code that is not in the current working directory.
                    self._update(h, obj.__module__)
                    self._update(h, obj.__name__)
                return h.digest()
            elif inspect.iscode(obj):
                return self._code_to_bytes(obj, context)
            elif inspect.ismodule(obj):
                # TODO: Figure out how to best show this kind of warning to the
                # user. In the meantime, show nothing. This scenario is too common,
                # so the current warning is quite annoying...
                # st.warning(('Streamlit does not support hashing modules. '
                #             'We did not hash `%s`.') % obj.__name__)
                # TODO: Hash more than just the name for internal modules.
                return self.to_bytes(obj.__name__)
            elif inspect.isclass(obj):
                # TODO: Figure out how to best show this kind of warning to the
                # user. In the meantime, show nothing. This scenario is too common,
                # (e.g. in every "except" statement) so the current warning is
                # quite annoying...
                # st.warning(('Streamlit does not support hashing classes. '
                #             'We did not hash `%s`.') % obj.__name__)
                # TODO: Hash more than just the name of classes.
                return self.to_bytes(obj.__name__)
            elif isinstance(obj, functools.partial):
                # The return value of functools.partial is not a plain function:
                # it's a callable object that remembers the original function plus
                # the values you pickled into it. So here we need to special-case it.
                h = hashlib.new(self.name)
                self._update(h, obj.args)
                self._update(h, obj.func)
                self._update(h, obj.keywords)
                return h.digest()
            else:
                try:
                    # As a last resort, we pickle the object to hash it.
                    return pickle.dumps(obj, pickle.HIGHEST_PROTOCOL)
                except:
                    st.warning(
                        _hashing_error_message(
                            "Streamlit cannot hash an object of type %s." % type(obj)
                        )
                    )
        except:
            st.warning(
                _hashing_error_message(
                    "Streamlit failed to hash an object of type %s." % type(obj)
                )
            )

    def _code_to_bytes(self, code, context):
        h = hashlib.new(self.name)

        # Hash the bytecode.
        self._update(h, code.co_code)

        # Hash constants that are referenced by the bytecode but ignore names of lambdas.
        consts = [
            n
            for n in code.co_consts
            if not isinstance(n, string_types) or not n.endswith(".<lambda>")
        ]
        self._update(h, consts, context)

        # Hash non-local names and functions referenced by the bytecode.
        if hasattr(dis, "get_instructions"):  # get_instructions is new since Python 3.4
            for ref in get_referenced_objects(code, context):
                self._update(h, ref, context)
        else:
            # This won't correctly follow nested calls like `foo.bar.baz()`.
            for name in code.co_names:
                if name in context.globals:
                    try:
                        self._update(h, context.globals[name], context)
                    except Exception:
                        self._update(h, name)
                else:
                    try:
                        module = importlib.import_module(name)
                        self._update(h, module, context)
                    except ImportError:
                        self._update(h, name, context)

            for name, value in context.cells.items():
                try:
                    self._update(h, value, context)
                except Exception:
                    self._update(h, name)

        return h.digest()<|MERGE_RESOLUTION|>--- conflicted
+++ resolved
@@ -144,16 +144,6 @@
 
 
 def _hashing_error_message(start):
-<<<<<<< HEAD
-    return (
-        start,
-        "\n\n**More information:** to prevent unexpected behavior, Streamlit tries to detect mutations in cached objects so it can alert the user if needed. However, something went wrong while performing this check.\n\n"
-        "Please [file a bug](https://github.com/streamlit/streamlit/issues/new/choose).\n\n"
-        "To stop this warning from showing in the meantime, try one of the following:\n"
-        "* **Preferred:** modify your code to avoid using this type of object.\n"
-        "* Or add the argument `ignore_hash=True` to the `st.cache` decorator.",
-    )
-=======
     return textwrap.dedent(
         """
         %(start)s,
@@ -170,7 +160,6 @@
     """
         % {"start": start}
     ).strip("\n")
->>>>>>> 2bbb67a1
 
 
 class CodeHasher:
