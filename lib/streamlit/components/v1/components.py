# Copyright 2018-2021 Streamlit Inc.
#
# Licensed under the Apache License, Version 2.0 (the "License");
# you may not use this file except in compliance with the License.
# You may obtain a copy of the License at
#
#    http://www.apache.org/licenses/LICENSE-2.0
#
# Unless required by applicable law or agreed to in writing, software
# distributed under the License is distributed on an "AS IS" BASIS,
# WITHOUT WARRANTIES OR CONDITIONS OF ANY KIND, either express or implied.
# See the License for the specific language governing permissions and
# limitations under the License.

import json
import mimetypes
import os
from typing import Any, Dict, Optional, Type, Union
import threading
import inspect

import tornado.web

import streamlit.server.routes
from streamlit import type_util
from streamlit import util
from streamlit.errors import StreamlitAPIException
from streamlit.logger import get_logger
from streamlit.proto.ArrowTable_pb2 import ArrowTable as ArrowTableProto
from streamlit.proto.ComponentInstance_pb2 import SpecialArg
from streamlit.proto.Element_pb2 import Element
from streamlit.type_util import to_bytes
from streamlit.widgets import NoValue, register_widget

LOGGER = get_logger(__name__)


class MarshallComponentException(StreamlitAPIException):
    """Class for exceptions generated during custom component marshalling."""

    pass


class CustomComponent:
    """A Custom Component declaration."""

    def __init__(
        self,
        name: str,
        path: Optional[str] = None,
        url: Optional[str] = None,
    ):
        if (path is None and url is None) or (path is not None and url is not None):
            raise StreamlitAPIException(
                "Either 'path' or 'url' must be set, but not both."
            )

        self.name = name
        self.path = path
        self.url = url

    def __repr__(self) -> str:
        return util.repr_(self)

    @property
    def abspath(self) -> Optional[str]:
        """The absolute path that the component is served from."""
        if self.path is None:
            return None
        return os.path.abspath(self.path)

    def __call__(
        self,
        *args,
        default: Any = None,
        key: Optional[str] = None,
        **kwargs,
    ) -> Any:
        """An alias for create_instance."""
        return self.create_instance(*args, default=default, key=key, **kwargs)

    def create_instance(
        self,
        *args,
        default: Any = None,
        key: Optional[str] = None,
        **kwargs,
    ) -> Any:
        """Create a new instance of the component.

        Parameters
        ----------
        *args
            Must be empty; all args must be named. (This parameter exists to
            enforce correct use of the function.)
        default: any or None
            The default return value for the component. This is returned when
            the component's frontend hasn't yet specified a value with
            `setComponentValue`.
        key: str or None
            If not None, this is the user key we use to generate the
            component's "widget ID".
        **kwargs
            Keyword args to pass to the component.

        Returns
        -------
        any or None
            The component's widget value.

        """
        if len(args) > 0:
            raise MarshallComponentException(f"Argument '{args[0]}' needs a label")

        try:
            import pyarrow
            from streamlit.elements import arrow_table
        except ImportError:
            import sys

            if sys.version_info >= (3, 9):
                raise StreamlitAPIException(
                    """To use Custom Components in Streamlit, you need to install
PyArrow. Unfortunately, PyArrow does not yet support Python 3.9.

You can either switch to Python 3.8 with an environment manager like PyEnv, or stay on 3.9 by
[installing Streamlit with conda](https://discuss.streamlit.io/t/note-installation-issues-with-python-3-9-and-streamlit/6946):

`conda install -c conda-forge streamlit`

"""
                )
            else:
                raise StreamlitAPIException(
                    """To use Custom Components in Streamlit, you need to install
PyArrow. To do so locally:

`pip install pyarrow`

And if you're using Streamlit Sharing, add "pyarrow" to your requirements.txt."""
                )

        # In addition to the custom kwargs passed to the component, we also
        # send the special 'default' and 'key' params to the component
        # frontend.
        all_args = dict(kwargs, **{"default": default, "key": key})

        json_args = {}
        special_args = []
        for arg_name, arg_val in all_args.items():
            if type_util.is_bytes_like(arg_val):
                bytes_arg = SpecialArg()
                bytes_arg.key = arg_name
                bytes_arg.bytes = to_bytes(arg_val)
                special_args.append(bytes_arg)
            elif type_util.is_dataframe_like(arg_val):
                dataframe_arg = SpecialArg()
                dataframe_arg.key = arg_name
                arrow_table.marshall(dataframe_arg.arrow_dataframe.data, arg_val)
                special_args.append(dataframe_arg)
            else:
                json_args[arg_name] = arg_val

        try:
            serialized_json_args = json.dumps(json_args)
        except BaseException as e:
            raise MarshallComponentException(
                "Could not convert component args to JSON", e
            )

        def marshall_component(element: Element) -> Union[Any, Type[NoValue]]:
            element.component_instance.component_name = self.name
            if self.url is not None:
                element.component_instance.url = self.url

            # Normally, a widget's element_hash (which determines
            # its identity across multiple runs of an app) is computed
            # by hashing the entirety of its protobuf. This means that,
            # if any of the arguments to the widget are changed, Streamlit
            # considers it a new widget instance and it loses its previous
            # state.
            #
            # However! If a *component* has a `key` argument, then the
            # component's hash identity is determined by entirely by
            # `component_name + url + key`. This means that, when `key`
            # exists, the component will maintain its identity even when its
            # other arguments change, and the component's iframe won't be
            # remounted on the frontend.
            #
            # So: if `key` is None, we marshall the element's arguments
            # *before* computing its widget_ui_value (which creates its hash).
            # If `key` is not None, we marshall the arguments *after*.

            def marshall_element_args():
                element.component_instance.json_args = serialized_json_args
                element.component_instance.special_args.extend(special_args)

            if key is None:
                marshall_element_args()

            widget_value = register_widget(
                element_type="component_instance",
                element_proto=element.component_instance,
                user_key=key,
                widget_func_name=self.name,
            )

            if key is not None:
                marshall_element_args()

            if widget_value is None:
                widget_value = default
            elif isinstance(widget_value, ArrowTableProto):
                widget_value = arrow_table.arrow_proto_to_dataframe(widget_value)

            # widget_value will be either None or whatever the component's most
            # recent setWidgetValue value is. We coerce None -> NoValue,
            # because that's what DeltaGenerator._enqueue expects.
            return widget_value if widget_value is not None else NoValue

        # We currently only support writing to st._main, but this will change
        # when we settle on an improved API in a post-layout world.
        element = Element()
        return_value = marshall_component(element)
        result = streamlit._main._enqueue(
            "component_instance", element.component_instance, return_value
        )

        return result

    def __eq__(self, other) -> bool:
        """Equality operator."""
        return (
            isinstance(other, CustomComponent)
            and self.name == other.name
            and self.path == other.path
            and self.url == other.url
        )

    def __ne__(self, other) -> bool:
        """Inequality operator."""
        return not self == other

    def __str__(self) -> str:
        return f"'{self.name}': {self.path if self.path is not None else self.url}"


def declare_component(
    name: str,
    path: Optional[str] = None,
    url: Optional[str] = None,
) -> CustomComponent:
    """Create and register a custom component.

    Parameters
    ----------
    name: str
        A short, descriptive name for the component. Like, "slider".
    path: str or None
        The path to serve the component's frontend files from. Either
        `path` or `url` must be specified, but not both.
    url: str or None
        The URL that the component is served from. Either `path` or `url`
        must be specified, but not both.

    Returns
    -------
    CustomComponent
        A CustomComponent that can be called like a function.
        Calling the component will create a new instance of the component
        in the Streamlit app.

    """

    # Get our stack frame.
    current_frame = inspect.currentframe()
    assert current_frame is not None

    # Get the stack frame of our calling function.
    caller_frame = current_frame.f_back
    assert caller_frame is not None

    # Get the caller's module name. `__name__` gives us the module's
    # fully-qualified name, which includes its package.
    module = inspect.getmodule(caller_frame)
    assert module is not None
    module_name = module.__name__

    # If the caller was the main module that was executed (that is, if the
    # user executed `python my_component.py`), then this name will be
    # "__main__" instead of the actual package name. In this case, we use
    # the main module's filename, sans `.py` extension, as the component name.
    if module_name == "__main__":
        file_path = inspect.getfile(caller_frame)
        filename = os.path.basename(file_path)
        module_name, _ = os.path.splitext(filename)

    # Build the component name.
    component_name = f"{module_name}.{name}"

    # Create our component object, and register it.
    component = CustomComponent(name=component_name, path=path, url=url)
    ComponentRegistry.instance().register_component(component)

    return component


class ComponentRequestHandler(tornado.web.RequestHandler):
    def initialize(self, registry: "ComponentRegistry"):
        self._registry = registry

    def get(self, path: str) -> None:
        parts = path.split("/")
        component_name = parts[0]
        component_root = self._registry.get_component_path(component_name)
        if component_root is None:
            self.write("not found")
            self.set_status(404)
            return

        filename = "/".join(parts[1:])
        abspath = os.path.join(component_root, filename)

        LOGGER.debug("ComponentRequestHandler: GET: %s -> %s", path, abspath)

        try:
            with open(abspath, "rb") as file:
                contents = file.read()
<<<<<<< HEAD
        except (OSError) as e:
            self.write(f"{path} read error: {e}")
=======
        except (OSError, UnicodeDecodeError) as e:
            LOGGER.error(f"ComponentRequestHandler: GET {path} read error", exc_info=e)
            self.write("read error")
>>>>>>> d3b50903
            self.set_status(404)
            return

        self.write(contents)
        self.set_header("Content-Type", self.get_content_type(abspath))

        self.set_extra_headers(path)

    def set_extra_headers(self, path) -> None:
        """Disable cache for HTML files.

        Other assets like JS and CSS are suffixed with their hash, so they can
        be cached indefinitely.
        """
        is_index_url = len(path) == 0

        if is_index_url or path.endswith(".html"):
            self.set_header("Cache-Control", "no-cache")
        else:
            self.set_header("Cache-Control", "public")

    def set_default_headers(self) -> None:
        if streamlit.server.routes.allow_cross_origin_requests():
            self.set_header("Access-Control-Allow-Origin", "*")

    def options(self) -> None:
        """/OPTIONS handler for preflight CORS checks."""
        self.set_status(204)
        self.finish()

    @staticmethod
    def get_content_type(abspath) -> str:
        """Returns the ``Content-Type`` header to be used for this request.
        From tornado.web.StaticFileHandler.
        """
        mime_type, encoding = mimetypes.guess_type(abspath)
        # per RFC 6713, use the appropriate type for a gzip compressed file
        if encoding == "gzip":
            return "application/gzip"
        # As of 2015-07-21 there is no bzip2 encoding defined at
        # http://www.iana.org/assignments/media-types/media-types.xhtml
        # So for that (and any other encoding), use octet-stream.
        elif encoding is not None:
            return "application/octet-stream"
        elif mime_type is not None:
            return mime_type
        # if mime_type not detected, use application/octet-stream
        else:
            return "application/octet-stream"

    @staticmethod
    def get_url(file_id: str) -> str:
        """Return the URL for a component file with the given ID."""
        return "components/{}".format(file_id)


class ComponentRegistry:
    _instance_lock = threading.Lock()
    _instance = None  # type: Optional[ComponentRegistry]

    @classmethod
    def instance(cls) -> "ComponentRegistry":
        """Returns the singleton ComponentRegistry"""
        # We use a double-checked locking optimization to avoid the overhead
        # of acquiring the lock in the common case:
        # https://en.wikipedia.org/wiki/Double-checked_locking
        if cls._instance is None:
            with cls._instance_lock:
                if cls._instance is None:
                    cls._instance = ComponentRegistry()
        return cls._instance

    def __init__(self):
        self._components = {}  # type: Dict[str, CustomComponent]
        self._lock = threading.Lock()

    def __repr__(self) -> str:
        return util.repr_(self)

    def register_component(self, component: CustomComponent) -> None:
        """Register a CustomComponent.

        Parameters
        ----------
        component : CustomComponent
            The component to register.
        """

        # Validate the component's path
        abspath = component.abspath
        if abspath is not None and not os.path.isdir(abspath):
            raise StreamlitAPIException(f"No such component directory: '{abspath}'")

        with self._lock:
            existing = self._components.get(component.name)
            self._components[component.name] = component

        if existing is not None and component != existing:
            LOGGER.warning(
                "%s overriding previously-registered %s",
                component,
                existing,
            )

        LOGGER.debug("Registered component %s", component)

    def get_component_path(self, name: str) -> Optional[str]:
        """Return the filesystem path for the component with the given name.

        If no such component is registered, or if the component exists but is
        being served from a URL, return None instead.
        """
        component = self._components.get(name, None)
        return component.abspath if component is not None else None<|MERGE_RESOLUTION|>--- conflicted
+++ resolved
@@ -326,14 +326,9 @@
         try:
             with open(abspath, "rb") as file:
                 contents = file.read()
-<<<<<<< HEAD
         except (OSError) as e:
-            self.write(f"{path} read error: {e}")
-=======
-        except (OSError, UnicodeDecodeError) as e:
             LOGGER.error(f"ComponentRequestHandler: GET {path} read error", exc_info=e)
             self.write("read error")
->>>>>>> d3b50903
             self.set_status(404)
             return
 
