# Copyright (c) Streamlit Inc. (2018-2022) Snowflake Inc. (2022-2024)
#
# Licensed under the Apache License, Version 2.0 (the "License");
# you may not use this file except in compliance with the License.
# You may obtain a copy of the License at
#
#     http://www.apache.org/licenses/LICENSE-2.0
#
# Unless required by applicable law or agreed to in writing, software
# distributed under the License is distributed on an "AS IS" BASIS,
# WITHOUT WARRANTIES OR CONDITIONS OF ANY KIND, either express or implied.
# See the License for the specific language governing permissions and
# limitations under the License.

"""Loads the configuration data."""

from __future__ import annotations

import copy
import os
import secrets
import threading
from collections import OrderedDict
from typing import Any, Callable

from blinker import Signal

from streamlit import config_util, development, env_util, file_util, util
from streamlit.config_option import ConfigOption
from streamlit.errors import StreamlitAPIException

# Config System Global State #

# Descriptions of each of the possible config sections.
# (We use OrderedDict to make the order in which sections are declared in this
# file be the same order as the sections appear with `streamlit config show`)
_section_descriptions: dict[str, str] = OrderedDict(
    _test="Special test section just used for unit tests."
)

# Ensures that we don't try to get or set config options when config.toml files
# change so are re-parsed.
_config_lock = threading.RLock()

# Stores config options with their default values (or None if they don't have
# a default) before they are updated with values from config.toml files, flags
# to `streamlit run`, etc. Note that this and _config_options below are
# OrderedDicts to ensure stable ordering when printed using
# `streamlit config show`.
_config_options_template: dict[str, ConfigOption] = OrderedDict()

# Stores the current state of config options.
_config_options: dict[str, ConfigOption] | None = None


# Indicates that a config option was defined by the user.
_USER_DEFINED = "<user defined>"

# Indicates that a config option was defined either in an environment variable
# or via command-line flag.
_DEFINED_BY_FLAG = "command-line argument or environment variable"

# Indicates that a config option was defined in an environment variable
_DEFINED_BY_ENV_VAR = "environment variable"


def set_option(key: str, value: Any, where_defined: str = _USER_DEFINED) -> None:
    """Set config option.

    Run `streamlit config show` in the terminal to see all available options.

    This is an internal API. The public `st.set_option` API is implemented
    in `set_user_option`.

    Parameters
    ----------
    key : str
        The config option key of the form "section.optionName". To see all
        available options, run `streamlit config show` on a terminal.

    value
        The new value to assign to this config option.

    where_defined : str
        Tells the config system where this was set.
    """
    with _config_lock:
        # Ensure that our config files have been parsed.
        get_config_options()
        _set_option(key, value, where_defined)


def set_user_option(key: str, value: Any) -> None:
    """Set config option.

    Currently, only the following config options can be set within the script itself:
        * client.caching
<<<<<<< HEAD
        * client.displayEnabled
=======
        * deprecation.*
>>>>>>> 8cdecea5

    Calling with any other options will raise StreamlitAPIException.

    Run `streamlit config show` in the terminal to see all available options.

    Parameters
    ----------
    key : str
        The config option key of the form "section.optionName". To see all
        available options, run `streamlit config show` on a terminal.

    value
        The new value to assign to this config option.

    """
    try:
        opt = _config_options_template[key]
    except KeyError as ke:
        raise StreamlitAPIException(f"Unrecognized config option: {key}") from ke
    if opt.scriptable:
        set_option(key, value)
        return

    raise StreamlitAPIException(
        f"{key} cannot be set on the fly. Set as command line option, e.g. streamlit run script.py --{key}, or in config.toml instead."
    )


def get_option(key: str) -> Any:
    """Return the current value of a given Streamlit config option.

    Run `streamlit config show` in the terminal to see all available options.

    Parameters
    ----------
    key : str
        The config option key of the form "section.optionName". To see all
        available options, run `streamlit config show` on a terminal.
    """
    with _config_lock:
        config_options = get_config_options()

        if key not in config_options:
            raise RuntimeError(f'Config key "{key}" not defined.')
        return config_options[key].value


def get_options_for_section(section: str) -> dict[str, Any]:
    """Get all of the config options for the given section.

    Run `streamlit config show` in the terminal to see all available options.

    Parameters
    ----------
    section : str
        The name of the config section to fetch options for.

    Returns
    -------
    dict[str, Any]
        A dict mapping the names of the options in the given section (without
        the section name as a prefix) to their values.
    """
    with _config_lock:
        config_options = get_config_options()

        options_for_section = {}
        for option in config_options.values():
            if option.section == section:
                options_for_section[option.name] = option.value
        return options_for_section


def _create_section(section: str, description: str) -> None:
    """Create a config section and store it globally in this module."""
    assert (
        section not in _section_descriptions
    ), f'Cannot define section "{section}" twice.'
    _section_descriptions[section] = description


def _create_option(
    key: str,
    description: str | None = None,
    default_val: Any | None = None,
    scriptable: bool = False,
    visibility: str = "visible",
    deprecated: bool = False,
    deprecation_text: str | None = None,
    expiration_date: str | None = None,
    replaced_by: str | None = None,
    type_: type = str,
    sensitive: bool = False,
) -> ConfigOption:
    '''Create a ConfigOption and store it globally in this module.

    There are two ways to create a ConfigOption:

        (1) Simple, constant config options are created as follows:

            _create_option('section.optionName',
                description = 'Put the description here.',
                default_val = 12345)

        (2) More complex, programmable config options use decorator syntax to
        resolve their values at runtime:

            @_create_option('section.optionName')
            def _section_option_name():
                """Put the description here."""
                return 12345

    To achieve this sugar, _create_option() returns a *callable object* of type
    ConfigObject, which then decorates the function.

    NOTE: ConfigObjects call their evaluation functions *every time* the option
    is requested. To prevent this, use the `streamlit.util.memoize` decorator as
    follows:

            @_create_option('section.memoizedOptionName')
            @util.memoize
            def _section_memoized_option_name():
                """Put the description here."""

                (This function is only called once.)
                """
                return 12345

    '''
    option = ConfigOption(
        key,
        description=description,
        default_val=default_val,
        scriptable=scriptable,
        visibility=visibility,
        deprecated=deprecated,
        deprecation_text=deprecation_text,
        expiration_date=expiration_date,
        replaced_by=replaced_by,
        type_=type_,
        sensitive=sensitive,
    )
    assert (
        option.section in _section_descriptions
    ), 'Section "{}" must be one of {}.'.format(
        option.section,
        ", ".join(_section_descriptions.keys()),
    )
    assert key not in _config_options_template, f'Cannot define option "{key}" twice.'
    _config_options_template[key] = option
    return option


def _delete_option(key: str) -> None:
    """Remove a ConfigOption by key from the global store.

    Only for use in testing.
    """
    try:
        del _config_options_template[key]
        assert (
            _config_options is not None
        ), "_config_options should always be populated here."
        del _config_options[key]
    except Exception:
        # We don't care if the option already doesn't exist.
        pass


# Config Section: Global #

_create_section("global", "Global options that apply across all of Streamlit.")


_create_option(
    "global.disableWidgetStateDuplicationWarning",
    description="""
        By default, Streamlit displays a warning when a user sets both a widget
        default value in the function defining the widget and a widget value via
        the widget's key in `st.session_state`.

        If you'd like to turn off this warning, set this to True.
        """,
    default_val=False,
    type_=bool,
)


_create_option(
    "global.showWarningOnDirectExecution",
    description="""
        If True, will show a warning when you run a Streamlit-enabled script
        via "python my_script.py".
        """,
    default_val=True,
    type_=bool,
)


@_create_option("global.developmentMode", visibility="hidden", type_=bool)
def _global_development_mode() -> bool:
    """Are we in development mode.

    This option defaults to True if and only if Streamlit wasn't installed
    normally.
    """
    return (
        not env_util.is_pex()
        and "site-packages" not in __file__
        and "dist-packages" not in __file__
        and "__pypackages__" not in __file__
    )


_create_option(
    "global.e2eTest",
    description="Are we in an e2e (playwright) test? Set automatically when our e2e tests are running.",
    visibility="hidden",
    default_val=False,
    type_=bool,
)

_create_option(
    "global.unitTest",
    description="Are we in a unit test?",
    visibility="hidden",
    default_val=False,
    type_=bool,
)

_create_option(
    "global.appTest",
    description="Are we in an app test? Set automatically when the AppTest framework is running",
    visibility="hidden",
    default_val=False,
    type_=bool,
)

_create_option(
    "global.suppressDeprecationWarnings",
    description="Hide deprecation warnings in the streamlit app.",
    visibility="hidden",
    default_val=False,
    type_=bool,
)

_create_option(
    "global.minCachedMessageSize",
    description="""Only cache ForwardMsgs that are greater than or equal to
        this minimum.""",
    visibility="hidden",
    default_val=10 * 1e3,
    type_=float,
)  # 10k

_create_option(
    "global.maxCachedMessageAge",
    description="""Expire cached ForwardMsgs whose age is greater than this
        value. A message's age is defined by how many times its script has
        finished running since the message has been accessed.""",
    visibility="hidden",
    default_val=2,
    type_=int,
)

_create_option(
    "global.storeCachedForwardMessagesInMemory",
    description="""If True, store cached ForwardMsgs in backend memory.
        This is an internal flag to validate a potential removal of the in-memory
        forward message cache.""",
    visibility="hidden",
    default_val=True,
    type_=bool,
)


# Config Section: Logger #
_create_section("logger", "Settings to customize Streamlit log messages.")


@_create_option("logger.level", type_=str)
def _logger_log_level() -> str:
    """Level of logging: 'error', 'warning', 'info', or 'debug'.

    Default: 'info'
    """
    if get_option("global.developmentMode"):
        return "debug"
    else:
        return "info"


@_create_option("logger.messageFormat", type_=str)
def _logger_message_format() -> str:
    """String format for logging messages. If logger.datetimeFormat is set,
    logger messages will default to `%(asctime)s.%(msecs)03d %(message)s`. See
    [Python's documentation](https://docs.python.org/2.6/library/logging.html#formatter-objects)
    for available attributes.

    Default: "%(asctime)s %(message)s"
    """
    if get_option("global.developmentMode"):
        from streamlit.logger import DEFAULT_LOG_MESSAGE

        return DEFAULT_LOG_MESSAGE
    else:
        return "%(asctime)s %(message)s"


_create_option(
    "logger.enableRich",
    description="""
        Controls whether uncaught app exceptions are logged via the rich library.

        If True and if rich is installed, exception tracebacks will be logged with syntax highlighting and formatting.
        Rich tracebacks are easier to read and show more code than standard Python tracebacks.

        If set to False, the default Python traceback formatting will be used.""",
    default_val=False,
    visibility="hidden",
    type_=bool,
    scriptable=True,
)

# Config Section: Client #

_create_section("client", "Settings for scripts that use Streamlit.")


_create_option(
    "client.showErrorDetails",
    description="""
        Controls whether uncaught app exceptions and deprecation warnings
        are displayed in the browser. By default, this is set to True and
        Streamlit displays app exceptions and associated tracebacks, and
        deprecation warnings, in the browser.

        If set to False, deprecation warnings and full exception messages
        will print to the console only. Exceptions will still display in the
        browser with a generic error message. For now, the exception type and
        traceback show in the browser also, but they will be removed in the
        future.""",
    default_val=True,
    type_=bool,
    scriptable=True,
)

_create_option(
    "client.toolbarMode",
    description="""
        Change the visibility of items in the toolbar, options menu,
        and settings dialog (top right of the app).

        Allowed values:
        * "auto"      : Show the developer options if the app is accessed through
                        localhost or through Streamlit Community Cloud as a developer.
                        Hide them otherwise.
        * "developer" : Show the developer options.
        * "viewer"    : Hide the developer options.
        * "minimal"   : Show only options set externally (e.g. through
                        Streamlit Community Cloud) or through st.set_page_config.
                        If there are no options left, hide the menu.
""",
    default_val="auto",
    type_=str,
    scriptable=True,
)

_create_option(
    "client.showSidebarNavigation",
    description="""Controls whether the default sidebar page navigation in a multi-page app is displayed.""",
    default_val=True,
    type_=bool,
    scriptable=True,
)

# Config Section: Runner #

_create_section("runner", "Settings for how Streamlit executes your script")

_create_option(
    "runner.magicEnabled",
    description="""
        Allows you to type a variable or string by itself in a single line of
        Python code to write it to the app.
        """,
    default_val=True,
    type_=bool,
)

_create_option(
    "runner.postScriptGC",
    description="""
        Run the Python Garbage Collector after each script execution. This
        can help avoid excess memory use in Streamlit apps, but could
        introduce delay in rerunning the app script for high-memory-use
        applications.
        """,
    default_val=True,
    type_=bool,
    visibility="hidden",
)

_create_option(
    "runner.fastReruns",
    description="""
        Handle script rerun requests immediately, rather than waiting for script
        execution to reach a yield point. This makes Streamlit much more
        responsive to user interaction, but it can lead to race conditions in
        apps that mutate session_state data outside of explicit session_state
        assignment statements.
    """,
    default_val=True,
    type_=bool,
)

_create_option(
    "runner.enforceSerializableSessionState",
    description="""
        Raise an exception after adding unserializable data to Session State.
        Some execution environments may require serializing all data in Session
        State, so it may be useful to detect incompatibility during development,
        or when the execution environment will stop supporting it in the future.
    """,
    default_val=False,
    type_=bool,
)

_create_option(
    "runner.enumCoercion",
    description="""
        Adjust how certain 'options' widgets like radio, selectbox, and
        multiselect coerce Enum members when the Enum class gets
        re-defined during a script re-run.

        Allowed values:
        * "off": Disables Enum coercion.
        * "nameOnly": Enum classes can be coerced if their member names match.
        * "nameAndValue": Enum classes can be coerced if their member names AND
          member values match.
    """,
    default_val="nameOnly",
    type_=str,
)

# Config Section: Server #

_create_section("server", "Settings for the Streamlit server")

_create_option(
    "server.folderWatchBlacklist",
    description="""List of folders that should not be watched for changes.

    Relative paths will be taken as relative to the current working directory.

    Example: ['/home/user1/env', 'relative/path/to/folder']
    """,
    default_val=[],
)

_create_option(
    "server.fileWatcherType",
    description="""
        Change the type of file watcher used by Streamlit, or turn it off
        completely.

        Allowed values:
        * "auto"     : Streamlit will attempt to use the watchdog module, and
                       falls back to polling if watchdog is not available.
        * "watchdog" : Force Streamlit to use the watchdog module.
        * "poll"     : Force Streamlit to always use polling.
        * "none"     : Streamlit will not watch files.
    """,
    default_val="auto",
    type_=str,
)


@_create_option("server.cookieSecret", type_=str, sensitive=True)
@util.memoize
def _server_cookie_secret() -> str:
    """Symmetric key used to produce signed cookies. If deploying on multiple replicas, this should
    be set to the same value across all replicas to ensure they all share the same secret.

    Default: randomly generated secret key.
    """
    return secrets.token_hex()


@_create_option("server.headless", type_=bool)
def _server_headless() -> bool:
    """If false, will attempt to open a browser window on start.

    Default: false unless (1) we are on a Linux box where DISPLAY is unset, or
    (2) we are running in the Streamlit Atom plugin.
    """
    if env_util.IS_LINUX_OR_BSD and not os.getenv("DISPLAY"):
        # We're running in Linux and DISPLAY is unset
        return True

    if os.getenv("IS_RUNNING_IN_STREAMLIT_EDITOR_PLUGIN") is not None:
        # We're running within the Streamlit Atom plugin
        return True

    return False


_create_option(
    "server.runOnSave",
    description="""
        Automatically rerun script when the file is modified on disk.
        """,
    default_val=False,
    type_=bool,
)

_create_option(
    "server.allowRunOnSave",
    description="""
        Allows users to automatically rerun when app is updated.
        """,
    visibility="hidden",
    default_val=True,
    type_=bool,
)


@_create_option("server.address")
def _server_address() -> str | None:
    """The address where the server will listen for client and browser
    connections. Use this if you want to bind the server to a specific address.
    If set, the server will only be accessible from this address, and not from
    any aliases (like localhost).

    Default: (unset)
    """
    return None


_create_option(
    "server.port",
    description="""
        The port where the server will listen for browser connections.

        Don't use port 3000 which is reserved for internal development.
        """,
    default_val=8501,
    type_=int,
)

_create_option(
    "server.scriptHealthCheckEnabled",
    visibility="hidden",
    description="""
    Flag for enabling the script health check endpoint. It's used for checking if
    a script loads successfully. On success, the endpoint will return a 200
    HTTP status code. On failure, the endpoint will return a 503 HTTP status code.

    Note: This is an experimental Streamlit internal API. The API is subject
    to change anytime so this should be used at your own risk
    """,
    default_val=False,
    type_=bool,
)

_create_option(
    "server.baseUrlPath",
    description="""
        The base path for the URL where Streamlit should be served from.
        """,
    default_val="",
    type_=str,
)

# TODO: Rename to server.enableCorsProtection.
_create_option(
    "server.enableCORS",
    description="""
    Enables support for Cross-Origin Resource Sharing (CORS) protection, for added security.

    Due to conflicts between CORS and XSRF, if `server.enableXsrfProtection` is on and
    `server.enableCORS` is off at the same time, we will prioritize `server.enableXsrfProtection`.
    """,
    default_val=True,
    type_=bool,
)


_create_option(
    "server.enableXsrfProtection",
    description="""
        Enables support for Cross-Site Request Forgery (XSRF) protection, for added security.

        Due to conflicts between CORS and XSRF, if `server.enableXsrfProtection` is on and
        `server.enableCORS` is off at the same time, we will prioritize `server.enableXsrfProtection`.
        """,
    default_val=True,
    type_=bool,
)

_create_option(
    "server.maxUploadSize",
    description="""
        Max size, in megabytes, for files uploaded with the file_uploader.
        """,
    default_val=200,  # If this default is changed, please also update the docstring for `DeltaGenerator.file_uploader`.
    type_=int,
)

_create_option(
    "server.maxMessageSize",
    description="""
        Max size, in megabytes, of messages that can be sent via the WebSocket connection.
        """,
    default_val=200,
    type_=int,
)

_create_option(
    "server.enableArrowTruncation",
    description="""
        Enable automatically truncating all data structures that get serialized into Arrow (e.g. DataFrames)
        to ensure that the size is under `server.maxMessageSize`.
        """,
    visibility="hidden",
    default_val=False,
    scriptable=True,
    type_=bool,
)

_create_option(
    "server.enableWebsocketCompression",
    description="""
        Enables support for websocket compression.
        """,
    default_val=False,
    type_=bool,
)

_create_option(
    "server.enableStaticServing",
    description="""
        Enable serving files from a `static` directory in the running app's directory.
        """,
    default_val=False,
    type_=bool,
)

# Config Section: Browser #

_create_section("browser", "Configuration of non-UI browser options.")


_create_option(
    "browser.serverAddress",
    description="""
        Internet address where users should point their browsers in order to
        connect to the app. Can be IP address or DNS name and path.

        This is used to:
        - Set the correct URL for CORS and XSRF protection purposes.
        - Show the URL on the terminal
        - Open the browser
        """,
    default_val="localhost",
    type_=str,
)


_create_option(
    "browser.gatherUsageStats",
    description="""
        Whether to send usage statistics to Streamlit.
        """,
    default_val=True,
    type_=bool,
)


@_create_option("browser.serverPort", type_=int)
def _browser_server_port() -> int:
    """Port where users should point their browsers in order to connect to the
    app.

    This is used to:
    - Set the correct URL for XSRF protection purposes.
    - Show the URL on the terminal (part of `streamlit run`).
    - Open the browser automatically (part of `streamlit run`).

    This option is for advanced use cases. To change the port of your app, use
    `server.Port` instead. Don't use port 3000 which is reserved for internal
    development.

    Default: whatever value is set in server.port.
    """
    return int(get_option("server.port"))


_SSL_PRODUCTION_WARNING = [
    "DO NOT USE THIS OPTION IN A PRODUCTION ENVIRONMENT. It has not gone through "
    "security audits or performance tests. For the production environment, "
    "we recommend performing SSL termination by the load balancer or the reverse proxy."
]

_create_option(
    "server.sslCertFile",
    description=(
        f"""
        Server certificate file for connecting via HTTPS.
        Must be set at the same time as "server.sslKeyFile".

        {_SSL_PRODUCTION_WARNING}
        """
    ),
)

_create_option(
    "server.sslKeyFile",
    description=(
        f"""
        Cryptographic key file for connecting via HTTPS.
        Must be set at the same time as "server.sslCertFile".

        {_SSL_PRODUCTION_WARNING}
        """
    ),
)

# Config Section: UI #

_create_section("ui", "Configuration of UI elements displayed in the browser.")

_create_option(
    "ui.hideTopBar",
    description="""
    Flag to hide most of the UI elements found at the top of a Streamlit app.

    NOTE: This does *not* hide the main menu in the top-right of an app.
    """,
    default_val=False,
    type_=bool,
    visibility="hidden",
)


# Config Section: Mapbox #

_create_section("mapbox", "Mapbox configuration that is being used by DeckGL.")

_create_option(
    "mapbox.token",
    description="""Configure Streamlit to use a custom Mapbox
                token for elements like st.pydeck_chart and st.map.
                To get a token for yourself, create an account at
                https://mapbox.com. It's free (for moderate usage levels)!""",
    default_val="",
    sensitive=True,
)


# Config Section: Magic #

_create_section("magic", "Settings for how Streamlit pre-processes your script")

_create_option(
    "magic.displayRootDocString",
    description="""
        Streamlit's "magic" parser typically skips strings that appear to be
        docstrings. When this flag is set to True, Streamlit will instead display
        the root-level docstring in the app, just like any other magic string.
        This is useful for things like notebooks.
        """,
    visibility="hidden",
    default_val=False,
    type_=bool,
)

_create_option(
    "magic.displayLastExprIfNoSemicolon",
    description="""
        Make Streamlit's "magic" parser always display the last expression in the
        root file if it has no semicolon at the end. This matches the behavior of
        Jupyter notebooks, for example.
        """,
    visibility="hidden",
    default_val=False,
    type_=bool,
)


# Config Section: Custom Theme #

_create_section("theme", "Settings to define a custom theme for your Streamlit app.")

_create_option(
    "theme.base",
    description="""The preset Streamlit theme that your custom theme inherits from.
    One of "light" or "dark".""",
)

_create_option(
    "theme.primaryColor",
    description="Primary accent color for interactive elements.",
)

_create_option(
    "theme.backgroundColor",
    description="Background color for the main content area.",
)

_create_option(
    "theme.secondaryBackgroundColor",
    description="Background color used for the sidebar and most interactive widgets.",
)

_create_option(
    "theme.textColor",
    description="Color used for almost all text.",
)

_create_option(
    "theme.font",
    description="""
      Font family for all text in the app, except code blocks. One of "sans serif",
      "serif", or "monospace".
    """,
)


def get_where_defined(key: str) -> str:
    """Indicate where (e.g. in which file) this option was defined.

    Parameters
    ----------
    key : str
        The config option key of the form "section.optionName"

    """
    with _config_lock:
        config_options = get_config_options()

        if key not in config_options:
            raise RuntimeError('Config key "%s" not defined.' % key)
        return config_options[key].where_defined


def _is_unset(option_name: str) -> bool:
    """Check if a given option has not been set by the user.

    Parameters
    ----------
    option_name : str
        The option to check


    Returns
    -------
    bool
        True if the option has not been set by the user.

    """
    return get_where_defined(option_name) == ConfigOption.DEFAULT_DEFINITION


def is_manually_set(option_name: str) -> bool:
    """Check if a given option was actually defined by the user.

    Parameters
    ----------
    option_name : str
        The option to check


    Returns
    -------
    bool
        True if the option has been set by the user.

    """
    return get_where_defined(option_name) not in (
        ConfigOption.DEFAULT_DEFINITION,
        ConfigOption.STREAMLIT_DEFINITION,
    )


def show_config() -> None:
    """Print all config options to the terminal."""
    with _config_lock:
        assert (
            _config_options is not None
        ), "_config_options should always be populated here."
        config_util.show_config(_section_descriptions, _config_options)


# Load Config Files #


def _set_option(key: str, value: Any, where_defined: str) -> None:
    """Set a config option by key / value pair.

    This function assumes that the _config_options dictionary has already been
    populated and thus should only be used within this file and by tests.

    Parameters
    ----------
    key : str
        The key of the option, like "logger.level".
    value
        The value of the option.
    where_defined : str
        Tells the config system where this was set.

    """
    assert (
        _config_options is not None
    ), "_config_options should always be populated here."
    if key not in _config_options:
        # Import logger locally to prevent circular references
        from streamlit.logger import get_logger

        LOGGER = get_logger(__name__)

        LOGGER.warning(
            f'"{key}" is not a valid config option. If you previously had this config option set, it may have been removed.'
        )

    else:
        _config_options[key].set_value(value, where_defined)


def _update_config_with_sensitive_env_var(config_options: dict[str, ConfigOption]):
    """Update the config system by parsing the environment variable.

    This should only be called from get_config_options.
    """
    for opt_name, opt_val in config_options.items():
        if not opt_val.sensitive:
            continue
        env_var_value = os.environ.get(opt_val.env_var)
        if env_var_value is None:
            continue
        _set_option(opt_name, env_var_value, _DEFINED_BY_ENV_VAR)


def _update_config_with_toml(raw_toml: str, where_defined: str) -> None:
    """Update the config system by parsing this string.

    This should only be called from get_config_options.

    Parameters
    ----------
    raw_toml : str
        The TOML file to parse to update the config values.
    where_defined : str
        Tells the config system where this was set.

    """
    import toml

    parsed_config_file = toml.loads(raw_toml)

    for section, options in parsed_config_file.items():
        for name, value in options.items():
            value = _maybe_read_env_variable(value)
            _set_option(f"{section}.{name}", value, where_defined)


def _maybe_read_env_variable(value: Any) -> Any:
    """If value is "env:foo", return value of environment variable "foo".

    If value is not in the shape above, returns the value right back.

    Parameters
    ----------
    value : any
        The value to check

    Returns
    -------
    any
        Either returns value right back, or the value of the environment
        variable.

    """
    if isinstance(value, str) and value.startswith("env:"):
        var_name = value[len("env:") :]
        env_var = os.environ.get(var_name)

        if env_var is None:
            # Import logger locally to prevent circular references
            from streamlit.logger import get_logger

            LOGGER = get_logger(__name__)

            LOGGER.error("No environment variable called %s" % var_name)
        else:
            return _maybe_convert_to_number(env_var)

    return value


def _maybe_convert_to_number(v: Any) -> Any:
    """Convert v to int or float, or leave it as is."""
    try:
        return int(v)
    except Exception:
        pass

    try:
        return float(v)
    except Exception:
        pass

    return v


# Allow outside modules to wait for the config file to be parsed before doing
# something.
_on_config_parsed = Signal(doc="Emitted when the config file is parsed.")

CONFIG_FILENAMES = [
    file_util.get_streamlit_file_path("config.toml"),
    file_util.get_project_streamlit_file_path("config.toml"),
]


def get_config_options(
    force_reparse=False, options_from_flags: dict[str, Any] | None = None
) -> dict[str, ConfigOption]:
    """Create and return a dict mapping config option names to their values,
    returning a cached dict if possible.

    Config option values are sourced from the following locations. Values
    set in locations further down the list overwrite those set earlier.
      1. default values defined in this file
      2. the global `~/.streamlit/config.toml` file
      3. per-project `$CWD/.streamlit/config.toml` files
      4. environment variables such as `STREAMLIT_SERVER_PORT`
      5. command line flags passed to `streamlit run`

    Parameters
    ----------
    force_reparse : bool
        Force config files to be parsed so that we pick up any changes to them.

    options_from_flags : dict[str, any] or None
        Config options that we received via CLI flag.

    Returns
    -------
    dict[str, ConfigOption]
        An ordered dict that maps config option names to their values.
    """
    global _config_options

    if not options_from_flags:
        options_from_flags = {}

    # Avoid grabbing the lock in the case where there's nothing for us to do.
    config_options = _config_options
    if config_options and not force_reparse:
        return config_options

    with _config_lock:
        # Short-circuit if config files were parsed while we were waiting on
        # the lock.
        if _config_options and not force_reparse:
            return _config_options

        old_options = _config_options
        _config_options = copy.deepcopy(_config_options_template)

        # Values set in files later in the CONFIG_FILENAMES list overwrite those
        # set earlier.
        for filename in CONFIG_FILENAMES:
            if not os.path.exists(filename):
                continue

            with open(filename, encoding="utf-8") as input:
                file_contents = input.read()

            _update_config_with_toml(file_contents, filename)

        _update_config_with_sensitive_env_var(_config_options)

        for opt_name, opt_val in options_from_flags.items():
            _set_option(opt_name, opt_val, _DEFINED_BY_FLAG)

        if old_options and config_util.server_option_changed(
            old_options, _config_options
        ):
            # Import logger locally to prevent circular references.
            from streamlit.logger import get_logger

            LOGGER = get_logger(__name__)
            LOGGER.warning(
                "An update to the [server] config option section was detected."
                " To have these changes be reflected, please restart streamlit."
            )

        _on_config_parsed.send()
        return _config_options


def _check_conflicts() -> None:
    # Node-related conflicts

    # When using the Node server, we must always connect to 8501 (this is
    # hard-coded in JS). Otherwise, the browser would decide what port to
    # connect to based on window.location.port, which in dev is going to
    # be (3000)

    # Import logger locally to prevent circular references
    from streamlit.logger import get_logger

    LOGGER = get_logger(__name__)

    if get_option("global.developmentMode"):
        assert _is_unset(
            "server.port"
        ), "server.port does not work when global.developmentMode is true."

        assert _is_unset(
            "browser.serverPort"
        ), "browser.serverPort does not work when global.developmentMode is true."

    # XSRF conflicts
    if get_option("server.enableXsrfProtection"):
        if not get_option("server.enableCORS") or get_option("global.developmentMode"):
            LOGGER.warning(
                """
Warning: the config option 'server.enableCORS=false' is not compatible with 'server.enableXsrfProtection=true'.
As a result, 'server.enableCORS' is being overridden to 'true'.

More information:
In order to protect against CSRF attacks, we send a cookie with each request.
To do so, we must specify allowable origins, which places a restriction on
cross-origin resource sharing.

If cross origin resource sharing is required, please disable server.enableXsrfProtection.
            """
            )


def _set_development_mode() -> None:
    development.is_development_mode = get_option("global.developmentMode")


def on_config_parsed(
    func: Callable[[], None], force_connect=False, lock=False
) -> Callable[[], bool]:
    """Wait for the config file to be parsed then call func.

    If the config file has already been parsed, just calls func immediately
    unless force_connect is set.

    Parameters
    ----------
    func : Callable[[], None]
        A function to run on config parse.

    force_connect : bool
        Wait until the next config file parse to run func, even if config files
        have already been parsed.

    lock : bool
        If set, grab _config_lock before running func.

    Returns
    -------
    Callable[[], bool]
        A function that the caller can use to deregister func.
    """

    # We need to use the same receiver when we connect or disconnect on the
    # Signal. If we don't do this, then the registered receiver won't be released
    # leading to a memory leak because the Signal will keep a reference of the
    # callable argument. When the callable argument is an object method, then
    # the reference to that object won't be released.
    def receiver(_):
        return func_with_lock()

    def disconnect():
        return _on_config_parsed.disconnect(receiver)

    def func_with_lock():
        if lock:
            with _config_lock:
                func()
        else:
            func()

    if force_connect or not _config_options:
        # weak=False so that we have control of when the on_config_parsed
        # callback is deregistered.
        _on_config_parsed.connect(receiver, weak=False)
    else:
        func_with_lock()

    return disconnect


# Run _check_conflicts only once the config file is parsed in order to avoid
# loops. We also need to grab the lock when running _check_conflicts since it
# may edit config options based on the values of other config options.
on_config_parsed(_check_conflicts, lock=True)
on_config_parsed(_set_development_mode)<|MERGE_RESOLUTION|>--- conflicted
+++ resolved
@@ -95,11 +95,6 @@
 
     Currently, only the following config options can be set within the script itself:
         * client.caching
-<<<<<<< HEAD
-        * client.displayEnabled
-=======
-        * deprecation.*
->>>>>>> 8cdecea5
 
     Calling with any other options will raise StreamlitAPIException.
 
