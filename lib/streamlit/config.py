# -*- coding: utf-8 -*-
# Copyright 2018-2019 Streamlit Inc.
#
# Licensed under the Apache License, Version 2.0 (the "License");
# you may not use this file except in compliance with the License.
# You may obtain a copy of the License at
#
#    http://www.apache.org/licenses/LICENSE-2.0
#
# Unless required by applicable law or agreed to in writing, software
# distributed under the License is distributed on an "AS IS" BASIS,
# WITHOUT WARRANTIES OR CONDITIONS OF ANY KIND, either express or implied.
# See the License for the specific language governing permissions and
# limitations under the License.

"""Loads the configuration data."""

# Python 2/3 compatibility
from __future__ import print_function, division, unicode_literals, absolute_import
from streamlit.compatibility import setup_2_3_shims

setup_2_3_shims(globals())

import os
import platform
import toml
import urllib
import collections

import click
from blinker import Signal

from streamlit import development
from streamlit import util
from streamlit.ConfigOption import ConfigOption

from streamlit.logger import get_logger

LOGGER = get_logger(__name__)


# Config System Global State #

# Descriptions of each of the possible config sections.
# (We use OrderedDict to make the order in which sections are declared in this
# file be the same order as the sections appear with `streamlit config show`)
_section_descriptions = collections.OrderedDict(
    _test="Special test section just used for unit tests."
)

# Stores the config options as key value pairs in a flat dict.
_config_options = dict()

# Makes sure we only parse the config file once.
config_file_has_been_parsed = False

# Allow outside modules to wait for the config file to be parsed before doing
# something.
_on_config_parsed = Signal(doc="Emitted when the config file is parsed.")


def set_option(key, value):
    """Set config option.

    Run `streamlit config show` in the terminal to see all available options.

    Parameters
    ----------
    key : str
        The config option key of the form "section.optionName". To see all
        available options, run `streamlit config show` on a terminal.

    value
        The new value to assign to this config option.

    """
    _set_option(key, value, _USER_DEFINED)


def get_option(key):
    """Return the current value of a given Streamlit config option.

    Run `streamlit config show` in the terminal to see all available options.

    Parameters
    ----------
    key : str
        The config option key of the form "section.optionName". To see all
        available options, run `streamlit config show` on a terminal.

    """
    # Don't worry, this call cached and only runs once:
    parse_config_file()

    if key not in _config_options:
        raise RuntimeError('Config key "%s" not defined.' % key)
    return _config_options[key].value


def _create_section(section, description):
    """Create a config section and store it globally in this module."""
    assert section not in _section_descriptions, (
        'Cannot define section "%s" twice.' % section
    )
    _section_descriptions[section] = description


def _create_option(
    key,
    description=None,
    default_val=None,
    visibility="visible",
    deprecated=False,
    deprecation_text=None,
    expiration_date=None,
    replaced_by=None,
):
    '''Create a ConfigOption and store it globally in this module.

    There are two ways to create a ConfigOption:

        (1) Simple, constant config options are created as follows:

            _create_option('section.optionName',
                description = 'Put the description here.',
                default_val = 12345)

        (2) More complex, programmable config options use decorator syntax to
        resolve thier values at runtime:

            @_create_option('section.optionName')
            def _section_option_name():
                """Put the description here."""
                return 12345

    To achieve this sugar, _create_option() returns a *callable object* of type
    ConfigObject, which then decorates the function.

    NOTE: ConfigObjects call their evaluation functions *every time* the option
    is requested. To prevent this, use the `streamlit.util.memoize` decorator as
    follows:

            @_create_option('section.memoizedOptionName')
            @util.memoize
            def _section_memoized_option_name():
                """Put the description here."""

                (This function is only called once.)
                """
                return 12345

    '''
    option = ConfigOption(
        key,
        description=description,
        default_val=default_val,
        visibility=visibility,
        deprecated=deprecated,
        deprecation_text=deprecation_text,
        expiration_date=expiration_date,
        replaced_by=replaced_by,
    )
    assert option.section in _section_descriptions, (
        'Section "%s" must be one of %s.'
        % (option.section, ", ".join(_section_descriptions.keys()))
    )
    assert key not in _config_options, 'Cannot define option "%s" twice.' % key
    _config_options[key] = option
    return option


def _delete_option(key):
    """Remove option ConfigOption by key from global store.

    For use in testing.
    """
    try:
        del _config_options[key]
    except Exception:
        pass


# Config Section: Global #

_create_section("global", "Global options that apply across all of Streamlit.")


_create_option(
    "global.sharingMode",
    description="""
        Configure the ability to share reports to the cloud.

        Should be set to one of these values:
        - "off" : turn off sharing.
        - "streamlit-public" : share to Streamlit's public cloud. Shared reports
           will be viewable by anyone with the URL.
        - "s3" : share to S3, based on the settings under the [s3] section of
          this config file.
        """,
    default_val="streamlit-public",
)


_create_option(
    "global.showWarningOnDirectExecution",
    description="""
        If True, will show a warning when you run a Streamlit-enabled script
        via "python my_script.py".
        """,
    default_val=True,
)


@_create_option("global.developmentMode", visibility="hidden")
def _global_development_mode():
    """Are we in development mode.

    This option defaults to True if and only if Streamlit wasn't installed
    normally.
    """
    return (
        not util.is_pex()
        and "site-packages" not in __file__
        and "dist-packages" not in __file__
    )


@_create_option("global.logLevel")
def _global_log_level():
    """Level of logging: 'error', 'warning', 'info', or 'debug'.

    Default: 'info'
    """
    if get_option("global.developmentMode"):
        return "debug"
    else:
        return "info"


@_create_option("global.unitTest", visibility="hidden")
def _global_unit_test():
    """Are we in a unit test?

    This option defaults to False.
    """
    return False


_create_option(
    "global.useNode",
    description="""Whether to serve static content from node. Only applies when
        developmentMode is True.""",
    visibility="hidden",
    default_val=True,
)


_create_option(
    "global.metrics",
    description="Whether to serve prometheus metrics from /metrics.",
    visibility="hidden",
    default_val=False,
)


# Config Section: Client #

_create_section("client", "Settings for scripts that use Streamlit.")

_create_option(
    "client.caching", description="Whether to enable st.cache.", default_val=True
)

_create_option(
    "client.displayEnabled",
    description="""If false, makes your Streamlit script not draw to a
        Streamlit report.""",
    default_val=True,
)


# Config Section: Runner #

_create_section("runner", "Settings for how Streamlit executes your script")

_create_option(
    "runner.magicEnabled",
    description="""
        Allows you to type a variable or string by itself in a single line of
        Python code to write it to the report.
<<<<<<< HEAD
        """,
    default_val=False,
)
=======
        ''',
    default_val=True)
>>>>>>> 407a9ae2

_create_option(
    "runner.installTracer",
    description="""
        Install a Python tracer to allow you to stop or pause your script at
        any point and introspect it. As a side-effect, this slows down your
        script's execution.
        """,
    default_val=False,
)

_create_option(
    "runner.fixMatplotlib",
    description="""
        Sets the MPLBACKEND environment variable to Agg inside Streamlit to
        prevent Python crashing.
        """,
    default_val=True,
)

# Config Section: Server #

_create_section("server", "Settings for the Streamlit server")


_create_option(
    "server.folderWatchBlacklist",
    description="""List of folders that should not be watched for changes.
    Relative paths will be taken as relative to the current working directory.

    Example: ['/home/user1/env', 'relative/path/to/folder']
    """,
    default_val=[],
)


@_create_option("server.headless")
@util.memoize
def _server_headless():
    """If false, will attempt to open a browser window on start.

    Default: false unless (1) we are on a Linux box where DISPLAY is unset, or
    (2) server.liveSave is set.
    """
    is_live_save_on = get_option("server.liveSave")
    is_linux = platform.system() == "Linux"
    has_display_env = not os.getenv("DISPLAY")
    is_running_in_editor_plugin = (
        os.getenv("IS_RUNNING_IN_STREAMLIT_EDITOR_PLUGIN") is not None
    )
    return (
        is_live_save_on or (is_linux and has_display_env) or is_running_in_editor_plugin
    )


@_create_option("server.liveSave")
def _server_live_save():
    """Immediately share the report in such a way that enables live
    monitoring, and post-run analysis.

    Default: false
    """
    return False


@_create_option("server.runOnSave")
def _server_run_on_save():
    """Automatically rerun script when the file is modified on disk.

    Default: false
    """
    return False


@_create_option("server.port")
def _server_port():
    """The port where the server will listen for client and browser
    connections.

    Default: 8501
    """
    return 8501


@_create_option("server.enableCORS")
def _server_enable_cors():
    """Enables support for Cross-Origin Request Sharing, for added security.

    Default: true
    """
    return True


# Config Section: Browser #

_create_section("browser", "Configuration of browser front-end.")


@_create_option("browser.serverAddress")
def _browser_server_address():
    """Internet address of the server server that the browser should connect
    to. Can be IP address or DNS name.

    Default: 'localhost'
    """
    return "localhost"


@_create_option("browser.gatherUsageStats")
def _gather_usage_stats():
    """Whether to send usage statistics to Streamlit.

    Default: true
    """
    return True


@_create_option("browser.serverPort")
@util.memoize
def _browser_server_port():
    """Port that the browser should use to connect to the server.

    Default: whatever value is set in server.port.
    """
    return get_option("server.port")


# Config Section: S3 #

_create_section("s3", 'Configuration for when global.sharingMode is set to "s3".')


@_create_option("s3.bucket")
def _s3_bucket():
    """Name of the AWS S3 bucket to save reports.

    Default: (unset)
    """
    if get_option("global.sharingMode") == "streamlit-public":
        creds = _get_public_credentials()
        return creds["bucket"] if creds else None
    return None


@_create_option("s3.url")
def _s3_url():
    """URL root for external view of Streamlit reports.

    Default: (unset)
    """
    if get_option("global.sharingMode") == "streamlit-public":
        creds = _get_public_credentials()
        return creds["url"] if creds else None
    return None


@_create_option("s3.accessKeyId", visibility="obfuscated")
def _s3_access_key_id():
    """Access key to write to the S3 bucket.

    Leave unset if you want to use an AWS profile.

    Default: (unset)
    """
    if get_option("global.sharingMode") == "streamlit-public":
        creds = _get_public_credentials()
        return creds["accessKeyId"] if creds else None
    return None


@_create_option("s3.secretAccessKey", visibility="obfuscated")
def _s3_secret_access_key():
    """Secret access key to write to the S3 bucket.

    Leave unset if you want to use an AWS profile.

    Default: (unset)
    """
    if get_option("global.sharingMode") == "streamlit-public":
        creds = _get_public_credentials()
        return creds["secretAccessKey"] if creds else None
    return None


_create_option(
    "s3.requireLoginToView",
    description="""Make the shared report visible only to users who have been
        granted view permission. If you are interested in this option, contact
        us at support@streamlit.io.
        """,
    default_val=False,
)

_create_option(
    "s3.keyPrefix",
    description="""The "subdirectory" within the S3 bucket where to save
        reports.

        S3 calls paths "keys" which is why the keyPrefix is like a
        subdirectory. Use "" to mean the root directory.
        """,
    default_val="",
)

_create_option(
    "s3.region",
    description="""AWS region where the bucket is located, e.g. "us-west-2".

        Default: (unset)
        """,
    default_val=None,
)

_create_option(
    "s3.profile",
    description="""AWS credentials profile to use.

        Leave unset to use your default profile.

        Default: (unset)
        """,
    default_val=None,
)  # If changing the default, change S3Storage.py too.


# TODO: Don't memoize! Otherwise, if the internet is down momentarily when this
# function is first called then we'll have no credentials forever while the
# server is up.
@util.memoize
def _get_public_credentials():
    STREAMLIT_CREDENTIALS_URL = "https://streamlit.io/tmp/st_pub_write.json"
    LOGGER.debug("Getting remote Streamlit credentials.")
    try:
        response = urllib.request.urlopen(STREAMLIT_CREDENTIALS_URL, timeout=0.5).read()
        import ast

        return ast.literal_eval(response.decode("utf-8"))
    except Exception as e:
        LOGGER.warning(
            "Error getting Streamlit credentials. Sharing will be " "disabled. %s", e
        )
        return None


def get_where_defined(key):
    """Indicate where (e.g. in which file) this option was defined.

    Parameters
    ----------
    key : str
        The config option key of the form "section.optionName"

    """
    if key not in _config_options:
        raise RuntimeError('Config key "%s" not defined.' % key)
    return _config_options[key].where_defined


def _is_unset(option_name):
    """Check if a given option has not been set by the user.

    Parameters
    ----------
    option_name : str
        The option to check


    Returns
    -------
    bool
        True if the option has not been set by the user.

    """
    return get_where_defined(option_name) == ConfigOption.DEFAULT_DEFINITION


def is_manually_set(option_name):
    """Check if a given option was actually defined by the user.

    Parameters
    ----------
    option_name : str
        The option to check


    Returns
    -------
    bool
        True if the option has been set by the user.

    """
    return get_where_defined(option_name) != ConfigOption.DEFAULT_DEFINITION


def show_config():
    """Show all the config options."""
    SKIP_SECTIONS = ("_test",)

    out = []
    out.append(
        _clean(
            """
        # Below are all the sections and options you can have in
        ~/.streamlit/config.toml.
    """
        )
    )

    def append_desc(text):
        out.append(click.style(text, bold=True))

    def append_comment(text):
        out.append(click.style(text))

    def append_section(text):
        out.append(click.style(text, bold=True, fg="green"))

    def append_setting(text):
        out.append(click.style(text, fg="green"))

    def append_newline():
        out.append("")

    for section, section_description in _section_descriptions.items():
        if section in SKIP_SECTIONS:
            continue

        append_newline()
        append_section("[%s]" % section)
        append_newline()

        for key, option in _config_options.items():
            if option.section != section:
                continue

            if option.visibility == "hidden":
                continue

            if option.is_expired():
                continue

            key = option.key.split(".")[1]
            description_paragraphs = _clean_paragraphs(option.description)

            for i, txt in enumerate(description_paragraphs):
                if i == 0:
                    append_desc("# %s" % txt)
                else:
                    append_comment("# %s" % txt)

            toml_default = toml.dumps({"default": option.default_val})
            toml_default = toml_default[10:].strip()

            if len(toml_default) > 0:
                append_comment("# Default: %s" % toml_default)
            else:
                # Don't say "Default: (unset)" here because this branch applies
                # to complex config settings too.
                pass

            if option.deprecated:
                append_comment("#")
                append_comment("# " + click.style("DEPRECATED.", fg="yellow"))
                append_comment(
                    "# %s" % "\n".join(_clean_paragraphs(option.deprecation_text))
                )
                append_comment(
                    "# This option will be removed on or after %s."
                    % option.expiration_date
                )
                append_comment("#")

            option_is_manually_set = (
                option.where_defined != ConfigOption.DEFAULT_DEFINITION
            )

            if option_is_manually_set:
                append_comment("# The value below was set in %s" % option.where_defined)

            toml_setting = toml.dumps({key: option.value})

            if len(toml_setting) == 0 or option.visibility == "obfuscated":
                toml_setting = "#%s =\n" % key

            elif option.visibility == "obfuscated":
                toml_setting = "%s = (value hidden)\n" % key

            append_setting(toml_setting)

    click.echo("\n".join(out))


# Load Config Files #


# Indicates that this was defined by the user.
_USER_DEFINED = "<user defined>"


def _set_option(key, value, where_defined):
    """Set a config option by key / value pair.

    Parameters
    ----------
    key : str
        The key of the option, like "global.logLevel".
    value
        The value of the option.
    where_defined : str
        Tells the config system where this was set.

    """
    assert key in _config_options, 'Key "%s" is not defined.' % key
    _config_options[key].set_value(value, where_defined)


def _update_config_with_toml(raw_toml, where_defined):
    """Update the config system by parsing this string.

    Parameters
    ----------
    raw_toml : str
        The TOML file to parse to update the config values.
    where_defined : str
        Tells the config system where this was set.

    """
    parsed_config_file = toml.loads(raw_toml)

    for section, options in parsed_config_file.items():
        for name, value in options.items():
            value = _maybe_read_env_variable(value)
            _set_option(
                "%(section)s.%(name)s" % {"section": section, "name": name},
                value,
                where_defined,
            )


def _maybe_read_env_variable(value):
    """If value is "env:foo", return value of environment variable "foo".

    If value is not in the shape above, returns the value right back.

    Parameters
    ----------
    value : any
        The value to check

    Returns
    -------
    any
        Either returns value right back, or the value of the environment
        variable.

    """
    if isinstance(value, string_types) and value.startswith("env:"):  # noqa F821
        var_name = value[len("env:") :]
        env_var = os.environ.get(var_name)

        if env_var is None:
            LOGGER.error("No environment variable called %s" % var_name)
        else:
            return _maybe_convert_to_number(env_var)

    return value


def _maybe_convert_to_number(v):
    """Convert v to int or float, or leave it as is."""
    try:
        return int(v)
    except Exception:
        pass

    try:
        return float(v)
    except Exception:
        pass

    return v


def parse_config_file(file_contents=None):
    """Parse the config file and update config parameters.

    Parameters
    ----------
    file_contents : string or None
        The contents of the config file (for use in tests) or None to load the
        config from ~/.streamlit/config.toml.
    """
    global config_file_has_been_parsed

    if config_file_has_been_parsed:
        return

    if file_contents:
        config_filename = "mock_config_file"
    else:
        config_filename = util.get_streamlit_file_path("config.toml")

        # Parse the config file.
        if not os.path.exists(config_filename):
            return

        with open(config_filename) as input:
            file_contents = input.read()

    _update_config_with_toml(file_contents, config_filename)

    config_file_has_been_parsed = True
    _on_config_parsed.send()


def _clean_paragraphs(txt):
    paragraphs = txt.split("\n\n")
    cleaned_paragraphs = [_clean(x) for x in paragraphs]
    return cleaned_paragraphs


def _clean(txt):
    """Replace all whitespace with a single space."""
    return " ".join(txt.split()).strip()


def _check_conflicts():
    # Node-related conflicts

    # When using the Node server, we must always connect to 8501 (this is
    # hard-coded in JS). Otherwise, the browser would decide what port to
    # connect to based on either:
    #   1. window.location.port, which in dev is going to be (3000)
    #   2. the serverPort value in manifest.json, which would work, but only
    #   exists with server.liveSave.

    if get_option("global.developmentMode"):
        assert _is_unset(
            "server.port"
        ), "server.port does not work when global.developmentMode is true."

        assert _is_unset("browser.serverPort"), (
            "browser.serverPort does not work when global.developmentMode is " "true."
        )

    # Sharing-related conflicts

    if get_option("global.sharingMode") == "s3":
        assert is_manually_set("s3.bucket"), (
            'When global.sharingMode is set to "s3", ' "s3.bucket must also be set"
        )
        both_are_set = is_manually_set("s3.accessKeyId") and is_manually_set(
            "s3.secretAccessKey"
        )
        both_are_unset = _is_unset("s3.accessKeyId") and _is_unset("s3.secretAccessKey")
        assert both_are_set or both_are_unset, (
            "In config.toml, s3.accessKeyId and s3.secretAccessKey must "
            "either both be set or both be unset."
        )

    if get_option("global.sharingMode") == "streamlit-public":
        WARNING_STR = (
            "In config.toml, S3 should not be configured when "
            'global.sharingMode is set to "streamlit-public".'
        )
        assert _is_unset("s3.bucket"), WARNING_STR
        assert _is_unset("s3.url"), WARNING_STR
        assert _is_unset("s3.accessKeyId"), WARNING_STR
        assert _is_unset("s3.secretAccessKey"), WARNING_STR
        assert _is_unset("s3.keyPrefix"), WARNING_STR
        assert _is_unset("s3.region"), WARNING_STR
        assert _is_unset("s3.profile"), WARNING_STR


def _set_development_mode():
    development.is_development_mode = get_option("global.developmentMode")


def on_config_parsed(func):
    """Wait for the config file to be parsed then call func.

    If the config file has already been parsed, just calls fun immediately.

    """
    if config_file_has_been_parsed:
        func()
    else:
        # weak=False, because we're using an anonymous lambda that
        # goes out of scope immediately.
        _on_config_parsed.connect(lambda _: func(), weak=False)


# Run _check_conflicts only once the config file is parsed in order to avoid
# loops.
on_config_parsed(_check_conflicts)
on_config_parsed(_set_development_mode)<|MERGE_RESOLUTION|>--- conflicted
+++ resolved
@@ -288,14 +288,8 @@
     description="""
         Allows you to type a variable or string by itself in a single line of
         Python code to write it to the report.
-<<<<<<< HEAD
         """,
-    default_val=False,
-)
-=======
-        ''',
     default_val=True)
->>>>>>> 407a9ae2
 
 _create_option(
     "runner.installTracer",
