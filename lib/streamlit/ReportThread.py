# -*- coding: utf-8 -*-
# Copyright 2018-2020 Streamlit Inc.
#
# Licensed under the Apache License, Version 2.0 (the "License");
# you may not use this file except in compliance with the License.
# You may obtain a copy of the License at
#
#    http://www.apache.org/licenses/LICENSE-2.0
#
# Unless required by applicable law or agreed to in writing, software
# distributed under the License is distributed on an "AS IS" BASIS,
# WITHOUT WARRANTIES OR CONDITIONS OF ANY KIND, either express or implied.
# See the License for the specific language governing permissions and
# limitations under the License.

import threading

from streamlit.logger import get_logger

LOGGER = get_logger(__name__)


class ReportContext(object):
<<<<<<< HEAD
    def __init__(
        self,
        enqueue,
        widgets,
        widget_ids_this_run,
        uploaded_file_mgr,
        report_session_id,
    ):
=======
    def __init__(self, session_id, enqueue, widgets, widget_ids_this_run, uploaded_file_mgr):
        """Construct a ReportContext.

        Parameters
        ----------
        session_id : str
            The ReportSession's id.
        enqueue : callable
            Function that enqueues ForwardMsg protos in the websocket.
        widgets : Widgets
            The Widgets state object for the report.
        widget_ids_this_run : _WidgetIDSet
            The set of widget IDs that have been assigned in the
            current report run. This set is cleared at the start of each run.
        uploaded_file_mgr : UploadedFileManager
            The manager for files uploaded by all users.
        """
>>>>>>> 1f3dc8fe
        # (dict) Mapping of container (type str or BlockPath) to top-level
        # cursor (type AbstractCursor).
        self.cursors = {}
        self.session_id = session_id
        self.enqueue = enqueue
        self.widgets = widgets
        self.widget_ids_this_run = widget_ids_this_run
        self.uploaded_file_mgr = uploaded_file_mgr
        # ReportSession ID: needed to keep and expire objects in MediaFileManager cache.
        self.report_session_id = report_session_id

    def reset(self):
        self.cursors = {}
        self.widget_ids_this_run.clear()


class _WidgetIDSet(object):
    """Stores a set of widget IDs. Safe to mutate from multiple threads."""

    def __init__(self):
        self._lock = threading.Lock()
        self._items = set()

    def clear(self):
        """Clears all items in the set."""
        with self._lock:
            self._items.clear()

    def add(self, item):
        """Adds an item to the set.

        Parameters
        ----------
        item : Any
            The item to add.

        Returns
        -------
        bool
            True if the item was added, and False if it was already in
            the set.

        """
        with self._lock:
            if item in self._items:
                return False
            self._items.add(item)
            return True


REPORT_CONTEXT_ATTR_NAME = "streamlit_report_ctx"


class ReportThread(threading.Thread):
    """Extends threading.Thread with a ReportContext member"""

<<<<<<< HEAD
    def __init__(
        self,
        enqueue,
        widgets,
        target=None,
        name=None,
        uploaded_file_mgr=None,
        report_session_id=None,
    ):
        super(ReportThread, self).__init__(target=target, name=name)
        self.streamlit_report_ctx = ReportContext(
            enqueue, widgets, _WidgetIDSet(), uploaded_file_mgr, report_session_id
=======
    def __init__(self, session_id, enqueue, widgets, uploaded_file_mgr=None, target=None, name=None):
        """Construct a ReportThread.

        Parameters
        ----------
        session_id : str
            The ReportSession's id.
        enqueue : callable
            Function that enqueues ForwardMsg protos in the websocket.
        widgets : Widgets
            The Widgets state object for the report.
        uploaded_file_mgr : UploadedFileManager
            The manager for files uploaded by all users.
        target : callable
            The callable object to be invoked by the run() method.
            Defaults to None, meaning nothing is called.
        name : str
            The thread name. By default, a unique name is constructed of
            the form "Thread-N" where N is a small decimal number.

        """
        super(ReportThread, self).__init__(target=target, name=name)
        self.streamlit_report_ctx = ReportContext(
            session_id=session_id,
            enqueue=enqueue,
            widgets=widgets,
            uploaded_file_mgr=uploaded_file_mgr,
            widget_ids_this_run=_WidgetIDSet(),
>>>>>>> 1f3dc8fe
        )


def add_report_ctx(thread=None, ctx=None):
    """Adds the current ReportContext to a newly-created thread.

    This should be called from this thread's parent thread,
    before the new thread starts.

    Parameters
    ----------
    thread : threading.Thread
        The thread to attach the current ReportContext to.
    ctx : ReportContext or None
        The ReportContext to add, or None to use the current thread's
        ReportContext.

    Returns
    -------
    threading.Thread
        The same thread that was passed in, for chaining.

    """
    if thread is None:
        thread = threading.current_thread()
    if ctx is None:
        ctx = get_report_ctx()
    if ctx is not None:
        setattr(thread, REPORT_CONTEXT_ATTR_NAME, ctx)
    return thread


def get_report_ctx():
    """
    Returns
    -------
    ReportContext | None
        The current thread's ReportContext, or None if it doesn't have one.

    """
    thread = threading.current_thread()
    ctx = getattr(thread, REPORT_CONTEXT_ATTR_NAME, None)
    if ctx is None and streamlit._is_running_with_streamlit:
        # Only warn about a missing ReportContext if we were started
        # via `streamlit run`. Otherwise, the user is likely running a
        # script "bare", and doesn't need to be warned about streamlit
        # bits that are irrelevant when not connected to a report.
        LOGGER.warning("Thread '%s': missing ReportContext" % thread.name)
    return ctx


# Needed to avoid circular dependencies.
import streamlit<|MERGE_RESOLUTION|>--- conflicted
+++ resolved
@@ -21,17 +21,14 @@
 
 
 class ReportContext(object):
-<<<<<<< HEAD
     def __init__(
         self,
+        session_id,
         enqueue,
         widgets,
         widget_ids_this_run,
         uploaded_file_mgr,
-        report_session_id,
     ):
-=======
-    def __init__(self, session_id, enqueue, widgets, widget_ids_this_run, uploaded_file_mgr):
         """Construct a ReportContext.
 
         Parameters
@@ -48,7 +45,6 @@
         uploaded_file_mgr : UploadedFileManager
             The manager for files uploaded by all users.
         """
->>>>>>> 1f3dc8fe
         # (dict) Mapping of container (type str or BlockPath) to top-level
         # cursor (type AbstractCursor).
         self.cursors = {}
@@ -57,8 +53,6 @@
         self.widgets = widgets
         self.widget_ids_this_run = widget_ids_this_run
         self.uploaded_file_mgr = uploaded_file_mgr
-        # ReportSession ID: needed to keep and expire objects in MediaFileManager cache.
-        self.report_session_id = report_session_id
 
     def reset(self):
         self.cursors = {}
@@ -105,20 +99,6 @@
 class ReportThread(threading.Thread):
     """Extends threading.Thread with a ReportContext member"""
 
-<<<<<<< HEAD
-    def __init__(
-        self,
-        enqueue,
-        widgets,
-        target=None,
-        name=None,
-        uploaded_file_mgr=None,
-        report_session_id=None,
-    ):
-        super(ReportThread, self).__init__(target=target, name=name)
-        self.streamlit_report_ctx = ReportContext(
-            enqueue, widgets, _WidgetIDSet(), uploaded_file_mgr, report_session_id
-=======
     def __init__(self, session_id, enqueue, widgets, uploaded_file_mgr=None, target=None, name=None):
         """Construct a ReportThread.
 
@@ -147,7 +127,6 @@
             widgets=widgets,
             uploaded_file_mgr=uploaded_file_mgr,
             widget_ids_this_run=_WidgetIDSet(),
->>>>>>> 1f3dc8fe
         )
 
 
