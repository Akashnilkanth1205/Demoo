# -*- coding: utf-8 -*-
# Copyright 2018-2020 Streamlit Inc.
#
# Licensed under the Apache License, Version 2.0 (the "License");
# you may not use this file except in compliance with the License.
# You may obtain a copy of the License at
#
#    http://www.apache.org/licenses/LICENSE-2.0
#
# Unless required by applicable law or agreed to in writing, software
# distributed under the License is distributed on an "AS IS" BASIS,
# WITHOUT WARRANTIES OR CONDITIONS OF ANY KIND, either express or implied.
# See the License for the specific language governing permissions and
# limitations under the License.

import threading

from streamlit.logger import get_logger

LOGGER = get_logger(__name__)


class ReportContext(object):
    def __init__(
<<<<<<< HEAD
        self, session_id, enqueue, widgets, widget_ids_this_run, uploaded_file_mgr
=======
        self, session_id, enqueue, widgets, widget_ids_this_run, uploaded_file_mgr,
>>>>>>> 52633b58
    ):
        """Construct a ReportContext.

        Parameters
        ----------
        session_id : str
            The ReportSession's id.
        enqueue : callable
            Function that enqueues ForwardMsg protos in the websocket.
        widgets : Widgets
            The Widgets state object for the report.
        widget_ids_this_run : _WidgetIDSet
            The set of widget IDs that have been assigned in the
            current report run. This set is cleared at the start of each run.
        uploaded_file_mgr : UploadedFileManager
            The manager for files uploaded by all users.
        """
        # (dict) Mapping of container (type str or BlockPath) to top-level
        # cursor (type AbstractCursor).
        self.cursors = {}
        self.session_id = session_id
        self.enqueue = enqueue
        self.widgets = widgets
        self.widget_ids_this_run = widget_ids_this_run
        self.uploaded_file_mgr = uploaded_file_mgr

    def reset(self):
        self.cursors = {}
        self.widget_ids_this_run.clear()


class _WidgetIDSet(object):
    """Stores a set of widget IDs. Safe to mutate from multiple threads."""

    def __init__(self):
        self._lock = threading.Lock()
        self._items = set()

    def clear(self):
        """Clears all items in the set."""
        with self._lock:
            self._items.clear()

    def add(self, item):
        """Adds an item to the set.

        Parameters
        ----------
        item : Any
            The item to add.

        Returns
        -------
        bool
            True if the item was added, and False if it was already in
            the set.

        """
        with self._lock:
            if item in self._items:
                return False
            self._items.add(item)
            return True


REPORT_CONTEXT_ATTR_NAME = "streamlit_report_ctx"


class ReportThread(threading.Thread):
    """Extends threading.Thread with a ReportContext member"""

    def __init__(
        self,
        session_id,
        enqueue,
        widgets,
        uploaded_file_mgr=None,
        target=None,
        name=None,
    ):
        """Construct a ReportThread.

        Parameters
        ----------
        session_id : str
            The ReportSession's id.
        enqueue : callable
            Function that enqueues ForwardMsg protos in the websocket.
        widgets : Widgets
            The Widgets state object for the report.
        uploaded_file_mgr : UploadedFileManager
            The manager for files uploaded by all users.
        target : callable
            The callable object to be invoked by the run() method.
            Defaults to None, meaning nothing is called.
        name : str
            The thread name. By default, a unique name is constructed of
            the form "Thread-N" where N is a small decimal number.

        """
        super(ReportThread, self).__init__(target=target, name=name)
        self.streamlit_report_ctx = ReportContext(
            session_id=session_id,
            enqueue=enqueue,
            widgets=widgets,
            uploaded_file_mgr=uploaded_file_mgr,
            widget_ids_this_run=_WidgetIDSet(),
        )


def add_report_ctx(thread=None, ctx=None):
    """Adds the current ReportContext to a newly-created thread.

    This should be called from this thread's parent thread,
    before the new thread starts.

    Parameters
    ----------
    thread : threading.Thread
        The thread to attach the current ReportContext to.
    ctx : ReportContext or None
        The ReportContext to add, or None to use the current thread's
        ReportContext.

    Returns
    -------
    threading.Thread
        The same thread that was passed in, for chaining.

    """
    if thread is None:
        thread = threading.current_thread()
    if ctx is None:
        ctx = get_report_ctx()
    if ctx is not None:
        setattr(thread, REPORT_CONTEXT_ATTR_NAME, ctx)
    return thread


def get_report_ctx():
    """
    Returns
    -------
    ReportContext | None
        The current thread's ReportContext, or None if it doesn't have one.

    """
    thread = threading.current_thread()
    ctx = getattr(thread, REPORT_CONTEXT_ATTR_NAME, None)
    if ctx is None and streamlit._is_running_with_streamlit:
        # Only warn about a missing ReportContext if we were started
        # via `streamlit run`. Otherwise, the user is likely running a
        # script "bare", and doesn't need to be warned about streamlit
        # bits that are irrelevant when not connected to a report.
        LOGGER.warning("Thread '%s': missing ReportContext" % thread.name)
    return ctx


# Needed to avoid circular dependencies.
import streamlit<|MERGE_RESOLUTION|>--- conflicted
+++ resolved
@@ -22,11 +22,7 @@
 
 class ReportContext(object):
     def __init__(
-<<<<<<< HEAD
-        self, session_id, enqueue, widgets, widget_ids_this_run, uploaded_file_mgr
-=======
         self, session_id, enqueue, widgets, widget_ids_this_run, uploaded_file_mgr,
->>>>>>> 52633b58
     ):
         """Construct a ReportContext.
 
