# -*- coding: utf-8 -*-
# Copyright 2018-2019 Streamlit Inc.
#
# Licensed under the Apache License, Version 2.0 (the "License");
# you may not use this file except in compliance with the License.
# You may obtain a copy of the License at
#
#    http://www.apache.org/licenses/LICENSE-2.0
#
# Unless required by applicable law or agreed to in writing, software
# distributed under the License is distributed on an "AS IS" BASIS,
# WITHOUT WARRANTIES OR CONDITIONS OF ANY KIND, either express or implied.
# See the License for the specific language governing permissions and
# limitations under the License.

import logging
import threading
import socket
import sys
import errno
import traceback
import click
from enum import Enum

import tornado.concurrent
import tornado.gen
import tornado.ioloop
import tornado.web
import tornado.websocket

from streamlit import config
from streamlit import util
from streamlit.ForwardMsgCache import ForwardMsgCache
from streamlit.ForwardMsgCache import create_reference_msg
from streamlit.ForwardMsgCache import populate_hash_if_needed
from streamlit.ReportSession import ReportSession
from streamlit.logger import get_logger
from streamlit.proto.BackMsg_pb2 import BackMsg
from streamlit.proto.ForwardMsg_pb2 import ForwardMsg
from streamlit.server.routes import DebugHandler
from streamlit.server.routes import HealthHandler
from streamlit.server.routes import MessageCacheHandler
from streamlit.server.routes import MetricsHandler
from streamlit.server.routes import StaticFileHandler
from streamlit.server.server_util import MESSAGE_SIZE_LIMIT
from streamlit.server.server_util import is_cacheable_msg
from streamlit.server.server_util import is_url_from_allowed_origins
from streamlit.server.server_util import serialize_forward_msg

LOGGER = get_logger(__name__)


TORNADO_SETTINGS = {
    "compress_response": True,  # Gzip HTTP responses.
    "websocket_ping_interval": 20,  # Ping every 20s to keep WS alive.
    "websocket_ping_timeout": 30,  # Pings should be responded to within 30s.
    "websocket_max_message_size": MESSAGE_SIZE_LIMIT,  # Up the WS size limit.
}


# Dictionary key used to mark the script execution context that starts
# up before the first browser connects.
PREHEATED_REPORT_SESSION = "PREHEATED_REPORT_SESSION"

# When server.port is not available it will look for the next available port
# up to MAX_PORT_SEARCH_RETRIES.
MAX_PORT_SEARCH_RETRIES = 100


class SessionInfo(object):
    """Type stored in our _report_sessions dict.

    For each ReportSession, the server tracks that session's
    report_run_count. This is used to track the age of messages in
    the ForwardMsgCache.
    """

    def __init__(self, session):
        """Initialize a SessionInfo instance.

        Parameters
        ----------
        session : ReportSession
        """
        self.session = session
        self.report_run_count = 0


class State(Enum):
    INITIAL = "INITIAL"
    WAITING_FOR_FIRST_BROWSER = "WAITING_FOR_FIRST_BROWSER"
    ONE_OR_MORE_BROWSERS_CONNECTED = "ONE_OR_MORE_BROWSERS_CONNECTED"
    NO_BROWSERS_CONNECTED = "NO_BROWSERS_CONNECTED"
    STOPPING = "STOPPING"
    STOPPED = "STOPPED"


class RetriesExceeded(Exception):
    pass


def server_port_is_manually_set():
    return config.is_manually_set("server.port")


def start_listening(app):
    """Takes the server start listening at the configured port.

    In case the port is already taken it tries listening to the next available
    port.  It will error after MAX_PORT_SEARCH_RETRIES attempts.

    """

<<<<<<< HEAD
    port = config.get_option("server.port")
    try:
        app.listen(port)
    except OSError as e:
        if e.errno == errno.EADDRINUSE:
            if call_count >= MAX_PORT_SEARCH_RETRIES:
                raise RetriesExceeded(
                    "Cannot start Streamlit server. Port %s is already in use, and Streamlit was unable to find a free port after %s attempts.",
                    port,
                    MAX_PORT_SEARCH_RETRIES,
                )
            if server_port_is_manually_set():
                LOGGER.error("Port %s is already in use", port)
                sys.exit(1)
            else:
                LOGGER.debug(
                    "Port %s already in use, trying to use the next one.", port
                )
                port += 1
                # Save port 3000 because it is used for the development server
                # in the front end.
                if port == 3000:
=======
    call_count = 0

    while call_count < MAX_PORT_SEARCH_RETRIES:
        port = config.get_option("server.port")

        try:
            app.listen(port)
            break  # It worked! So let's break out of the loop.

        except (OSError, socket.error) as e:
            if e.errno == errno.EADDRINUSE:
                if server_port_is_manually_set():
                    LOGGER.error("Port %s is already in use", port)
                    sys.exit(1)
                else:
                    LOGGER.debug(
                        "Port %s already in use, trying to use the next one.", port
                    )
>>>>>>> 87e32a43
                    port += 1
                    # Save port 3000 because it is used for the development
                    # server in the front end.
                    if port == 3000:
                        port += 1

                    config._set_option(
                        "server.port", port, config.ConfigOption.STREAMLIT_DEFINITION
                    )
                    call_count += 1
            else:
                raise

    if call_count >= MAX_PORT_SEARCH_RETRIES:
        raise RetriesExceeded(
            "Cannot start Streamlit server. Port %s is already in use, and "
            "Streamlit was unable to find a free port after %s attempts.",
            port,
            MAX_PORT_SEARCH_RETRIES,
        )


class Server(object):

    _singleton = None

    @classmethod
    def get_current(cls):
        """Return the singleton instance."""
        if cls._singleton is None:
            raise RuntimeError("Server has not been initialized yet")

        return Server._singleton

    def __init__(self, ioloop, script_path, command_line):
        """Create the server. It won't be started yet.

        Parameters
        ----------
        ioloop : tornado.ioloop.IOLoop
        script_path : str
        command_line : str

        """
        if Server._singleton is not None:
            raise RuntimeError("Server already initialized. Use .get_current() instead")

        Server._singleton = self

        _set_tornado_log_levels()

        self._ioloop = ioloop
        self._script_path = script_path
        self._command_line = command_line

        # Mapping of WebSocket->SessionInfo.
        self._session_infos = {}

        self._must_stop = threading.Event()
        self._state = None
        self._set_state(State.INITIAL)
        self._message_cache = ForwardMsgCache()

    def start(self, on_started):
        """Start the server.

        Parameters
        ----------
        on_started : callable
            A callback that will be called when the server's run-loop
            has started, and the server is ready to begin receiving clients.

        """
        if self._state != State.INITIAL:
            raise RuntimeError("Server has already been started")

        LOGGER.debug("Starting server...")

        app = self._create_app()
        start_listening(app)

        port = config.get_option("server.port")

        LOGGER.debug("Server started on port %s", port)

        self._ioloop.spawn_callback(self._loop_coroutine, on_started)

    def get_debug(self):
        return {"report": self._report.get_debug()}

    def _create_app(self):
        """Create our tornado web app.

        Returns
        -------
        tornado.web.Application

        """
        routes = [
            (r"/stream", _BrowserWebSocketHandler, dict(server=self)),
            (
                r"/healthz",
                HealthHandler,
                dict(health_check=lambda: self.is_ready_for_browser_connection),
            ),
            (r"/debugz", DebugHandler, dict(server=self)),
            (r"/metrics", MetricsHandler),
            (r"/message", MessageCacheHandler, dict(cache=self._message_cache)),
        ]

        if config.get_option("global.developmentMode") and config.get_option(
            "global.useNode"
        ):
            LOGGER.debug("Serving static content from the Node dev server")
        else:
            static_path = util.get_static_dir()
            LOGGER.debug("Serving static content from %s", static_path)

            routes.extend(
                [
                    (r"/(.*)", StaticFileHandler, {
                        "path": "%s/" % static_path,
                        "default_filename": "index.html",
                    }),
                ]
            )

        return tornado.web.Application(routes, **TORNADO_SETTINGS)

    def _set_state(self, new_state):
        LOGGER.debug("Server state: %s -> %s" % (self._state, new_state))
        self._state = new_state

    @property
    def is_ready_for_browser_connection(self):
        return self._state not in (State.INITIAL, State.STOPPING, State.STOPPED)

    @property
    def browser_is_connected(self):
        return self._state == State.ONE_OR_MORE_BROWSERS_CONNECTED

    @tornado.gen.coroutine
    def _loop_coroutine(self, on_started=None):
        try:
            if self._state == State.INITIAL:
                self._set_state(State.WAITING_FOR_FIRST_BROWSER)
            elif self._state == State.ONE_OR_MORE_BROWSERS_CONNECTED:
                pass
            else:
                raise RuntimeError("Bad server state at start: %s" % self._state)

            if on_started is not None:
                on_started(self)

            while not self._must_stop.is_set():

                if self._state == State.WAITING_FOR_FIRST_BROWSER:
                    pass

                elif self._state == State.ONE_OR_MORE_BROWSERS_CONNECTED:

                    # Shallow-clone our sessions into a list, so we can iterate
                    # over it and not worry about whether it's being changed
                    # outside this coroutine.
                    session_pairs = list(self._session_infos.items())

                    for ws, session_info in session_pairs:
                        if ws is PREHEATED_REPORT_SESSION:
                            continue
                        if ws is None:
                            continue
                        msg_list = session_info.session.flush_browser_queue()
                        for msg in msg_list:
                            try:
                                self._send_message(ws, session_info, msg)
                            except tornado.websocket.WebSocketClosedError:
                                self._remove_browser_connection(ws)
                            yield
                        yield

                elif self._state == State.NO_BROWSERS_CONNECTED:
                    pass

                else:
                    # Break out of the thread loop if we encounter any other state.
                    break

                yield tornado.gen.sleep(0.01)

            # Shut down all ReportSessions
            for session_info in list(self._session_infos.values()):
                session_info.session.shutdown()

            self._set_state(State.STOPPED)

        except Exception as e:
            print("EXCEPTION!", e)
            traceback.print_stack(file=sys.stdout)
            LOGGER.info(
                """
Please report this bug at https://github.com/streamlit/streamlit/issues.
"""
            )

        finally:
            self._on_stopped()

    def _send_message(self, ws, session_info, msg):
        """Send a message to a client.

        If the client is likely to have already cached the message, we may
        instead send a "reference" message that contains only the hash of the
        message.

        Parameters
        ----------
        ws : _BrowserWebSocketHandler
            The socket connected to the client
        session_info : SessionInfo
            The SessionInfo associated with websocket
        msg : ForwardMsg
            The message to send to the client

        """
        msg.metadata.cacheable = is_cacheable_msg(msg)
        msg_to_send = msg
        if msg.metadata.cacheable:
            populate_hash_if_needed(msg)

            if self._message_cache.has_message_reference(
                msg, session_info.session, session_info.report_run_count
            ):

                # This session has probably cached this message. Send
                # a reference instead.
                LOGGER.debug("Sending cached message ref (hash=%s)" % msg.hash)
                msg_to_send = create_reference_msg(msg)

            # Cache the message so it can be referenced in the future.
            # If the message is already cached, this will reset its
            # age.
            LOGGER.debug("Caching message (hash=%s)" % msg.hash)
            self._message_cache.add_message(
                msg, session_info.session, session_info.report_run_count
            )

        # If this was a `report_finished` message, we increment the
        # report_run_count for this session, and update the cache
        if (
            msg.WhichOneof("type") == "report_finished"
            and msg.report_finished == ForwardMsg.FINISHED_SUCCESSFULLY
        ):
            LOGGER.debug(
                "Report finished successfully; "
                "removing expired entries from MessageCache "
                "(max_age=%s)",
                config.get_option("global.maxCachedMessageAge"),
            )
            session_info.report_run_count += 1
            self._message_cache.remove_expired_session_entries(
                session_info.session, session_info.report_run_count
            )

        # Ship it off!
        ws.write_message(serialize_forward_msg(msg_to_send), binary=True)

    def stop(self):
        click.secho("  Stopping...", fg="blue")
        self._set_state(State.STOPPING)
        self._must_stop.set()

    def _on_stopped(self):
        """Called when our runloop is exiting, to shut down the ioloop.
        This will end our process.

        (Tests can patch this method out, to prevent the test's ioloop
        from being shutdown.)
        """
        self._ioloop.stop()

    def add_preheated_report_session(self):
        """Register a fake browser with the server and run the script.

        This is used to start running the user's script even before the first
        browser connects.
        """
        session = self._add_browser_connection(PREHEATED_REPORT_SESSION)
        session.handle_rerun_script_request(is_preheat=True)

    def _add_browser_connection(self, ws):
        """Register a connected browser with the server

        Parameters
        ----------
        ws : _BrowserWebSocketHandler or PREHEATED_REPORT_CONTEXT
            The newly-connected websocket handler

        Returns
        -------
        ReportSession
            The ReportSession associated with this browser connection

        """
        if ws not in self._session_infos:

            if PREHEATED_REPORT_SESSION in self._session_infos:
                assert len(self._session_infos) == 1
                LOGGER.debug("Reusing preheated context for ws %s", ws)
                session = self._session_infos[PREHEATED_REPORT_SESSION].session
                del self._session_infos[PREHEATED_REPORT_SESSION]
            else:
                LOGGER.debug("Creating new context for ws %s", ws)
                session = ReportSession(
                    ioloop=self._ioloop,
                    script_path=self._script_path,
                    command_line=self._command_line,
                )

            self._session_infos[ws] = SessionInfo(session)

            if ws is not PREHEATED_REPORT_SESSION:
                self._set_state(State.ONE_OR_MORE_BROWSERS_CONNECTED)

        return self._session_infos[ws].session

    def _remove_browser_connection(self, ws):
        if ws in self._session_infos:
            session_info = self._session_infos[ws]
            del self._session_infos[ws]
            session_info.session.shutdown()

        if len(self._session_infos) == 0:
            self._set_state(State.NO_BROWSERS_CONNECTED)


class _BrowserWebSocketHandler(tornado.websocket.WebSocketHandler):
    """Handles a WebSocket connection from the browser"""

    def initialize(self, server):
        self._server = server

    def check_origin(self, origin):
        """Set up CORS."""
        return is_url_from_allowed_origins(origin)

    def open(self):
        self._session = self._server._add_browser_connection(self)

    def on_close(self):
        self._server._remove_browser_connection(self)

    @tornado.gen.coroutine
    def on_message(self, payload):
        msg = BackMsg()

        try:
            msg.ParseFromString(payload)
            LOGGER.debug("Received the following back message:\n%s", msg)

            msg_type = msg.WhichOneof("type")

            if msg_type == "cloud_upload":
                yield self._session.handle_save_request(self)
            elif msg_type == "rerun_script":
                self._session.handle_rerun_script_request()
            elif msg_type == "clear_cache":
                self._session.handle_clear_cache_request()
            elif msg_type == "set_run_on_save":
                self._session.handle_set_run_on_save_request(msg.set_run_on_save)
            elif msg_type == "stop_report":
                self._session.handle_stop_script_request()
            elif msg_type == "update_widgets":
                self._session.handle_rerun_script_request(
                    widget_state=msg.update_widgets
                )
            elif msg_type == "close_connection":
                if config.get_option("global.developmentMode"):
                    Server.get_current().stop()
                else:
                    LOGGER.warning(
                        "Client tried to close connection when "
                        "not in development mode"
                    )
            else:
                LOGGER.warning('No handler for "%s"', msg_type)

        except BaseException as e:
            LOGGER.error(e)
            self._session.enqueue_exception(e)


def _set_tornado_log_levels():
    if not config.get_option("global.developmentMode"):
        # Hide logs unless they're super important.
        # Example of stuff we don't care about: 404 about .js.map files.
        logging.getLogger("tornado.access").setLevel(logging.ERROR)
        logging.getLogger("tornado.application").setLevel(logging.ERROR)
        logging.getLogger("tornado.general").setLevel(logging.ERROR)<|MERGE_RESOLUTION|>--- conflicted
+++ resolved
@@ -111,30 +111,6 @@
 
     """
 
-<<<<<<< HEAD
-    port = config.get_option("server.port")
-    try:
-        app.listen(port)
-    except OSError as e:
-        if e.errno == errno.EADDRINUSE:
-            if call_count >= MAX_PORT_SEARCH_RETRIES:
-                raise RetriesExceeded(
-                    "Cannot start Streamlit server. Port %s is already in use, and Streamlit was unable to find a free port after %s attempts.",
-                    port,
-                    MAX_PORT_SEARCH_RETRIES,
-                )
-            if server_port_is_manually_set():
-                LOGGER.error("Port %s is already in use", port)
-                sys.exit(1)
-            else:
-                LOGGER.debug(
-                    "Port %s already in use, trying to use the next one.", port
-                )
-                port += 1
-                # Save port 3000 because it is used for the development server
-                # in the front end.
-                if port == 3000:
-=======
     call_count = 0
 
     while call_count < MAX_PORT_SEARCH_RETRIES:
@@ -153,7 +129,6 @@
                     LOGGER.debug(
                         "Port %s already in use, trying to use the next one.", port
                     )
->>>>>>> 87e32a43
                     port += 1
                     # Save port 3000 because it is used for the development
                     # server in the front end.
