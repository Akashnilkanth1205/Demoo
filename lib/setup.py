# Copyright (c) Streamlit Inc. (2018-2022) Snowflake Inc. (2022)
#
# Licensed under the Apache License, Version 2.0 (the "License");
# you may not use this file except in compliance with the License.
# You may obtain a copy of the License at
#
#     http://www.apache.org/licenses/LICENSE-2.0
#
# Unless required by applicable law or agreed to in writing, software
# distributed under the License is distributed on an "AS IS" BASIS,
# WITHOUT WARRANTIES OR CONDITIONS OF ANY KIND, either express or implied.
# See the License for the specific language governing permissions and
# limitations under the License.

import os
import sys
from pathlib import Path

import setuptools
from setuptools.command.install import install

THIS_DIRECTORY = Path(__file__).parent

<<<<<<< HEAD
VERSION = "1.28.2"  # PEP-440
=======
VERSION = "1.28.1"  # PEP-440
>>>>>>> 59b2f4fd

NAME = "streamlit"

# IMPORTANT: We should try very hard *not* to add dependencies to Streamlit.
# And if you do add one, make the required version as general as possible:
# - Include relevant lower bound for any features we use from our dependencies
# - Always include the lower bound as >= VERSION, to keep testing min versions easy
# - And include an upper bound that's < NEXT_MAJOR_VERSION
INSTALL_REQUIRES = [
    "altair>=4.0, <6",
    "blinker>=1.0.0, <2",
    "cachetools>=4.0, <6",
    "click>=7.0, <9",
    # 1.4 introduced the functionality found in python 3.8's importlib.metadata module
    "importlib-metadata>=1.4, <7",
    "numpy>=1.19.3, <2",
    "packaging>=16.8, <24",
    # Lowest version with available wheel for 3.7 + amd64 + linux
    "pandas>=1.3.0, <3",
    "pillow>=7.1.0, <11",
    # Python protobuf 4.21 (the first 4.x version) is compatible with protobufs
    # generated from `protoc` >= 3.20. (`protoc` is installed separately from the Python
    # protobuf package, so this pin doesn't actually enforce a `protoc` minimum version.
    # Instead, the `protoc` min version is enforced in our Makefile.)
    "protobuf>=3.20, <5",
    # pyarrow is not semantically versioned, gets new major versions frequently, and
    # doesn't tend to break the API on major version upgrades, so we don't put an
    # upper bound on it.
    "pyarrow>=6.0",
    "python-dateutil>=2.7.3, <3",
    "requests>=2.27, <3",
    "rich>=10.14.0, <14",
    "tenacity>=8.1.0, <9",
    "toml>=0.10.1, <2",
    "typing-extensions>=4.3.0, <5",
    "tzlocal>=1.1, <6",
    "validators>=0.2, <1",
    # Don't require watchdog on MacOS, since it'll fail without xcode tools.
    # Without watchdog, we fallback to a polling file watcher to check for app changes.
    "watchdog>=2.1.5; platform_system != 'Darwin'",
]

# We want to exclude some dependencies in our internal Snowpark conda distribution of
# Streamlit. These dependencies will be installed normally for both regular conda builds
# and PyPI builds (that is, for people installing streamlit using either
# `pip install streamlit` or `conda install -c conda-forge streamlit`)
SNOWPARK_CONDA_EXCLUDED_DEPENDENCIES = [
    "gitpython>=3.0.7, <4, !=3.1.19",
    "pydeck>=0.8.0b4, <1",
    # Tornado 6.0.3 was the current Tornado version when Python 3.8, our earliest supported Python version,
    # was released (Oct 14, 2019).
    "tornado>=6.0.3, <7",
]

if not os.getenv("SNOWPARK_CONDA_BUILD"):
    INSTALL_REQUIRES.extend(SNOWPARK_CONDA_EXCLUDED_DEPENDENCIES)

EXTRA_REQUIRES = {
    "snowflake": [
        "snowflake-snowpark-python>=0.9.0; python_version=='3.8'",
        "snowflake-connector-python>=2.8.0; python_version=='3.8'",
    ]
}


class VerifyVersionCommand(install):
    """Custom command to verify that the git tag matches our version"""

    description = "verify that the git tag matches our version"

    def run(self):
        tag = os.getenv("TAG")

        if tag != VERSION:
            info = "Git tag: {0} does not match the version of this app: {1}".format(
                tag, VERSION
            )
            sys.exit(info)


readme_path = THIS_DIRECTORY / ".." / "README.md"
if readme_path.exists():
    long_description = readme_path.read_text()
else:
    # In some build environments (specifically in conda), we may not have the README file
    # readily available. In these cases, just let long_description be the empty string.
    # Note that long_description isn't used at all in these build environments, so it
    # being missing isn't problematic.
    long_description = ""

setuptools.setup(
    name=NAME,
    version=VERSION,
    description="A faster way to build and share data apps",
    long_description=long_description,
    long_description_content_type="text/markdown",
    url="https://streamlit.io",
    project_urls={
        "Source Code": "https://github.com/streamlit/streamlit",
        "Bug Tracker": "https://github.com/streamlit/streamlit/issues",
        "Release notes": "https://docs.streamlit.io/library/changelog",
        "Documentation": "https://docs.streamlit.io/",
        "Community": "https://discuss.streamlit.io/",
        "Twitter": "https://twitter.com/streamlit",
    },
    author="Snowflake Inc",
    author_email="hello@streamlit.io",
    license="Apache License 2.0",
    classifiers=[
        "Development Status :: 5 - Production/Stable",
        "Environment :: Console",
        "Environment :: Web Environment",
        "Intended Audience :: Developers",
        "Intended Audience :: Science/Research",
        "License :: OSI Approved :: Apache Software License",
        "Programming Language :: Python :: 3.8",
        "Programming Language :: Python :: 3.9",
        "Programming Language :: Python :: 3.10",
        "Programming Language :: Python :: 3.11",
        "Programming Language :: Python :: 3.12",
        "Topic :: Database :: Front-Ends",
        "Topic :: Office/Business :: Financial :: Spreadsheet",
        "Topic :: Scientific/Engineering :: Information Analysis",
        "Topic :: Scientific/Engineering :: Visualization",
        "Topic :: Software Development :: Libraries :: Application Frameworks",
        "Topic :: Software Development :: Widget Sets",
    ],
    # We exclude Python 3.9.7 from our compatible versions due to a bug in that version
    # with typing.Protocol. See https://github.com/streamlit/streamlit/issues/5140 and
    # https://bugs.python.org/issue45121
    python_requires=">=3.8, !=3.9.7",
    # PEP 561: https://mypy.readthedocs.io/en/stable/installed_packages.html
    package_data={"streamlit": ["py.typed", "hello/**/*.py"]},
    packages=setuptools.find_packages(exclude=["tests", "tests.*"]),
    # Requirements
    install_requires=INSTALL_REQUIRES,
    extras_require=EXTRA_REQUIRES,
    zip_safe=False,  # install source files not egg
    include_package_data=True,  # copy html and friends
    entry_points={"console_scripts": ["streamlit = streamlit.web.cli:main"]},
    # For Windows so that streamlit * commands work ie.
    # - streamlit version
    # - streamlit hello
    scripts=["bin/streamlit.cmd"],
    cmdclass={
        "verify": VerifyVersionCommand,
    },
)<|MERGE_RESOLUTION|>--- conflicted
+++ resolved
@@ -21,11 +21,7 @@
 
 THIS_DIRECTORY = Path(__file__).parent
 
-<<<<<<< HEAD
 VERSION = "1.28.2"  # PEP-440
-=======
-VERSION = "1.28.1"  # PEP-440
->>>>>>> 59b2f4fd
 
 NAME = "streamlit"
 
