import setuptools

from pipenv.project import Project
from pipenv.utils import convert_deps_to_pip

pfile = Project(chdir=False).parsed_pipfile
requirements = convert_deps_to_pip(pfile['packages'], r=False)

def readme():
    with open('README.md') as f:
        return f.read()

setuptools.setup(
    name='streamlit',
<<<<<<< HEAD
    version='0.35.0',  # PEP-440
=======
    version='0.36.0',  # PEP-440
>>>>>>> 3f09face
    description='Streaming Data Science',
    long_description=readme(),
    url='https://streamlit.io',
    author='Streamlit Inc',
    author_email='hello@streamlit.io',
    license='MIT',

    packages = setuptools.find_packages(exclude=['tests', 'tests.*']),

    # Requirements
    install_requires = requirements,

    zip_safe = False,  # install source files not egg
    include_package_data = True,  # copy html and friends

    entry_points = {
        'console_scripts': [
            'streamlit = streamlit.__main__:main',
        ],
    },

    # For Windows so that streamlit * commands work ie.
    # - streamlit version
    # - streamlit hello
    scripts=['bin/streamlit.cmd'],
)<|MERGE_RESOLUTION|>--- conflicted
+++ resolved
@@ -12,11 +12,7 @@
 
 setuptools.setup(
     name='streamlit',
-<<<<<<< HEAD
-    version='0.35.0',  # PEP-440
-=======
     version='0.36.0',  # PEP-440
->>>>>>> 3f09face
     description='Streaming Data Science',
     long_description=readme(),
     url='https://streamlit.io',
