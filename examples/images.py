# -*- coding: utf-8 -*-
# Copyright 2018-2019 Streamlit Inc.
#
# Licensed under the Apache License, Version 2.0 (the "License");
# you may not use this file except in compliance with the License.
# You may obtain a copy of the License at
#
#    http://www.apache.org/licenses/LICENSE-2.0
#
# Unless required by applicable law or agreed to in writing, software
# distributed under the License is distributed on an "AS IS" BASIS,
# WITHOUT WARRANTIES OR CONDITIONS OF ANY KIND, either express or implied.
# See the License for the specific language governing permissions and
# limitations under the License.

"""St.image example."""

import io
import random

import numpy as np
from PIL import Image, ImageDraw

import streamlit as st


class StreamlitImages(object):
    def __init__(self, size=200, step=10):
        self._size = size
        self._step = step
        self._half = self._size / 2
        self._data = {}

        self.create_image()
        self.generate_image_types()
        self.generate_image_channel_data()
        self.generate_bgra_image()
        self.generate_gif()
        self.generate_pseudorandom_image()
        self.generate_gray_image()
        self.save()

    def create_image(self):
        # Create a new image
<<<<<<< HEAD
        self._image = Image.new('RGB', (self._size, self._size))
        d = ImageDraw.Draw(self._image)

        # Draw a red square
        d.rectangle([(self._step, self._step),
                     (self._half - self._step, self._half - self._step)],
                    fill='red',
                    outline=None,
                    width=0)

        # Draw a green circle.  In PIL, green is 00800, lime is 00ff00
        d.ellipse([(self._half + self._step, self._step),
                   (self._size - self._step, self._half - self._step)],
                  fill='lime',
                  outline=None,
                  width=0)

        # Draw a blue triangle
        d.polygon([(self._half / 2, self._half + self._step),
                   (self._half - self._step, self._size - self._step),
                   (self._step, self._size - self._step)],
                  fill='blue',
                  outline=None)

        # Creating a pie slice shaped 'mask' ie an alpha channel.
        alpha = Image.new('L', self._image.size, 'white')
        d = ImageDraw.Draw(alpha)
        d.pieslice([(self._step * 3, self._step * 3),
                    (self._size - self._step, self._size - self._step)],
                   0,
                   90,
                   fill='black',
                   outline=None,
                   width=0)
        self._image.putalpha(alpha)

    def generate_image_types(self):
        for fmt in ('jpeg', 'png'):
            i = self._image.copy()
            d = ImageDraw.Draw(i)
            d.text((self._step, self._step),
                   fmt,
                   fill=(0xff, 0xff, 0xff, 0xff))
            # jpegs dont have alpha channels.
            if fmt == 'jpeg':
                i = i.convert("RGB")
            data = io.BytesIO()
            i.save(data, format=fmt.upper())
            self._data['image.%s' % fmt] = data.getvalue()
=======
        self._image = Image.new("RGB", (self._size, self._size))
        d = ImageDraw.Draw(self._image)

        # Draw a red square
        d.rectangle(
            [
                (self._step, self._step),
                (self._half - self._step, self._half - self._step),
            ],
            fill="red",
            outline=None,
            width=0,
        )

        # Draw a green circle.  In PIL, green is 00800, lime is 00ff00
        d.ellipse(
            [
                (self._half + self._step, self._step),
                (self._size - self._step, self._half - self._step),
            ],
            fill="lime",
            outline=None,
            width=0,
        )

        # Draw a blue triangle
        d.polygon(
            [
                (self._half / 2, self._half + self._step),
                (self._half - self._step, self._size - self._step),
                (self._step, self._size - self._step),
            ],
            fill="blue",
            outline=None,
        )

        # Creating a pie slice shaped 'mask' ie an alpha channel.
        alpha = Image.new("L", self._image.size, "white")
        d = ImageDraw.Draw(alpha)
        d.pieslice(
            [
                (self._step * 3, self._step * 3),
                (self._size - self._step, self._size - self._step),
            ],
            0,
            90,
            fill="black",
            outline=None,
            width=0,
        )
        self._image.putalpha(alpha)

    def generate_image_types(self):
        for fmt in ("jpeg", "png"):
            i = self._image.copy()
            d = ImageDraw.Draw(i)
            d.text((self._step, self._step), fmt, fill=(0xFF, 0xFF, 0xFF, 0xFF))
            # jpegs dont have alpha channels.
            if fmt == "jpeg":
                i = i.convert("RGB")
            data = io.BytesIO()
            i.save(data, format=fmt.upper())
            self._data["image.%s" % fmt] = data.getvalue()
>>>>>>> 7d0805db

    def generate_image_channel_data(self):
        # np.array(image) returns the following shape
        #   (width, height, channels)
        # and
        #   transpose((2, 0, 1)) is really
        #   transpose((channels, width, height))
        # So then we get channels, width, height which makes extracting
        # single channels easier.
        array = np.array(self._image).transpose((2, 0, 1))

<<<<<<< HEAD
        for idx, name in zip(range(0, 4),
                             ['red', 'green', 'blue', 'alpha']):
            data = io.BytesIO()
            img = Image.fromarray(array[idx].astype(np.uint8))
            img.save(data, format='PNG')
            self._data['%s.png' % name] = data.getvalue()
=======
        for idx, name in zip(range(0, 4), ["red", "green", "blue", "alpha"]):
            data = io.BytesIO()
            img = Image.fromarray(array[idx].astype(np.uint8))
            img.save(data, format="PNG")
            self._data["%s.png" % name] = data.getvalue()
>>>>>>> 7d0805db

    def generate_bgra_image(self):
        # Split Images and rearrange
        array = np.array(self._image).transpose((2, 0, 1))

        # Recombine image to BGRA
<<<<<<< HEAD
        bgra = np.stack((array[2], array[1], array[0],
                         array[3])).astype(np.uint8).transpose(1, 2, 0)

        data = io.BytesIO()
        Image.fromarray(bgra).save(data, format='PNG')
        self._data['bgra.png'] = data.getvalue()

    def generate_gif(self):
        # Create grayscale image.
        im = Image.new("L", (self._size, self._size), 'white')
=======
        bgra = (
            np.stack((array[2], array[1], array[0], array[3]))
            .astype(np.uint8)
            .transpose(1, 2, 0)
        )

        data = io.BytesIO()
        Image.fromarray(bgra).save(data, format="PNG")
        self._data["bgra.png"] = data.getvalue()

    def generate_gif(self):
        # Create grayscale image.
        im = Image.new("L", (self._size, self._size), "white")
>>>>>>> 7d0805db

        images = []

        # Make ten frames with the circle of a random size and location
        random.seed(0)
        for i in range(0, 10):
            frame = im.copy()
            draw = ImageDraw.Draw(frame)
<<<<<<< HEAD
            pos = (random.randrange(0, self._size),
                   random.randrange(0, self._size))
            circle_size = random.randrange(10, self._size / 2)
            draw.ellipse([pos, tuple(p + circle_size for p in pos)],
                         'black')
=======
            pos = (random.randrange(0, self._size), random.randrange(0, self._size))
            circle_size = random.randrange(10, self._size / 2)
            draw.ellipse([pos, tuple(p + circle_size for p in pos)], "black")
>>>>>>> 7d0805db
            images.append(frame.copy())

        # Save the frames as an animated GIF
        data = io.BytesIO()
<<<<<<< HEAD
        images[0].save(data,
                       format='GIF',
                       save_all=True,
                       append_images=images[1:],
                       duration=100,
                       loop=0)

        self._data['circle.gif'] = data.getvalue()

    def generate_pseudorandom_image(self):
        w, h = self._size, self._size
        r = np.array(
            [255 * np.sin(x / w * 2 * np.pi) for x in range(0, w)])
        g = np.array(
            [255 * np.cos(x / w * 2 * np.pi) for x in range(0, w)])
        b = np.array(
            [255 * np.tan(x / w * 2 * np.pi) for x in range(0, w)])

        r = np.tile(r, h).reshape(w, h).astype('uint8')
        g = np.tile(g, h).reshape(w, h).astype('uint8')
        b = np.tile(b, h).reshape(w, h).astype('uint8')
=======
        images[0].save(
            data,
            format="GIF",
            save_all=True,
            append_images=images[1:],
            duration=100,
            loop=0,
        )

        self._data["circle.gif"] = data.getvalue()

    def generate_pseudorandom_image(self):
        w, h = self._size, self._size
        r = np.array([255 * np.sin(x / w * 2 * np.pi) for x in range(0, w)])
        g = np.array([255 * np.cos(x / w * 2 * np.pi) for x in range(0, w)])
        b = np.array([255 * np.tan(x / w * 2 * np.pi) for x in range(0, w)])

        r = np.tile(r, h).reshape(w, h).astype("uint8")
        g = np.tile(g, h).reshape(w, h).astype("uint8")
        b = np.tile(b, h).reshape(w, h).astype("uint8")
>>>>>>> 7d0805db

        rgb = np.stack((r, g, b)).transpose(1, 2, 0)

        data = io.BytesIO()
<<<<<<< HEAD
        Image.fromarray(rgb).save(data, format='PNG')
        self._data['pseudorandom.png'] = data.getvalue()

    def generate_gray_image(self):
        gray = np.tile(
            np.arange(self._size) / self._size * 255,
            self._size).reshape(self._size, self._size).astype('uint8')

        data = io.BytesIO()
        Image.fromarray(gray).save(data, format='PNG')
        self._data['gray.png'] = data.getvalue()

    def save(self):
        for name, data in self._data.items():
            Image.open(io.BytesIO(data)).save('/tmp/%s' % name)
=======
        Image.fromarray(rgb).save(data, format="PNG")
        self._data["pseudorandom.png"] = data.getvalue()

    def generate_gray_image(self):
        gray = (
            np.tile(np.arange(self._size) / self._size * 255, self._size)
            .reshape(self._size, self._size)
            .astype("uint8")
        )

        data = io.BytesIO()
        Image.fromarray(gray).save(data, format="PNG")
        self._data["gray.png"] = data.getvalue()

    def save(self):
        for name, data in self._data.items():
            Image.open(io.BytesIO(data)).save("/tmp/%s" % name)
>>>>>>> 7d0805db

    def get_images(self):
        return self._data


# Generate some images.
si = StreamlitImages()

# Get a single image of bytes and display
<<<<<<< HEAD
st.header('individual image bytes')
filename = 'image.png'
data = si.get_images().get(filename)
st.image(data, caption=filename, format='png')

# Display a list of images
st.header('list images')
=======
st.header("individual image bytes")
filename = "image.png"
data = si.get_images().get(filename)
st.image(data, caption=filename, format="png")

# Display a list of images
st.header("list images")
>>>>>>> 7d0805db
images = []
captions = []
for filename, data in si.get_images().items():
    images.append(data)
    captions.append(filename)
<<<<<<< HEAD
st.image(images, caption=captions, format='png')

st.header('PIL Image')
data = []

# Get a single image to use for all the numpy stuff
image = Image.open(io.BytesIO(si.get_images()['image.png']))
data.append((image, 'PIL Image.open(\'image.png\')'))
image = Image.open(io.BytesIO(si.get_images()['image.jpeg']))
data.append((image, 'PIL Image.open(\'image.jpeg\')'))
data.append(
    (Image.new('RGB', (200, 200),
               color='red'), 'Image.new(\'RGB\', color=\'red\')'))
=======
st.image(images, caption=captions, format="png")

st.header("PIL Image")
data = []

# Get a single image to use for all the numpy stuff
image = Image.open(io.BytesIO(si.get_images()["image.png"]))
data.append((image, "PIL Image.open('image.png')"))
image = Image.open(io.BytesIO(si.get_images()["image.jpeg"]))
data.append((image, "PIL Image.open('image.jpeg')"))
data.append(
    (Image.new("RGB", (200, 200), color="red"), "Image.new('RGB', color='red')")
)
>>>>>>> 7d0805db

images = []
captions = []
for i, c in data:
    images.append(i)
    captions.append(c)
<<<<<<< HEAD
st.image(images, caption=captions, format='png')

st.header('Bytes IO Image')
image = io.BytesIO(si.get_images()['image.png'])
st.image(image, caption=str(type(image)), format='png')

st.header('From a file')
st.image('/tmp/image.png', caption='/tmp/image.png', format='png')

st.header('From open')
st.image(
    open('/tmp/image.png', 'rb').read(), caption='from read',
    format='png')

st.header('Numpy arrays')
image = Image.open(io.BytesIO(si.get_images()['image.png']))
=======
st.image(images, caption=captions, format="png")

st.header("Bytes IO Image")
image = io.BytesIO(si.get_images()["image.png"])
st.image(image, caption=str(type(image)), format="png")

st.header("From a file")
st.image("/tmp/image.png", caption="/tmp/image.png", format="png")

st.header("From open")
st.image(open("/tmp/image.png", "rb").read(), caption="from read", format="png")

st.header("Numpy arrays")
image = Image.open(io.BytesIO(si.get_images()["image.png"]))
>>>>>>> 7d0805db
rgba = np.array(image)

data = []
# Full RGBA image
data.append((rgba, str(rgba.shape)))
# Select second channel
data.append((rgba[:, :, 1], str(rgba[:, :, 1].shape)))
# Make it x, y, 1
data.append(
<<<<<<< HEAD
    (np.expand_dims(rgba[:, :, 2],
                    2), str(np.expand_dims(rgba[:, :, 2], 2).shape)))
=======
    (np.expand_dims(rgba[:, :, 2], 2), str(np.expand_dims(rgba[:, :, 2], 2).shape))
)
>>>>>>> 7d0805db
# Drop alpha channel
data.append((rgba[:, :, :3], str(rgba[:, :, :3].shape)))

images = []
captions = []
for i, c in data:
    images.append(i)
    captions.append(c)
<<<<<<< HEAD
st.image(images, caption=captions, format='png')

try:
    st.header('opencv')
    import cv2
    image = np.fromstring(si.get_images()['image.png'], np.uint8)

    img = cv2.imdecode(image, cv2.IMREAD_UNCHANGED)
    st.image(img, format='png')
except Exception:
    pass

st.header('url')
url = 'https://farm1.staticflickr.com/9/12668460_3e59ce4e61.jpg'
st.image(url, caption=url, width=200)

st.header('Clipping')
=======
st.image(images, caption=captions, format="png")

try:
    st.header("opencv")
    import cv2

    image = np.fromstring(si.get_images()["image.png"], np.uint8)

    img = cv2.imdecode(image, cv2.IMREAD_UNCHANGED)
    st.image(img, format="png")
except Exception:
    pass

st.header("url")
url = "https://farm1.staticflickr.com/9/12668460_3e59ce4e61.jpg"
st.image(url, caption=url, width=200)

st.header("Clipping")
>>>>>>> 7d0805db
data = []
np.random.seed(0)
g = np.zeros((200, 200))
b = np.zeros((200, 200))

a = (np.random.ranf(size=200)) * 255
r = np.array(np.gradient(a)) / 255.0 + 0.5

a = np.tile(r, 200).reshape((200, 200))
a = a - 0.3
rgb = np.stack((a, g, b)).transpose(1, 2, 0)
<<<<<<< HEAD
data.append((rgb, 'clamp: rgb image - 0.3'))

a = np.tile(r, 200).reshape((200, 200))
rgb = np.stack((a, g, b)).transpose(1, 2, 0)
data.append((rgb, 'rgb image'))
=======
data.append((rgb, "clamp: rgb image - 0.3"))

a = np.tile(r, 200).reshape((200, 200))
rgb = np.stack((a, g, b)).transpose(1, 2, 0)
data.append((rgb, "rgb image"))
>>>>>>> 7d0805db

a = np.tile(r, 200).reshape((200, 200))
a = a + 0.5
rgb = np.stack((a, g, b)).transpose(1, 2, 0)
<<<<<<< HEAD
data.append((rgb, 'clamp: rgb image + 0.5'))
=======
data.append((rgb, "clamp: rgb image + 0.5"))
>>>>>>> 7d0805db

images = []
captions = []
for i, c in data:
    images.append(i)
    captions.append(c)
<<<<<<< HEAD
st.image(images, caption=captions, clamp=True, format='png')
=======
st.image(images, caption=captions, clamp=True, format="png")
>>>>>>> 7d0805db
<|MERGE_RESOLUTION|>--- conflicted
+++ resolved
@@ -42,57 +42,6 @@
 
     def create_image(self):
         # Create a new image
-<<<<<<< HEAD
-        self._image = Image.new('RGB', (self._size, self._size))
-        d = ImageDraw.Draw(self._image)
-
-        # Draw a red square
-        d.rectangle([(self._step, self._step),
-                     (self._half - self._step, self._half - self._step)],
-                    fill='red',
-                    outline=None,
-                    width=0)
-
-        # Draw a green circle.  In PIL, green is 00800, lime is 00ff00
-        d.ellipse([(self._half + self._step, self._step),
-                   (self._size - self._step, self._half - self._step)],
-                  fill='lime',
-                  outline=None,
-                  width=0)
-
-        # Draw a blue triangle
-        d.polygon([(self._half / 2, self._half + self._step),
-                   (self._half - self._step, self._size - self._step),
-                   (self._step, self._size - self._step)],
-                  fill='blue',
-                  outline=None)
-
-        # Creating a pie slice shaped 'mask' ie an alpha channel.
-        alpha = Image.new('L', self._image.size, 'white')
-        d = ImageDraw.Draw(alpha)
-        d.pieslice([(self._step * 3, self._step * 3),
-                    (self._size - self._step, self._size - self._step)],
-                   0,
-                   90,
-                   fill='black',
-                   outline=None,
-                   width=0)
-        self._image.putalpha(alpha)
-
-    def generate_image_types(self):
-        for fmt in ('jpeg', 'png'):
-            i = self._image.copy()
-            d = ImageDraw.Draw(i)
-            d.text((self._step, self._step),
-                   fmt,
-                   fill=(0xff, 0xff, 0xff, 0xff))
-            # jpegs dont have alpha channels.
-            if fmt == 'jpeg':
-                i = i.convert("RGB")
-            data = io.BytesIO()
-            i.save(data, format=fmt.upper())
-            self._data['image.%s' % fmt] = data.getvalue()
-=======
         self._image = Image.new("RGB", (self._size, self._size))
         d = ImageDraw.Draw(self._image)
 
@@ -156,7 +105,6 @@
             data = io.BytesIO()
             i.save(data, format=fmt.upper())
             self._data["image.%s" % fmt] = data.getvalue()
->>>>>>> 7d0805db
 
     def generate_image_channel_data(self):
         # np.array(image) returns the following shape
@@ -168,38 +116,17 @@
         # single channels easier.
         array = np.array(self._image).transpose((2, 0, 1))
 
-<<<<<<< HEAD
-        for idx, name in zip(range(0, 4),
-                             ['red', 'green', 'blue', 'alpha']):
-            data = io.BytesIO()
-            img = Image.fromarray(array[idx].astype(np.uint8))
-            img.save(data, format='PNG')
-            self._data['%s.png' % name] = data.getvalue()
-=======
         for idx, name in zip(range(0, 4), ["red", "green", "blue", "alpha"]):
             data = io.BytesIO()
             img = Image.fromarray(array[idx].astype(np.uint8))
             img.save(data, format="PNG")
             self._data["%s.png" % name] = data.getvalue()
->>>>>>> 7d0805db
 
     def generate_bgra_image(self):
         # Split Images and rearrange
         array = np.array(self._image).transpose((2, 0, 1))
 
         # Recombine image to BGRA
-<<<<<<< HEAD
-        bgra = np.stack((array[2], array[1], array[0],
-                         array[3])).astype(np.uint8).transpose(1, 2, 0)
-
-        data = io.BytesIO()
-        Image.fromarray(bgra).save(data, format='PNG')
-        self._data['bgra.png'] = data.getvalue()
-
-    def generate_gif(self):
-        # Create grayscale image.
-        im = Image.new("L", (self._size, self._size), 'white')
-=======
         bgra = (
             np.stack((array[2], array[1], array[0], array[3]))
             .astype(np.uint8)
@@ -213,7 +140,6 @@
     def generate_gif(self):
         # Create grayscale image.
         im = Image.new("L", (self._size, self._size), "white")
->>>>>>> 7d0805db
 
         images = []
 
@@ -222,44 +148,13 @@
         for i in range(0, 10):
             frame = im.copy()
             draw = ImageDraw.Draw(frame)
-<<<<<<< HEAD
-            pos = (random.randrange(0, self._size),
-                   random.randrange(0, self._size))
-            circle_size = random.randrange(10, self._size / 2)
-            draw.ellipse([pos, tuple(p + circle_size for p in pos)],
-                         'black')
-=======
             pos = (random.randrange(0, self._size), random.randrange(0, self._size))
             circle_size = random.randrange(10, self._size / 2)
             draw.ellipse([pos, tuple(p + circle_size for p in pos)], "black")
->>>>>>> 7d0805db
             images.append(frame.copy())
 
         # Save the frames as an animated GIF
         data = io.BytesIO()
-<<<<<<< HEAD
-        images[0].save(data,
-                       format='GIF',
-                       save_all=True,
-                       append_images=images[1:],
-                       duration=100,
-                       loop=0)
-
-        self._data['circle.gif'] = data.getvalue()
-
-    def generate_pseudorandom_image(self):
-        w, h = self._size, self._size
-        r = np.array(
-            [255 * np.sin(x / w * 2 * np.pi) for x in range(0, w)])
-        g = np.array(
-            [255 * np.cos(x / w * 2 * np.pi) for x in range(0, w)])
-        b = np.array(
-            [255 * np.tan(x / w * 2 * np.pi) for x in range(0, w)])
-
-        r = np.tile(r, h).reshape(w, h).astype('uint8')
-        g = np.tile(g, h).reshape(w, h).astype('uint8')
-        b = np.tile(b, h).reshape(w, h).astype('uint8')
-=======
         images[0].save(
             data,
             format="GIF",
@@ -280,28 +175,10 @@
         r = np.tile(r, h).reshape(w, h).astype("uint8")
         g = np.tile(g, h).reshape(w, h).astype("uint8")
         b = np.tile(b, h).reshape(w, h).astype("uint8")
->>>>>>> 7d0805db
 
         rgb = np.stack((r, g, b)).transpose(1, 2, 0)
 
         data = io.BytesIO()
-<<<<<<< HEAD
-        Image.fromarray(rgb).save(data, format='PNG')
-        self._data['pseudorandom.png'] = data.getvalue()
-
-    def generate_gray_image(self):
-        gray = np.tile(
-            np.arange(self._size) / self._size * 255,
-            self._size).reshape(self._size, self._size).astype('uint8')
-
-        data = io.BytesIO()
-        Image.fromarray(gray).save(data, format='PNG')
-        self._data['gray.png'] = data.getvalue()
-
-    def save(self):
-        for name, data in self._data.items():
-            Image.open(io.BytesIO(data)).save('/tmp/%s' % name)
-=======
         Image.fromarray(rgb).save(data, format="PNG")
         self._data["pseudorandom.png"] = data.getvalue()
 
@@ -319,7 +196,6 @@
     def save(self):
         for name, data in self._data.items():
             Image.open(io.BytesIO(data)).save("/tmp/%s" % name)
->>>>>>> 7d0805db
 
     def get_images(self):
         return self._data
@@ -329,15 +205,6 @@
 si = StreamlitImages()
 
 # Get a single image of bytes and display
-<<<<<<< HEAD
-st.header('individual image bytes')
-filename = 'image.png'
-data = si.get_images().get(filename)
-st.image(data, caption=filename, format='png')
-
-# Display a list of images
-st.header('list images')
-=======
 st.header("individual image bytes")
 filename = "image.png"
 data = si.get_images().get(filename)
@@ -345,27 +212,11 @@
 
 # Display a list of images
 st.header("list images")
->>>>>>> 7d0805db
 images = []
 captions = []
 for filename, data in si.get_images().items():
     images.append(data)
     captions.append(filename)
-<<<<<<< HEAD
-st.image(images, caption=captions, format='png')
-
-st.header('PIL Image')
-data = []
-
-# Get a single image to use for all the numpy stuff
-image = Image.open(io.BytesIO(si.get_images()['image.png']))
-data.append((image, 'PIL Image.open(\'image.png\')'))
-image = Image.open(io.BytesIO(si.get_images()['image.jpeg']))
-data.append((image, 'PIL Image.open(\'image.jpeg\')'))
-data.append(
-    (Image.new('RGB', (200, 200),
-               color='red'), 'Image.new(\'RGB\', color=\'red\')'))
-=======
 st.image(images, caption=captions, format="png")
 
 st.header("PIL Image")
@@ -379,31 +230,12 @@
 data.append(
     (Image.new("RGB", (200, 200), color="red"), "Image.new('RGB', color='red')")
 )
->>>>>>> 7d0805db
 
 images = []
 captions = []
 for i, c in data:
     images.append(i)
     captions.append(c)
-<<<<<<< HEAD
-st.image(images, caption=captions, format='png')
-
-st.header('Bytes IO Image')
-image = io.BytesIO(si.get_images()['image.png'])
-st.image(image, caption=str(type(image)), format='png')
-
-st.header('From a file')
-st.image('/tmp/image.png', caption='/tmp/image.png', format='png')
-
-st.header('From open')
-st.image(
-    open('/tmp/image.png', 'rb').read(), caption='from read',
-    format='png')
-
-st.header('Numpy arrays')
-image = Image.open(io.BytesIO(si.get_images()['image.png']))
-=======
 st.image(images, caption=captions, format="png")
 
 st.header("Bytes IO Image")
@@ -418,7 +250,6 @@
 
 st.header("Numpy arrays")
 image = Image.open(io.BytesIO(si.get_images()["image.png"]))
->>>>>>> 7d0805db
 rgba = np.array(image)
 
 data = []
@@ -428,13 +259,8 @@
 data.append((rgba[:, :, 1], str(rgba[:, :, 1].shape)))
 # Make it x, y, 1
 data.append(
-<<<<<<< HEAD
-    (np.expand_dims(rgba[:, :, 2],
-                    2), str(np.expand_dims(rgba[:, :, 2], 2).shape)))
-=======
     (np.expand_dims(rgba[:, :, 2], 2), str(np.expand_dims(rgba[:, :, 2], 2).shape))
 )
->>>>>>> 7d0805db
 # Drop alpha channel
 data.append((rgba[:, :, :3], str(rgba[:, :, :3].shape)))
 
@@ -443,25 +269,6 @@
 for i, c in data:
     images.append(i)
     captions.append(c)
-<<<<<<< HEAD
-st.image(images, caption=captions, format='png')
-
-try:
-    st.header('opencv')
-    import cv2
-    image = np.fromstring(si.get_images()['image.png'], np.uint8)
-
-    img = cv2.imdecode(image, cv2.IMREAD_UNCHANGED)
-    st.image(img, format='png')
-except Exception:
-    pass
-
-st.header('url')
-url = 'https://farm1.staticflickr.com/9/12668460_3e59ce4e61.jpg'
-st.image(url, caption=url, width=200)
-
-st.header('Clipping')
-=======
 st.image(images, caption=captions, format="png")
 
 try:
@@ -480,7 +287,6 @@
 st.image(url, caption=url, width=200)
 
 st.header("Clipping")
->>>>>>> 7d0805db
 data = []
 np.random.seed(0)
 g = np.zeros((200, 200))
@@ -492,36 +298,20 @@
 a = np.tile(r, 200).reshape((200, 200))
 a = a - 0.3
 rgb = np.stack((a, g, b)).transpose(1, 2, 0)
-<<<<<<< HEAD
-data.append((rgb, 'clamp: rgb image - 0.3'))
-
-a = np.tile(r, 200).reshape((200, 200))
-rgb = np.stack((a, g, b)).transpose(1, 2, 0)
-data.append((rgb, 'rgb image'))
-=======
 data.append((rgb, "clamp: rgb image - 0.3"))
 
 a = np.tile(r, 200).reshape((200, 200))
 rgb = np.stack((a, g, b)).transpose(1, 2, 0)
 data.append((rgb, "rgb image"))
->>>>>>> 7d0805db
 
 a = np.tile(r, 200).reshape((200, 200))
 a = a + 0.5
 rgb = np.stack((a, g, b)).transpose(1, 2, 0)
-<<<<<<< HEAD
-data.append((rgb, 'clamp: rgb image + 0.5'))
-=======
 data.append((rgb, "clamp: rgb image + 0.5"))
->>>>>>> 7d0805db
 
 images = []
 captions = []
 for i, c in data:
     images.append(i)
     captions.append(c)
-<<<<<<< HEAD
-st.image(images, caption=captions, clamp=True, format='png')
-=======
-st.image(images, caption=captions, clamp=True, format="png")
->>>>>>> 7d0805db
+st.image(images, caption=captions, clamp=True, format="png")