--- conflicted
+++ resolved
@@ -72,17 +72,6 @@
 
 
 if True:
-<<<<<<< HEAD
-    st.title('Image, checkbox and slider test')
-
-    st.write('Script ran at', datetime.datetime.now().isoformat())
-
-    st.subheader('Background color')
-    r_color = st.slider('Red amount', 0, 100)
-    g_color = st.slider('Green amount', 0, 100)
-    b_color = st.slider('Blue amount', 0, 100)
-    alpha_pct = st.slider('Alpha amount', 0, 100, 50)
-=======
     st.title("Image, checkbox and slider test")
 
     st.write("Script ran at", datetime.datetime.now().isoformat())
@@ -92,7 +81,6 @@
     g_color = st.slider("Green amount", 0, 100)
     b_color = st.slider("Blue amount", 0, 100)
     alpha_pct = st.slider("Alpha amount", 0, 100, 50)
->>>>>>> 7d0805db
 
     image = create_image(r_color, g_color, b_color, alpha_pct)
     r = image[:, :, 0]
@@ -103,22 +91,6 @@
     z = np.zeros(r.shape)
     mask = np.ones(r.shape)
 
-<<<<<<< HEAD
-    image = np.stack([r,g,b], 2)
-
-    st.subheader('Channels to include in output')
-    r_on = st.checkbox('Red', True)
-    g_on = st.checkbox('Green', True)
-    b_on = st.checkbox('Blue', True)
-    alpha_on = st.checkbox('Alpha', True)
-    image = np.stack([
-        r if r_on else z,
-        g if g_on else z,
-        b if b_on else z,
-        alpha if alpha_on else mask], 2)
-
-    st.image(image, format='png')
-=======
     image = np.stack([r, g, b], 2)
 
     st.subheader("Channels to include in output")
@@ -136,5 +108,4 @@
         2,
     )
 
-    st.image(image, format="png")
->>>>>>> 7d0805db
+    st.image(image, format="png")