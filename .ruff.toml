# Copyright (c) Streamlit Inc. (2018-2022) Snowflake Inc. (2022-2024)
#
# Licensed under the Apache License, Version 2.0 (the "License");
# you may not use this file except in compliance with the License.
# You may obtain a copy of the License at
#
#     http://www.apache.org/licenses/LICENSE-2.0
#
# Unless required by applicable law or agreed to in writing, software
# distributed under the License is distributed on an "AS IS" BASIS,
# WITHOUT WARRANTIES OR CONDITIONS OF ANY KIND, either express or implied.
# See the License for the specific language governing permissions and
# limitations under the License.

# In addition to the standard set of exclusions, omit all tests:
extend-exclude = ["lib/streamlit/proto", "lib/streamlit/emojis.py"]
include = [
  "lib/**/*.py",
  "lib/**/*.pyi",
  "e2e_playwright/**/*.py",
  "scripts/**/*.py",
]
target-version = 'py38'
line-length = 88

[lint]
select = [
  "B",      # flake8-bugbear
  "C4",     # Helps you write better list/set/dict comprehensions.
  "E",      # pycodestyle errors
  "F",      # pyflakes
  "FA",     # Verifies files use from __future__ import annotations if a type is used in the module that can be rewritten using PEP 563.
  "I",      # isort - Import sorting
  "ISC",    # Encourage correct string literal concatenation.
  "LOG",    # Checks for issues using the standard library logging module.
  "NPY",    # Linting rules for numpy
<<<<<<< HEAD
  "PLC",    # pycodestyle conventions
=======
  "PYI",    # Linting rules for type annotations.
>>>>>>> e099646f
  "Q",      # Linting rules for quites
  "RUF100", # Unused noqa directive
  "T20",    # Check for Print statements in python files.
  "TCH",    # Move type only imports to type-checking condition.
  "TID",    # Helps you write tidier imports.
  "UP",     # pyupgrade
  "W",      # pycodestyle warnings
]
ignore = [
  "B008",    # Checks for function calls in default function arguments.
  "B904",    # Checks for raise statements in exception handlers that lack a from clause.
  "E501",    # Checks for lines that exceed the specified maximum character length.
  "ISC001",  # Checks for implicitly concatenated strings on a single line.
  "NPY002",  # Checks for the use of legacy np.random function calls.
  "PYI036",  # Checks for incorrect function signatures on __exit__ and __aexit__ methods.
  "PYI041",  # Checks for parameter annotations that contain redundant unions between builtin numeric types (e.g., int | float).
  "PYI051",  # Checks for redundant unions between a Literal and a builtin supertype of that Literal.
  "UP031",   # Checks for printf-style string formatting, and offers to replace it with str.format calls.
  "PLC0208", # Checks for iterations over set literals.
]
# Do not lint files in tests, scripts, and vendor directory:
exclude = [
  "lib/tests/**",
  "lib/streamlit/vendor/**",
  "scripts/**",
  ".github/**",
]

[lint.per-file-ignores]
"e2e_playwright/**" = ["T20", "B018"]
"lib/streamlit/__init__.py" = ["E402", "PLC0414"]

[lint.flake8-tidy-imports]
# Disallow all relative imports.
ban-relative-imports = "all"

[lint.isort]
known-first-party = ["streamlit", "shared", "tests", "e2e_playwright"]

[lint.flake8-comprehensions]
# Allow dict calls that make use of keyword arguments (e.g., dict(a=1, b=2)).
allow-dict-calls-with-keyword-arguments = true<|MERGE_RESOLUTION|>--- conflicted
+++ resolved
@@ -34,11 +34,8 @@
   "ISC",    # Encourage correct string literal concatenation.
   "LOG",    # Checks for issues using the standard library logging module.
   "NPY",    # Linting rules for numpy
-<<<<<<< HEAD
   "PLC",    # pycodestyle conventions
-=======
   "PYI",    # Linting rules for type annotations.
->>>>>>> e099646f
   "Q",      # Linting rules for quites
   "RUF100", # Unused noqa directive
   "T20",    # Check for Print statements in python files.
