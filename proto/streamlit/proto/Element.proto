/**
 * Copyright 2018-2019 Streamlit Inc.
 *
 * Licensed under the Apache License, Version 2.0 (the "License");
 * you may not use this file except in compliance with the License.
 * You may obtain a copy of the License at
 *
 *    http://www.apache.org/licenses/LICENSE-2.0
 *
 * Unless required by applicable law or agreed to in writing, software
 * distributed under the License is distributed on an "AS IS" BASIS,
 * WITHOUT WARRANTIES OR CONDITIONS OF ANY KIND, either express or implied.
 * See the License for the specific language governing permissions and
 * limitations under the License.
*/

syntax = "proto3";

import "streamlit/proto/Audio.proto";
import "streamlit/proto/Balloons.proto";
import "streamlit/proto/BokehChart.proto";
import "streamlit/proto/Button.proto";
import "streamlit/proto/Chart.proto";
import "streamlit/proto/Checkbox.proto";
import "streamlit/proto/DataFrame.proto";
import "streamlit/proto/DateInput.proto";
import "streamlit/proto/DeckGlChart.proto";
import "streamlit/proto/DocString.proto";
import "streamlit/proto/Empty.proto";
import "streamlit/proto/Exception.proto";
import "streamlit/proto/FileReader.proto";
import "streamlit/proto/FileUploader.proto";
import "streamlit/proto/GraphVizChart.proto";
import "streamlit/proto/Image.proto";
import "streamlit/proto/MultiSelect.proto";
import "streamlit/proto/PlotlyChart.proto";
import "streamlit/proto/Progress.proto";
import "streamlit/proto/Radio.proto";
import "streamlit/proto/Selectbox.proto";
import "streamlit/proto/Slider.proto";
import "streamlit/proto/Text.proto";
import "streamlit/proto/TextArea.proto";
import "streamlit/proto/TextInput.proto";
import "streamlit/proto/TimeInput.proto";
import "streamlit/proto/VegaLiteChart.proto";
import "streamlit/proto/Video.proto";
import "streamlit/proto/NumberInput.proto";

// An element which can be displayed on the screen.
message Element {

  // An element can be one of the following element types.
  oneof type {
    Audio audio = 13;
    Balloons balloons = 12;
    BokehChart bokeh_chart = 17;
    Button button = 19;
    Chart chart = 4;
    Checkbox checkbox = 20;
    DataFrame data_frame = 3;
    DataFrame table = 11;
    DateInput date_input = 27;
    DeckGlChart deck_gl_chart = 15;
    DocString doc_string = 7;
    Empty empty = 2;
    Exception exception = 8;
    FileReader file_reader = 30;
    FileUploader file_uploader = 29;
    GraphVizChart graphviz_chart = 18;
    ImageList imgs = 6;
    MultiSelect multiselect = 28;
    PlotlyChart plotly_chart = 16;
    Progress progress = 5;
    Radio radio = 23;
    Selectbox selectbox = 25;
    Slider slider = 21;
    Text text = 1;
    TextArea text_area = 22;
    TextInput text_input = 24;
    TimeInput time_input = 26;
    VegaLiteChart vega_lite_chart = 10;
    Video video = 14;
<<<<<<< HEAD
=======
    NumberInput number_input = 29;

>>>>>>> 4b110b6d
    // Next ID: 29
  }
}<|MERGE_RESOLUTION|>--- conflicted
+++ resolved
@@ -80,11 +80,8 @@
     TimeInput time_input = 26;
     VegaLiteChart vega_lite_chart = 10;
     Video video = 14;
-<<<<<<< HEAD
-=======
-    NumberInput number_input = 29;
+    NumberInput number_input = 31;
 
->>>>>>> 4b110b6d
     // Next ID: 29
   }
 }