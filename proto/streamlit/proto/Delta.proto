/**
 * Copyright 2018-2021 Streamlit Inc.
 *
 * Licensed under the Apache License, Version 2.0 (the "License");
 * you may not use this file except in compliance with the License.
 * You may obtain a copy of the License at
 *
 *    http://www.apache.org/licenses/LICENSE-2.0
 *
 * Unless required by applicable law or agreed to in writing, software
 * distributed under the License is distributed on an "AS IS" BASIS,
 * WITHOUT WARRANTIES OR CONDITIONS OF ANY KIND, either express or implied.
 * See the License for the specific language governing permissions and
 * limitations under the License.
*/

syntax = "proto3";

import "streamlit/proto/Block.proto";
import "streamlit/proto/Element.proto";
import "streamlit/proto/NamedDataSet.proto";
import "streamlit/proto/ArrowNamedDataSet.proto";

// A change to an element.
message Delta {
  oneof type {
<<<<<<< HEAD
    // Append a new element to the web app.
    Element new_element = 3;

    // Append a new block to the web app.
=======
    // Append a new element to the frontend.
    Element new_element = 3;

    // Append a new block to the frontend.
>>>>>>> 749c40f0
    Block add_block = 6;

    // Append data to a DataFrame in for current element. The element to add to
    // is identified by the ID field, above. The dataframe is identified either
    // by NamedDataSet.name or by setting NamedDataSet.has_name to false.
    // All elements that contain a DataFrame should support add_rows.
    NamedDataSet add_rows = 5;
    ArrowNamedDataSet arrow_add_rows = 7;
  }
}<|MERGE_RESOLUTION|>--- conflicted
+++ resolved
@@ -24,17 +24,10 @@
 // A change to an element.
 message Delta {
   oneof type {
-<<<<<<< HEAD
-    // Append a new element to the web app.
-    Element new_element = 3;
-
-    // Append a new block to the web app.
-=======
     // Append a new element to the frontend.
     Element new_element = 3;
 
     // Append a new block to the frontend.
->>>>>>> 749c40f0
     Block add_block = 6;
 
     // Append data to a DataFrame in for current element. The element to add to
