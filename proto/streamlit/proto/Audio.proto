--- conflicted
+++ resolved
@@ -25,15 +25,13 @@
   // The currentTime attribute of the HTML <audio> tag's <source> subtag.
   int32 start_time = 3;
 
-<<<<<<< HEAD
-  bool autoplay = 6;
-=======
   // The time at which the audio should stop playing. If not specified, plays to the end.
   int32 end_time = 6;
 
   // Indicates whether the audio should start over from the beginning once it ends.
   bool loop = 7;
->>>>>>> ef2851fa
+
+  bool autoplay = 8;
 
   reserved 1, 2, 4;
   reserved "data", "format";
