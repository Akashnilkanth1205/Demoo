--- conflicted
+++ resolved
@@ -40,9 +40,6 @@
   // Type affects how browser wraps the video in tags: plain HTML5, YouTube...
   Type type = 5;
 
-<<<<<<< HEAD
-  bool autoplay = 7;
-=======
   // Repeated field for subtitle tracks
   repeated SubtitleTrack subtitles = 7;
 
@@ -51,7 +48,8 @@
 
   // Indicates whether the video should start over from the beginning once it ends.
   bool loop = 9;
->>>>>>> ef2851fa
+
+  bool autoplay = 10;
 
   reserved 1,2,4;
   reserved "format", "data";
