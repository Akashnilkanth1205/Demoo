--- conflicted
+++ resolved
@@ -85,12 +85,10 @@
   // See config option "server.allowRunOnSave".
   bool allow_run_on_save = 5;
 
-<<<<<<< HEAD
-  reserved 1;
-=======
   // See config option "ui.hideTopBar".
   bool hide_top_bar = 6;
->>>>>>> e4555c4c
+
+  reserved 1;
 }
 
 // Custom theme configuration options. Like other config options, these are set
