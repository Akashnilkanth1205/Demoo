#!/usr/bin/env python

# Copyright (c) Streamlit Inc. (2018-2022) Snowflake Inc. (2022)
#
# Licensed under the Apache License, Version 2.0 (the "License");
# you may not use this file except in compliance with the License.
# You may obtain a copy of the License at
#
#     http://www.apache.org/licenses/LICENSE-2.0
#
# Unless required by applicable law or agreed to in writing, software
# distributed under the License is distributed on an "AS IS" BASIS,
# WITHOUT WARRANTIES OR CONDITIONS OF ANY KIND, either express or implied.
# See the License for the specific language governing permissions and
# limitations under the License.

import re
import subprocess
import sys
from pathlib import Path

if __name__ not in ("__main__", "__mp_main__"):
    raise SystemExit(
        "This file is intended to be executed as an executable program. You cannot use "
        f"it as a module.To run this script, run the ./{__file__} command"
    )

SCRIPT_DIR = Path(__file__).resolve().parent
# We just check if the first line of the license is in the file. This is
# enough to check that the file is okay.
LICENSE_TEXT = (SCRIPT_DIR / "license-template.txt").read_text().splitlines()[0]

IGNORE_PATTERN = re.compile(
    # Exclude CI files.
    r"^\.(github|circleci)/"
    # Exclude images.
    r"|\.(?:png|jpg|jpeg|gif|ttf|woff|otf|eot|woff2|ico|svg)$"
    # Exclude files, because they make it obvious which product they relate to.
    r"|(LICENSE|NOTICES|CODE_OF_CONDUCT\.md|README\.md|CONTRIBUTING\.md|SECURITY.md)$"
    # Exclude files, because they do not support comments
    r"|\.(json|prettierrc|nvmrc)$"
    # Exclude generated files, because they don't have any degree of creativity.
    r"|yarn\.lock$"
    # Exclude empty files, because they don't have any degree of creativity.
    r"|py\.typed$"
    # Exclude dev-tools configuration files, because they don't have any
    # degree of creativity.
    r"|^(\.dockerignore|\.editorconfig|\.gitignore|\.gitmodules)$"
    r"|^frontend/(\.dockerignore|\.eslintrc|\.prettierignore)$"
    r"|^lib/(\.coveragerc|\.dockerignore|MANIFEST\.in|mypy\.ini|pytest\.ini)$"
<<<<<<< HEAD
    r"|^lib/(test-requirements-with-tensorflow\.txt|(test|dev)-requirements\.txt)$"
    r"|^lib/min-constraints-gen\.txt"
=======
    r"|^lib/(test|dev)-requirements\.txt$"
>>>>>>> cd38181d
    r"|\.isort\.cfg$"
    r"|\.credentials/\.gitignore$"
    # Excluding test files, because adding headers may cause tests to fail.
    r"|/(fixtures|__snapshots__|test_data|data)/"
    # Exclude vendored files.
    r"|/vendor/|^vendor/|^component-lib/declarations/apache-arrow"
    r"|proto/streamlit/proto/openmetrics_data_model\.proto"
    r"|lib/tests/isolated_asyncio_test_case\.py",
    re.IGNORECASE,
)


def main():
    git_files = sorted(
        subprocess.check_output(["git", "ls-files", "--no-empty-directory"])
        .decode()
        .strip()
        .splitlines()
    )

    invalid_files_count = 0
    for fileloc in git_files:
        if IGNORE_PATTERN.search(fileloc):
            continue
        filepath = Path(fileloc)
        # Exclude submodules
        if not filepath.is_file():
            continue

        try:
            file_content = filepath.read_text()
            if LICENSE_TEXT not in file_content:
                print("Found file without license header", fileloc)
                invalid_files_count += 1
        except:
            print(
                f"Failed to open the file: {fileloc}. Is it binary file?",
            )
            invalid_files_count += 1

    print("Invalid files count:", invalid_files_count)
    if invalid_files_count > 0:
        sys.exit(1)


main()<|MERGE_RESOLUTION|>--- conflicted
+++ resolved
@@ -48,12 +48,8 @@
     r"|^(\.dockerignore|\.editorconfig|\.gitignore|\.gitmodules)$"
     r"|^frontend/(\.dockerignore|\.eslintrc|\.prettierignore)$"
     r"|^lib/(\.coveragerc|\.dockerignore|MANIFEST\.in|mypy\.ini|pytest\.ini)$"
-<<<<<<< HEAD
-    r"|^lib/(test-requirements-with-tensorflow\.txt|(test|dev)-requirements\.txt)$"
+    r"|^lib/(test|dev)-requirements\.txt$"
     r"|^lib/min-constraints-gen\.txt"
-=======
-    r"|^lib/(test|dev)-requirements\.txt$"
->>>>>>> cd38181d
     r"|\.isort\.cfg$"
     r"|\.credentials/\.gitignore$"
     # Excluding test files, because adding headers may cause tests to fail.
