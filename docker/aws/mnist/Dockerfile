--- conflicted
+++ resolved
@@ -1,8 +1,4 @@
-<<<<<<< HEAD
-FROM streamlit/streamlit:0.42.0
-=======
 FROM streamlit/streamlit:0.43.0
->>>>>>> c96ee588
 
 RUN pip install keras tensorflow
 
