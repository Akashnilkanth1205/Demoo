--- conflicted
+++ resolved
@@ -496,28 +496,17 @@
             </StyledInputControls>
           )}
         </StyledInputContainer>
-<<<<<<< HEAD
-        <StyledInstructionsContainer>
-          <InputInstructions
-            dirty={dirty}
-            value={formattedValue ?? ""}
-            className="input-instructions"
-            inForm={isInForm({ formId: element.formId })}
-          />
-        </StyledInstructionsContainer>
-=======
         {/* Hide the "Please enter to apply" text in small widget sizes */}
         {width > breakpoints.hideWidgetDetails && (
           <StyledInstructionsContainer>
             <InputInstructions
               dirty={dirty}
-              value={formattedValue}
+              value={formattedValue ?? ""}
               className="input-instructions"
               inForm={isInForm({ formId: element.formId })}
             />
           </StyledInstructionsContainer>
         )}
->>>>>>> 45a9273a
       </div>
     )
   }
