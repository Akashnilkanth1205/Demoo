/**
 * Copyright (c) Streamlit Inc. (2018-2022) Snowflake Inc. (2022-2024)
 *
 * Licensed under the Apache License, Version 2.0 (the "License");
 * you may not use this file except in compliance with the License.
 * You may obtain a copy of the License at
 *
 *     http://www.apache.org/licenses/LICENSE-2.0
 *
 * Unless required by applicable law or agreed to in writing, software
 * distributed under the License is distributed on an "AS IS" BASIS,
 * WITHOUT WARRANTIES OR CONDITIONS OF ANY KIND, either express or implied.
 * See the License for the specific language governing permissions and
 * limitations under the License.
 */

import React, { ReactElement, useEffect, useState, useRef } from "react"

import { withTheme } from "@emotion/react"
import queryString from "query-string"

import AlertElement from "@streamlit/lib/src/components/elements/AlertElement"
import { Skeleton } from "@streamlit/lib/src/components/elements/Skeleton"
import ErrorElement from "@streamlit/lib/src/components/shared/ErrorElement"
import { Kind } from "@streamlit/lib/src/components/shared/AlertContainer"
import useTimeout from "@streamlit/lib/src/hooks/useTimeout"
import {
  ComponentInstance as ComponentInstanceProto,
  ISpecialArg,
  SkeletonStyle,
  Skeleton as SkeletonProto,
} from "@streamlit/lib/src/proto"
import { EmotionTheme } from "@streamlit/lib/src/theme"
import {
  DEFAULT_IFRAME_FEATURE_POLICY,
  DEFAULT_IFRAME_SANDBOX_POLICY,
} from "@streamlit/lib/src/util/IFrameUtil"
import { logWarning } from "@streamlit/lib/src/util/log"
import { WidgetStateManager } from "@streamlit/lib/src/WidgetStateManager"
import {
  COMMUNITY_URL,
  COMPONENT_DEVELOPER_URL,
} from "@streamlit/lib/src/urls"
import { ensureError } from "@streamlit/lib/src/util/ErrorHandling"

import { ComponentRegistry } from "./ComponentRegistry"
import {
  Args,
  DataframeArg,
  IframeMessageHandlerProps,
  createIframeMessageHandler,
  parseArgs,
  sendRenderMessage,
} from "./componentUtils"

/**
 * If we haven't received a COMPONENT_READY message this many seconds
 * after the component has been created, explain to the user that there
 * may be a problem with their component, and offer troubleshooting advice.
 */
export const COMPONENT_READY_WARNING_TIME_MS = 60000 // 60 seconds

export interface Props {
  registry: ComponentRegistry
  widgetMgr: WidgetStateManager
  disabled: boolean
  element: ComponentInstanceProto
  width: number
  theme: EmotionTheme
}

/**
 * Create the iFrame `src` based on the passed `url` or, if missing, from the ComponentRegistry. Adds a `streamlitUrl` query parameter.
 * @param componentName name of the component. Only used when `url` is empty
 * @param componentRegistry component registry to get the `url` for the passed component name if `url` is empty
 * @param url used as the `src` if passed
 * @returns the iFrame src including a `streamlitUrl` query parameter
 */
function getSrc(
  componentName: string,
  componentRegistry: ComponentRegistry,
  url?: string
): string {
  let src: string
  if (url != null && url !== "") {
    src = url
  } else {
    src = componentRegistry.getComponentURL(componentName, "index.html")
  }

  // Add streamlitUrl query parameter to src
  const currentUrl = new URL(window.location.href)
  src = queryString.stringifyUrl({
    url: src,
    query: { streamlitUrl: currentUrl.origin + currentUrl.pathname },
  })
  return src
}

/**
 * Creates a warn message. The message is different based on whether or not a `url` is provided.
 * @param componentName
 * @param url
 * @returns the created warn message
 */
function getWarnMessage(componentName: string, url?: string): string {
  let message: string
  if (url && url !== "") {
    message =
      `Your app is having trouble loading the **${componentName}** component.` +
      `\nThe app is attempting to load the component from **${url}**,` +
      `\nand hasn't received its \`Streamlit.setComponentReady()\` message.` +
      `\n\nIf this is a development build, have you started the dev server?` +
      `\n\nFor more troubleshooting help, please see the [Streamlit Component docs](${COMPONENT_DEVELOPER_URL}) or visit our [forums](${COMMUNITY_URL}).`
  } else {
    message =
      `Your app is having trouble loading the **${componentName}** component.` +
      `\n\nIf this is an installed component that works locally, the app may be having trouble accessing the component frontend assets due to network latency or proxy settings in your app deployment.` +
      `\n\nFor more troubleshooting help, please see the [Streamlit Component docs](${COMPONENT_DEVELOPER_URL}) or visit our [forums](${COMMUNITY_URL}).`
  }
  return message
}

function tryParseArgs(
  jsonArgs: string,
  specialArgs: ISpecialArg[],
  setComponentError: (e: Error) => void,
  componentError?: Error
): [newArgs: Args, dataframeArgs: DataframeArg[]] {
  if (!componentError) {
    try {
      return parseArgs(jsonArgs, specialArgs)
    } catch (e) {
      const error = ensureError(e)
      setComponentError(error)
    }
  }

  return [{}, []]
}

/**
 * Compare the two DataframeArg arrays
 *
 * @param previousDataframeArgs
 * @param newDataframeArgs
 * @returns true if the two DataframeArg arrays are equal or if all their key-value pairs (first level only) are equal
 */
function compareDataframeArgs(
  previousDataframeArgs: DataframeArg[],
  newDataframeArgs: DataframeArg[]
): boolean {
  return (
    previousDataframeArgs === newDataframeArgs ||
    (previousDataframeArgs.length === newDataframeArgs.length &&
      previousDataframeArgs.every((previousDataframeArg, i) => {
        const newDataframeArg = newDataframeArgs[i]
        return (
          previousDataframeArg.key === newDataframeArg.key &&
          previousDataframeArg.value === newDataframeArg.value
        )
      }))
  )
}

/**
 * Render the component element. If an error occurs when parsing the arguments,
 * an error element is rendered instead. If the component assets take too long to load as specified
 * by {@link COMPONENT_READY_WARNING_TIME_MS}, a warning element is rendered instead.
 */
function ComponentInstance(props: Props): ReactElement {
  const [componentError, setComponentError] = useState<Error>()

  const { disabled, element, registry, theme, widgetMgr, width } = props
  const { componentName, jsonArgs, specialArgs, url } = element

  const [parsedNewArgs, parsedDataframeArgs] = tryParseArgs(
    jsonArgs,
    specialArgs,
    setComponentError,
    componentError
  )

  // Use a ref for the args so that we can use them inside the useEffect calls without the linter complaining
  // as in the useEffect dependencies array, we don't use the parsed arg objects, but their string representation
  // and a comparing function result for the jsonArgs and dataframeArgs, respectively, for deep-equal checks and to
  // prevent calling useEffect too often
  const parsedArgsRef = useRef<{ args: Args; dataframeArgs: DataframeArg[] }>({
    args: {},
    dataframeArgs: [],
  })
  const haveDataframeArgsChanged = compareDataframeArgs(
    parsedArgsRef.current.dataframeArgs,
    parsedDataframeArgs
  )
  parsedArgsRef.current.args = parsedNewArgs
  parsedArgsRef.current.dataframeArgs = parsedDataframeArgs

  const [isReadyTimeout, setIsReadyTimeout] = useState<boolean>()
  // By passing the args.height here, we can derive the initial height for
  // custom components that define a height property, e.g. in Python
  // my_custom_component(height=100). undefined means no explicit height
  // was specified, but will be set to the default height of 0.
  const [frameHeight, setFrameHeight] = useState<number | undefined>(
    isNaN(parsedNewArgs.height) ? undefined : parsedNewArgs.height
  )

  // Use a ref for the ready-state so that we can differentiate between sending renderMessages due to props-changes
  // and when the componentReady callback is called (for the first time)
  const isReadyRef = useRef<boolean>(false)
  const iframeRef = useRef<HTMLIFrameElement>(null)
  const onBackMsgRef = useRef<IframeMessageHandlerProps>()

  // Show a log in the console as a soft-warning to the developer before showing the more disrupting warning element
  const clearTimeoutLog = useTimeout(
    () => logWarning(getWarnMessage(componentName, url)),
    COMPONENT_READY_WARNING_TIME_MS / 4
  )
  const clearTimeoutWarningElement = useTimeout(
    () => setIsReadyTimeout(true),
    COMPONENT_READY_WARNING_TIME_MS
  )

  // Send a render message to the custom component everytime relevant props change, such as the
  // input args or the theme / width
  useEffect(() => {
    if (!isReadyRef.current) {
      return
    }
    sendRenderMessage(
      parsedArgsRef.current.args,
      parsedArgsRef.current.dataframeArgs,
      disabled,
      theme,
      iframeRef.current ?? undefined
    )
  }, [disabled, frameHeight, haveDataframeArgsChanged, jsonArgs, theme, width])

  useEffect(() => {
    const handleSetFrameHeight = (height: number | undefined): void => {
      if (height === undefined) {
        logWarning(`handleSetFrameHeight: missing 'height' prop`)
        return
      }

      if (height === frameHeight) {
        // Nothing to do!
        return
      }

      if (iframeRef.current == null) {
        // This should not be possible.
        logWarning(`handleSetFrameHeight: missing our iframeRef!`)
        return
      }

      // We shove our new frameHeight directly into our iframe, to avoid
      // triggering a re-render. Otherwise, components will receive the RENDER
      // event several times during startup (because they will generally
      // immediately change their frameHeight after mounting). This is wasteful,
      // and it also breaks certain components.
      iframeRef.current.height = height.toString()
      setFrameHeight(height)
    }

    const componentReadyCallback = (): void => {
      // Send a render message whenever the custom component sends a ready message
      sendRenderMessage(
        parsedArgsRef.current.args,
        parsedArgsRef.current.dataframeArgs,
        disabled,
        theme,
        iframeRef.current ?? undefined
      )
      clearTimeoutLog()
      clearTimeoutWarningElement()
      isReadyRef.current = true
      setIsReadyTimeout(false)
    }

    // Update the reference fields for the callback that we
    // passed to the componentRegistry
    onBackMsgRef.current = {
      isReady: isReadyRef.current,
      element,
      widgetMgr,
      setComponentError,
      componentReadyCallback,
      frameHeightCallback: handleSetFrameHeight,
    }
  }, [
    componentName,
    disabled,
    element,
    frameHeight,
    haveDataframeArgsChanged,
    isReadyTimeout,
    jsonArgs,
    theme,
    widgetMgr,
    clearTimeoutWarningElement,
    clearTimeoutLog,
  ])

  useEffect(() => {
    const contentWindow: Window | undefined =
      iframeRef.current?.contentWindow ?? undefined
    if (!contentWindow) {
      return
    }
    // By creating the callback using the reference variable, we
    // can access up-to-date information from the component when the callback
    // is called without the need to re-register the callback
    registry.registerListener(
      contentWindow,
      createIframeMessageHandler(onBackMsgRef)
    )

    // De-register component when unmounting and when effect is re-running
    return () => {
      if (!contentWindow) {
        return
      }
      registry.deregisterListener(contentWindow)
    }
  }, [registry, componentName])

  if (componentError) {
    return (
      <ErrorElement
        name={componentError.name}
        message={componentError.message}
      />
    )
  }

  // Show the loading Skeleton while we have not received the ready message from the custom component
  // but while we also have not waited until the ready timeout
<<<<<<< HEAD
  const loadingSkeleton = !isReadyRef.current && !isReadyTimeout && (
    <Skeleton
      element={SkeletonProto.create({
        height: frameHeight,
        style: SkeletonStyle.APP,
      })}
    />
  )
=======
  const loadingSkeleton = !isReadyRef.current &&
    !isReadyTimeout &&
    // if height is explicitly set to 0, we don’t want to show the skeleton at all
    frameHeight !== 0 && (
      // Skeletons will have a default height if no frameHeight was specified
      <Skeleton
        height={frameHeight === undefined ? undefined : `${frameHeight}px`}
      />
    )
>>>>>>> 319a7ec1

  // If we've timed out waiting for the READY message from the component,
  // display a warning.
  const warns =
    !isReadyRef.current && isReadyTimeout ? (
      <AlertElement
        width={width}
        body={getWarnMessage(componentName, url)}
        kind={Kind.WARNING}
      />
    ) : null

  // Render the iframe. We set scrolling="no", because we don't want
  // scrollbars to appear; instead, we want components to properly auto-size
  // themselves.
  //
  // Without this, there is a potential for a scrollbar to
  // appear for a brief moment after an iframe's content gets bigger,
  // and before it sends the "setFrameHeight" message back to Streamlit.
  //
  // We may ultimately want to give components control over the "scrolling"
  // property.
  //
  // While the custom component is not in ready-state, show the loading Skeletion instead
  //
  // TODO: make sure horizontal scrolling still works!
  return (
    <>
      {loadingSkeleton}
      {warns}
      <iframe
        allow={DEFAULT_IFRAME_FEATURE_POLICY}
        ref={iframeRef}
        src={getSrc(componentName, registry, url)}
        width={width}
        // for undefined height we set the height to 0 to avoid inconsistent behavior
        height={frameHeight ?? 0}
        style={{
          colorScheme: "light dark",
          display: isReadyRef.current ? "initial" : "none",
        }}
        scrolling="no"
        sandbox={DEFAULT_IFRAME_SANDBOX_POLICY}
        title={componentName}
      />
    </>
  )
}

export default withTheme(ComponentInstance)<|MERGE_RESOLUTION|>--- conflicted
+++ resolved
@@ -336,26 +336,16 @@
 
   // Show the loading Skeleton while we have not received the ready message from the custom component
   // but while we also have not waited until the ready timeout
-<<<<<<< HEAD
-  const loadingSkeleton = !isReadyRef.current && !isReadyTimeout && (
-    <Skeleton
-      element={SkeletonProto.create({
-        height: frameHeight,
-        style: SkeletonStyle.APP,
-      })}
-    />
-  )
-=======
   const loadingSkeleton = !isReadyRef.current &&
     !isReadyTimeout &&
-    // if height is explicitly set to 0, we don’t want to show the skeleton at all
     frameHeight !== 0 && (
-      // Skeletons will have a default height if no frameHeight was specified
       <Skeleton
-        height={frameHeight === undefined ? undefined : `${frameHeight}px`}
+        element={SkeletonProto.create({
+          height: frameHeight,
+          style: SkeletonStyle.APP,
+        })}
       />
     )
->>>>>>> 319a7ec1
 
   // If we've timed out waiting for the READY message from the component,
   // display a warning.
