--- conflicted
+++ resolved
@@ -14,11 +14,7 @@
  * limitations under the License.
  */
 
-<<<<<<< HEAD
-import React, { ReactElement, useLayoutEffect, useState } from "react"
-=======
 import React, { ReactElement, useState, useCallback } from "react"
->>>>>>> 4237599c
 import { useTheme } from "@emotion/react"
 import { EmotionTheme } from "@streamlit/lib/src/theme"
 import {
@@ -32,14 +28,9 @@
   layoutWithThemeDefaults,
   replaceTemporaryColors,
 } from "./CustomTheme"
-<<<<<<< HEAD
-import { PlotSelectionEvent } from "plotly.js"
-import { WidgetStateManager } from "@streamlit/lib/src/WidgetStateManager"
-=======
 import { WidgetStateManager } from "@streamlit/lib/src/WidgetStateManager"
 import { keysToSnakeCase } from "@streamlit/lib/src/util/utils"
 
->>>>>>> 4237599c
 export interface PlotlyChartProps {
   width: number
   element: PlotlyChartProto
@@ -108,35 +99,6 @@
   return { x, y }
 }
 
-<<<<<<< HEAD
-function toSnakeCase(str: string): string {
-  return str.replace(/[\dA-Z\.]/g, letter =>
-    letter === "." ? "_" : `_${letter.toLowerCase()}`
-  )
-}
-
-function keysToSnakeCase(obj: Record<string, any>): Record<string, any> {
-  return Object.keys(obj).reduce((acc, key) => {
-    const newKey = toSnakeCase(key)
-    let value = obj[key]
-
-    if (value && typeof value === "object" && !Array.isArray(value)) {
-      value = keysToSnakeCase(value)
-    }
-
-    if (Array.isArray(value)) {
-      value = value.map(item =>
-        typeof item === "object" ? keysToSnakeCase(item) : item
-      )
-    }
-
-    acc[newKey] = value
-    return acc
-  }, {} as Record<string, any>)
-}
-
-=======
->>>>>>> 4237599c
 /** Render an iframed Plotly chart from a URL */
 function renderIFrame({
   url,
@@ -165,101 +127,12 @@
   const [config] = useState(JSON.parse(figure.config))
 
   const theme: EmotionTheme = useTheme()
-<<<<<<< HEAD
-  const getInitialValue = (): any => {
-=======
   const getInitialValue = useCallback((): any => {
->>>>>>> 4237599c
     const spec = JSON.parse(
       replaceTemporaryColors(figure.spec, theme, element.theme)
     )
     const storedValue = widgetMgr.getJsonValue(element)
 
-<<<<<<< HEAD
-    if (storedValue !== undefined) {
-      const parsedStoreValue = JSON.parse(storedValue.toString())
-      // check if there is a selection
-      if (parsedStoreValue.select) {
-        const { data, selections } = widgetMgr.getExtraWidgetInfo(
-          element,
-          "selections"
-        )
-        spec.data = data
-        spec.layout.selections = selections
-      }
-
-      const hasSelectedPoints: boolean = spec.data.some(
-        (trace: any) =>
-          "selectedpoints" in trace && trace.selectedpoints.length > 0
-      )
-      if (hasSelectedPoints) {
-        // make all other points opaque
-        spec.data.forEach((trace: any) => {
-          if (!trace.selectedpoints) {
-            trace.selectedpoints = []
-          }
-        })
-      }
-
-      return {
-        data: [...spec.data],
-        layout: {
-          ...spec.layout,
-        },
-        frames: spec.frames ? { ...spec.frames } : [],
-      }
-    }
-
-    return spec
-  }
-
-  const [spec] = useState(getInitialValue())
-
-  const [initialHeight] = useState(spec.layout.height)
-  const [initialWidth] = useState(spec.layout.width)
-
-  useLayoutEffect(() => {
-    if (element.theme === "streamlit") {
-      applyStreamlitTheme(spec, theme)
-    } else {
-      // Apply minor theming improvements to work better with Streamlit
-      spec.layout = layoutWithThemeDefaults(spec.layout, theme)
-    }
-    if (element.isSelectEnabled) {
-      spec.layout.clickmode = "event+select"
-      spec.layout.hovermode = "closest"
-    }
-    // TODO(willhuang1997): Regression where swapping themes will not change chart colors properly
-    // eslint-disable-next-line react-hooks/exhaustive-deps
-  }, [])
-
-  useLayoutEffect(() => {
-    if (isFullScreen(height)) {
-      spec.layout.width = width
-      spec.layout.height = height
-    } else if (element.useContainerWidth) {
-      spec.layout.width = width
-      if (!isFullScreen(height) && height !== initialHeight) {
-        spec.layout.height = initialHeight
-      }
-    } else {
-      spec.layout.width = initialWidth
-      spec.layout.height = initialHeight
-    }
-  }, [
-    height,
-    width,
-    element.useContainerWidth,
-    spec,
-    initialWidth,
-    initialHeight,
-    element.theme,
-    theme,
-    element.isSelectEnabled,
-  ])
-
-  const handleSelect = (event: PlotSelectionEvent): void => {
-=======
     if (storedValue === "{}") {
       spec.data.forEach((trace: any) => {
         trace.selectedpoints = undefined
@@ -326,7 +199,6 @@
   }
 
   const handleSelect = (event: Readonly<Plotly.PlotSelectionEvent>): void => {
->>>>>>> 4237599c
     const returnValue: any = { select: {} }
     const { data } = spec
     const pointIndices: number[] = []
@@ -334,8 +206,6 @@
     const selectedLassos: Selection[] = []
     const selectedPoints: Array<any> = []
 
-<<<<<<< HEAD
-=======
     if (
       event.points.length === 0 &&
       // event.selections doesn't show up in the PlotSelectionEvent
@@ -348,7 +218,6 @@
       return
     }
 
->>>>>>> 4237599c
     event.points.forEach(function (point: any) {
       selectedPoints.push({
         ...point,
@@ -405,11 +274,7 @@
         }
       })
 
-<<<<<<< HEAD
-      widgetMgr.setExtraWidgetInfo(element, "selections", {
-=======
       widgetMgr.setExtraWidgetInfo(element, SELECTIONS_KEY, {
->>>>>>> 4237599c
         data: data,
         // @ts-expect-error
         selections: event.selections,
@@ -426,29 +291,10 @@
 
   const { data, layout, frames } = spec
 
-<<<<<<< HEAD
-  const reset = (): void => {
-    const spec = JSON.parse(
-      replaceTemporaryColors(figure.spec, theme, element.theme)
-    )
-    if (element.theme === "streamlit") {
-      applyStreamlitTheme(spec, theme)
-    } else {
-      // Apply minor theming improvements to work better with Streamlit
-      spec.layout = layoutWithThemeDefaults(spec.layout, theme)
-    }
-    if (element.isSelectEnabled) {
-      spec.layout.clickmode = "event+select"
-      spec.layout.hovermode = "closest"
-    }
-    widgetMgr.setJsonValue(element, {}, { fromUi: true })
-  }
-=======
   const reset = useCallback((): void => {
     widgetMgr.setExtraWidgetInfo(element, SELECTIONS_KEY, {})
     widgetMgr.setJsonValue(element, {}, { fromUi: true })
   }, [widgetMgr, element])
->>>>>>> 4237599c
 
   return (
     <Plot
