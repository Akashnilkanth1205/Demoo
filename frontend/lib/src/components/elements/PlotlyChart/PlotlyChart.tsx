/**
 * Copyright (c) Streamlit Inc. (2018-2022) Snowflake Inc. (2022-2024)
 *
 * Licensed under the Apache License, Version 2.0 (the "License");
 * you may not use this file except in compliance with the License.
 * You may obtain a copy of the License at
 *
 *     http://www.apache.org/licenses/LICENSE-2.0
 *
 * Unless required by applicable law or agreed to in writing, software
 * distributed under the License is distributed on an "AS IS" BASIS,
 * WITHOUT WARRANTIES OR CONDITIONS OF ANY KIND, either express or implied.
 * See the License for the specific language governing permissions and
 * limitations under the License.
 */

import React, { ReactElement, useState, useCallback, useMemo } from "react"

import { useTheme } from "@emotion/react"
import Plot, { Figure as PlotlyFigureType } from "react-plotly.js"

import { EmotionTheme } from "@streamlit/lib/src/theme"
import { PlotlyChart as PlotlyChartProto } from "@streamlit/lib/src/proto"
import { withFullScreenWrapper } from "@streamlit/lib/src/components/shared/FullScreenWrapper"
import { WidgetStateManager } from "@streamlit/lib/src/WidgetStateManager"
import { keysToSnakeCase } from "@streamlit/lib/src/util/utils"
import { FormClearHelper } from "@streamlit/lib/src/components/widgets/Form/FormClearHelper"
import { notNullOrUndefined } from "@streamlit/lib/src/util/utils"

import {
  applyStreamlitTheme,
  layoutWithThemeDefaults,
  replaceTemporaryColors,
} from "./CustomTheme"

export interface PlotlyChartProps {
  width: number
  element: PlotlyChartProto
  height: number | undefined
  isFullScreen: boolean
  widgetMgr: WidgetStateManager
  disabled: boolean
  fragmentId?: string
}

export interface PlotlyIFrameProps {
  width: number
  height: number | undefined
  url: string
}

// Copied and Pasted from Plotly type def
export interface SelectionRange {
  x: number[]
  y: number[]
}

export interface Selection extends SelectionRange {
  xref: string
  yref: string
}

// Default height for Plotly charts
export const DEFAULT_HEIGHT = 450
// Minimum width for Plotly charts
const MIN_WIDTH = 150

/**
 * Parses an SVG path string into separate x and y coordinates.
 *
 * The function takes a single SVG path string as input. This path string should start with 'M'
 * (move to command), followed by pairs of x and y coordinates separated by commas, and optionally
 * end with 'Z' to close the path. Each pair of coordinates is separated by 'L' (line to command).
 *
 * Example Input:
 * "M4.016412414518674,8.071685352641575L4.020620725933719,7.8197516509841165Z"
 *
 * Example Output:
 * {
 *   x: [4.016412414518674, 4.020620725933719],
 *   y: [8.071685352641575, 7.8197516509841165]
 * }
 *
 * @param {string} pathData - The SVG path string to be parsed.
 * @returns {SelectionRange} An object containing two arrays: `x` for all x coordinates and `y` for all y coordinates.
 */
export function parseLassoPath(pathData: string): SelectionRange {
  if (pathData === "") {
    return {
      x: [],
      y: [],
    }
  }
  const points = pathData.replace("M", "").replace("Z", "").split("L")

  const x: number[] = []
  const y: number[] = []

  points.forEach(point => {
    const [xVal, yVal] = point.split(",").map(Number)
    x.push(xVal)
    y.push(yVal)
  })

  return { x, y }
}

export function parseBoxSelection(selection: any): SelectionRange {
  const hasRequiredFields =
    "x0" in selection &&
    "x1" in selection &&
    "y0" in selection &&
    "y1" in selection

  if (!hasRequiredFields) {
    return { x: [], y: [] }
  }

  const x: number[] = [selection.x0, selection.x1]
  const y: number[] = [selection.y0, selection.y1]
  return { x, y }
}

/** Render an iframed Plotly chart from a URL */
function renderIFrame({
  url,
  width,
  height: propHeight,
}: PlotlyIFrameProps): ReactElement {
  const height = propHeight || DEFAULT_HEIGHT
  return (
    <iframe
      title="Plotly"
      src={url}
      style={{ width, height, colorScheme: "normal" }}
    />
  )
}

function applyTheming(
  element: PlotlyChartProto,
  plotlyFigure: PlotlyFigureType,
  theme: EmotionTheme
): PlotlyFigureType {
  const spec = JSON.parse(
    replaceTemporaryColors(JSON.stringify(plotlyFigure), theme, element.theme)
  )
  if (element.theme === "streamlit") {
    applyStreamlitTheme(spec, theme)
  } else {
    // Apply minor theming improvements to work better with Streamlit
    spec.layout = layoutWithThemeDefaults(spec.layout, theme)
  }
  return spec
}

/** Render a Plotly chart from a FigureProto */
function PlotlyFigure({
  element,
  width,
  height,
  isFullScreen,
  widgetMgr,
  disabled,
  fragmentId,
}: PlotlyChartProps): ReactElement {
  const theme: EmotionTheme = useTheme()

  // Load the initial figure spec from the element message
  const initialFigureSpec = useMemo<PlotlyFigureType>(() => {
    if (!element.figure?.spec) {
      return {
        layout: {},
        data: [],
        frames: undefined,
      }
    }

    return JSON.parse(element.figure.spec)
  }, [element.figure?.spec])

  const [plotlyFigure, setPlotlyFigure] = useState<PlotlyFigureType>(() => {
    // If there was already a state with a figure using the same id,
    // use that as the figure state
    const initialFigureState = widgetMgr.getElementState(element.id, "figure")
    if (initialFigureState) {
      return initialFigureState
    }
    return applyTheming(element, initialFigureSpec, theme)
  })

  const plotlyConfig = useMemo(() => {
    if (!element.figure?.config) {
      return {}
    }
    return JSON.parse(element.figure.config)
  }, [element.figure?.config])

  // TODO(lukasmasuch): Do we have to reload if the figure spec changes in element?

  React.useEffect(() => {
    const spec = applyTheming(element, plotlyFigure, theme)
    // https://plotly.com/javascript/reference/layout/#layout-clickmode
    // This allows single selections and shift click to add / remove selections
    if (element.isSelectEnabled) {
      spec.layout.clickmode = "event+select"
      spec.layout.hovermode = "closest"
    } else {
      spec.layout.clickmode = initialFigureSpec.layout.clickmode
      spec.layout.hovermode = initialFigureSpec.layout.hovermode
    }
    setPlotlyFigure(spec)
    // Adding plotlyFigure to the dependencies
    // array would cause an infinite update loop
    /* eslint-disable react-hooks/exhaustive-deps */
  }, [theme, element.theme, element.id, element.isSelectEnabled])

  let calculatedWidth = element.useContainerWidth
    ? // Apply a min width to prevent the chart running into issues with negative
      // width values if the browser window is too small:
      Math.max(width, MIN_WIDTH)
    : initialFigureSpec.layout.width
  // TODO(lukasmasuch): Do we have to use a default height here?
  let calculatedHeight = initialFigureSpec.layout.height

  if (isFullScreen) {
    calculatedWidth = width
    calculatedHeight = height
  }

  if (
    plotlyFigure.layout.height !== calculatedHeight ||
    plotlyFigure.layout.width !== calculatedWidth
  ) {
    // Update the figure with the new height and width (if they have changed)
    setPlotlyFigure({
      ...plotlyFigure,
      layout: {
        ...plotlyFigure.layout,
        height: calculatedHeight,
        width: calculatedWidth,
      },
    })
  }

  /**
   * Callback to handle selections on the plotly chart.
   */
  const handleSelection = (
    event: Readonly<Plotly.PlotSelectionEvent>
  ): void => {
    const selectionState: any = {
      select: {
        points: [],
        point_indices: [],
        box: [],
        lasso: [],
      },
    }
    // Use a set for point indices since all numbers should be unique:
    const selectedPointIndices = new Set<number>()
    const selectedBoxes: Selection[] = []
    const selectedLassos: Selection[] = []
    const selectedPoints: Array<any> = []

    // event.selections doesn't show up in the PlotSelectionEvent
    // @ts-expect-error
    const { selections, points } = event
    if (points.length === 0 && selections && selections.length === 0) {
      return
    }

    points.forEach(function (point: any) {
      selectedPoints.push({
        ...point,
        legendgroup: point.data.legendgroup || undefined,
        // Remove data and full data as they have been deemed to be unnecessary data overhead
        data: undefined,
        fullData: undefined,
      })
      if (notNullOrUndefined(point.pointIndex)) {
        selectedPointIndices.add(point.pointIndex)
      }

      // If pointIndices is present (e.g. selection on histogram chart),
      // add all of them to the set
      if (
        notNullOrUndefined(point.pointIndices) &&
        point.pointIndices.length > 0
      ) {
        point.pointIndices.forEach((item: number) =>
          selectedPointIndices.add(item)
        )
      }
    })

    if (selections) {
      selections.forEach((selection: any) => {
        // box selection
        if (selection.type === "rect") {
          const xAndy = parseBoxSelection(selection)
          const returnSelection: Selection = {
            xref: selection.xref,
            yref: selection.yref,
            x: xAndy.x,
            y: xAndy.y,
          }
          selectedBoxes.push(returnSelection)
        }
        // lasso selection
        if (selection.type === "path") {
          const xAndy = parseLassoPath(selection.path)
          const returnSelection: Selection = {
            xref: selection.xref,
            yref: selection.yref,
            x: xAndy.x,
            y: xAndy.y,
          }
          selectedLassos.push(returnSelection)
        }
      })
    }

    selectionState.select.points = selectedPoints.map((point: any) =>
      keysToSnakeCase(point)
    )
    // use snake case to replicate pythonic naming
    selectionState.select.point_indices = Array.from(selectedPointIndices)
    selectionState.select.box = selectedBoxes
    selectionState.select.lasso = selectedLassos

    widgetMgr.setStringValue(
      element,
      JSON.stringify(selectionState),
      { fromUi: true },
      fragmentId
    )
  }

  /**
   * Callback resets selections in the chart and
   * sends out an empty selection state.
   */
  const resetSelections = useCallback((): void => {
    const emptySelectionState: any = {
      // We use snake case here since this is the widget state
      // that is sent and used in the backend. Therefore, it should
      // conform with the Python naming conventions.
      select: {
        points: [],
        point_indices: [],
        box: [],
        lasso: [],
      },
    }
    widgetMgr.setStringValue(
      element,
      JSON.stringify(emptySelectionState),
      { fromUi: true },
      fragmentId
    )

    // Reset the selection info within the plotly figure
    setPlotlyFigure({
      ...plotlyFigure,
      data: plotlyFigure.data.map((trace: any) => {
        return {
          ...trace,
          // Set to null to clear the selection an empty
          // array here would still show everything as opaque
          selectedpoints: null,
        }
      }),
      layout: {
        ...plotlyFigure.layout,
        // selections is not part of the plotly typing:
        // @ts-expect-error
        selections: [],
      },
    })
  }, [plotlyFigure, widgetMgr, element, fragmentId])

  // This is required for the form clearing functionality:
  React.useEffect(() => {
    const formClearHelper = new FormClearHelper()
    // On form clear, reset the selections (in chart & widget state)
    formClearHelper.manageFormClearListener(
      widgetMgr,
      element.formId,
      resetSelections
    )

    return () => {
      formClearHelper.disconnect()
    }
  }, [element.formId, resetSelections, widgetMgr])

  return (
    <Plot
      key={isFullScreen ? "fullscreen" : "original"}
      className="stPlotlyChart"
      data={plotlyFigure.data}
      layout={plotlyFigure.layout}
      config={plotlyConfig}
      frames={plotlyFigure.frames ?? undefined}
      onSelected={
<<<<<<< HEAD
        element.isSelectEnabled || !disabled ? handleSelection : () => {}
      }
      // TODO(lukasmasuch): double check if we need double click or not?
      onDeselect={
        element.isSelectEnabled || !disabled ? resetSelections : () => {}
      }
      onInitialized={figure => {
        widgetMgr.setElementState(element.id, "figure", figure)
      }}
      onUpdate={figure => {
        widgetMgr.setElementState(element.id, "figure", figure)
        setPlotlyFigure(figure)
      }}
=======
        element.isSelectEnabled && !disabled ? handleSelect : () => {}
      }
      onDoubleClick={element.isSelectEnabled && !disabled ? reset : () => {}}
      onDeselect={element.isSelectEnabled && !disabled ? reset : () => {}}
>>>>>>> dad5a519
    />
  )
}

export function PlotlyChart({
  width,
  element,
  height,
  isFullScreen,
  widgetMgr,
  disabled,
}: PlotlyChartProps): ReactElement {
  switch (element.chart) {
    case "url":
      return renderIFrame({
        url: element.url as string,
        height,
        width,
      })
    case "figure":
      return (
        <PlotlyFigure
          width={width}
          element={element}
          height={height}
          isFullScreen={isFullScreen}
          widgetMgr={widgetMgr}
          disabled={disabled}
        />
      )
    default:
      throw new Error(`Unrecognized PlotlyChart type: ${element.chart}`)
  }
}

export default withFullScreenWrapper(PlotlyChart)<|MERGE_RESOLUTION|>--- conflicted
+++ resolved
@@ -404,12 +404,11 @@
       config={plotlyConfig}
       frames={plotlyFigure.frames ?? undefined}
       onSelected={
-<<<<<<< HEAD
-        element.isSelectEnabled || !disabled ? handleSelection : () => {}
+        element.isSelectEnabled && !disabled ? handleSelection : () => {}
       }
       // TODO(lukasmasuch): double check if we need double click or not?
       onDeselect={
-        element.isSelectEnabled || !disabled ? resetSelections : () => {}
+        element.isSelectEnabled && !disabled ? resetSelections : () => {}
       }
       onInitialized={figure => {
         widgetMgr.setElementState(element.id, "figure", figure)
@@ -418,12 +417,6 @@
         widgetMgr.setElementState(element.id, "figure", figure)
         setPlotlyFigure(figure)
       }}
-=======
-        element.isSelectEnabled && !disabled ? handleSelect : () => {}
-      }
-      onDoubleClick={element.isSelectEnabled && !disabled ? reset : () => {}}
-      onDeselect={element.isSelectEnabled && !disabled ? reset : () => {}}
->>>>>>> dad5a519
     />
   )
 }
