/**
 * Copyright (c) Streamlit Inc. (2018-2022) Snowflake Inc. (2022-2024)
 *
 * Licensed under the Apache License, Version 2.0 (the "License");
 * you may not use this file except in compliance with the License.
 * You may obtain a copy of the License at
 *
 *     http://www.apache.org/licenses/LICENSE-2.0
 *
 * Unless required by applicable law or agreed to in writing, software
 * distributed under the License is distributed on an "AS IS" BASIS,
 * WITHOUT WARRANTIES OR CONDITIONS OF ANY KIND, either express or implied.
 * See the License for the specific language governing permissions and
 * limitations under the License.
 */

import React, {
  ReactElement,
  useCallback,
  useEffect,
  useLayoutEffect,
  useRef,
  useState,
} from "react"
import { useTheme } from "@emotion/react"
import { EmotionTheme } from "@streamlit/lib/src/theme"
import {
  Figure as FigureProto,
  PlotlyChart as PlotlyChartProto,
} from "@streamlit/lib/src/proto"
import { withFullScreenWrapper } from "@streamlit/lib/src/components/shared/FullScreenWrapper"
import Plot from "react-plotly.js"
import {
  applyStreamlitTheme,
  layoutWithThemeDefaults,
  replaceTemporaryColors,
} from "./CustomTheme"
<<<<<<< HEAD
import { PlotRelayoutEvent, PlotSelectionEvent } from "plotly.js"
=======
import { PlotSelectionEvent } from "plotly.js"
>>>>>>> 21d71287
import { WidgetStateManager } from "@streamlit/lib/src/WidgetStateManager"
export interface PlotlyChartProps {
  width: number
  element: PlotlyChartProto
  height: number | undefined
  widgetMgr: WidgetStateManager
}

export interface PlotlyIFrameProps {
  width: number
  height: number | undefined
  url: string
}

// Copied and Pasted from Plotly type def
export interface SelectionRange {
  x: number[]
  y: number[]
}

<<<<<<< HEAD
=======
export interface Selection extends SelectionRange {
  xref: string
  yref: string
}

// TODO(willhuang1997): This should likely be removed. I was just using this to remove .data and .fullData
>>>>>>> 21d71287
function extractNonObjects(obj: any): any {
  const result: any = {}

  for (const [key, value] of Object.entries(obj)) {
    if (typeof value !== "object" || value === null) {
      result[key] = value
    }
  }

  return result
}

export const DEFAULT_HEIGHT = 450

function isFullScreen(height: number | undefined): boolean {
  return !!height
}

function parseLassoPath(pathData: string): SelectionRange {
<<<<<<< HEAD
  // Remove the 'M' and 'Z' from the string and then split by 'L'
=======
>>>>>>> 21d71287
  const points = pathData.replace("M", "").replace("Z", "").split("L")

  const x: number[] = []
  const y: number[] = []

<<<<<<< HEAD
  // Iterate through the points and split them into x and y
=======
>>>>>>> 21d71287
  points.forEach(point => {
    const [xVal, yVal] = point.split(",").map(Number)
    x.push(xVal)
    y.push(yVal)
  })

<<<<<<< HEAD
  // Return the object with x and y arrays
=======
>>>>>>> 21d71287
  return { x, y }
}

function parseBoxSelection(selection: any): SelectionRange {
  const x: number[] = [selection.x0, selection.x1]
  const y: number[] = [selection.y0, selection.y1]
  return { x, y }
}

<<<<<<< HEAD
// Utility function to convert camelCase to snake_case
function toSnakeCase(str: string): string {
  return str.replace(/[\dA-Z]/g, letter => `_${letter.toLowerCase()}`)
}

// Function to convert all keys in an object to snake_case
=======
function toSnakeCase(str: string): string {
  return str.replace(/[\dA-Z\.]/g, letter =>
    letter === "." ? "_" : `_${letter.toLowerCase()}`
  )
}

>>>>>>> 21d71287
function keysToSnakeCase(obj: Record<string, any>): Record<string, any> {
  return Object.keys(obj).reduce((acc, key) => {
    const newKey = toSnakeCase(key)
    let value = obj[key]

<<<<<<< HEAD
    // Recursively convert nested objects
=======
>>>>>>> 21d71287
    if (value && typeof value === "object" && !Array.isArray(value)) {
      value = keysToSnakeCase(value)
    }

<<<<<<< HEAD
    // Handle array of objects
=======
>>>>>>> 21d71287
    if (Array.isArray(value)) {
      value = value.map(item =>
        typeof item === "object" ? keysToSnakeCase(item) : item
      )
    }

    acc[newKey] = value
    return acc
  }, {} as Record<string, any>)
}

/** Render an iframed Plotly chart from a URL */
function renderIFrame({
  url,
  width,
  height: propHeight,
}: PlotlyIFrameProps): ReactElement {
  const height = propHeight || DEFAULT_HEIGHT
  return (
    <iframe
      title="Plotly"
      src={url}
      style={{ width, height, colorScheme: "light dark" }}
    />
  )
}

/** Render a Plotly chart from a FigureProto */
function PlotlyFigure({
  element,
  width,
  height,
  widgetMgr,
}: PlotlyChartProps): ReactElement {
  // const figure = element.figure as FigureProto

  // const theme: EmotionTheme = useTheme()
  const selectedPoints = useRef<Array<any> | undefined>()

  // const generateSpec = useCallback((): any => {
  //   const spec = JSON.parse(
  //     replaceTemporaryColors(figure.spec, theme, element.theme)
  //   )
  //   const initialHeight = spec.layout.height
  //   const initialWidth = spec.layout.width

  //   if (isFullScreen(height)) {
  //     spec.layout.width = width
  //     spec.layout.height = height
  //   } else if (element.useContainerWidth) {
  //     spec.layout.width = width
  //   } else {
  //     spec.layout.width = initialWidth
  //     spec.layout.height = initialHeight
  //   }
  //   if (element.theme === "streamlit") {
  //     applyStreamlitTheme(spec, theme)
  //   } else {
  //     // Apply minor theming improvements to work better with Streamlit
  //     spec.layout = layoutWithThemeDefaults(spec.layout, theme)
  //   }

  //   return spec
  // }, [
  //   element.theme,
  //   element.useContainerWidth,
  //   figure.spec,
  //   height,
  //   theme,
  //   width,
  // ])

  // const [config, setConfig] = useState(JSON.parse(figure.config))
  // const [spec, setSpec] = useState(generateSpec())

  // // Update config and spec references iff the theme or props change
  // // Use useLayoutEffect to synchronize rerender by updating state
  // // More information: https://kentcdodds.com/blog/useeffect-vs-uselayouteffect
  // useLayoutEffect(() => {
  //   setConfig(JSON.parse(figure.config))
  //   setSpec(generateSpec())
  // }, [element, theme, height, width, figure.config, generateSpec])

  // const { data, layout, frames } = spec

  // console.log(element.onSelect)
  const figure = element.figure as FigureProto

  const [config] = useState(JSON.parse(figure.config))
<<<<<<< HEAD

  const theme: EmotionTheme = useTheme()
  const [spec, setSpec] = useState(JSON.parse(figure.spec))

  useEffect(() => {
    setSpec(
      JSON.parse(replaceTemporaryColors(figure.spec, theme, element.theme))
    )
    // reset plotly if element.onSelect changes
  }, [figure.spec, theme, element.theme, element.onSelect])
=======

  const theme: EmotionTheme = useTheme()
  const getInitialValue = () => {
    const spec = JSON.parse(
      replaceTemporaryColors(figure.spec, theme, element.theme)
    )
    const storedValue = widgetMgr.getJsonValue(element)
    const selections: any[] = []

    if (storedValue !== undefined) {
      const parsedStoreValue = JSON.parse(storedValue.toString())
      // check if there is a selection
      if (parsedStoreValue.select) {
        spec.data = parsedStoreValue.select._data
        spec.layout.selections = parsedStoreValue.select._selections
      }

      // make all other points opaque if they're not selected
      spec.data.forEach((trace: any) => {
        if (!trace.selectedpoints) {
          trace.selectedpoints = []
        }
      })

      return {
        data: [...spec.data],
        layout: {
          ...spec.layout,
          selections: selections.length ? selections : undefined,
        },
        frames: spec.frames ? { ...spec.frames } : [],
      }
    }

    return spec
  }

  const [spec, setSpec] = useState(getInitialValue())

>>>>>>> 21d71287
  const [initialHeight] = useState(spec.layout.height)
  const [initialWidth] = useState(spec.layout.width)

  useLayoutEffect(() => {
    if (element.theme === "streamlit") {
      applyStreamlitTheme(spec, theme)
    } else {
      // Apply minor theming improvements to work better with Streamlit
      spec.layout = layoutWithThemeDefaults(spec.layout, theme)
    }
<<<<<<< HEAD
=======
    if (element.onSelect) {
      spec.layout.clickmode = "event+select"
      spec.layout.hovermode = "closest"
    }
  }, [])

  useLayoutEffect(() => {
>>>>>>> 21d71287
    if (isFullScreen(height)) {
      spec.layout.width = width
      spec.layout.height = height
    } else if (element.useContainerWidth) {
      spec.layout.width = width
      if (!isFullScreen(height) && height !== initialHeight) {
        spec.layout.height = initialHeight
      }
    } else {
      spec.layout.width = initialWidth
      spec.layout.height = initialHeight
    }
<<<<<<< HEAD
    if (element.onSelect) {
      spec.layout.clickmode = "event+select"
      spec.layout.hovermode = "closest"
    }
=======
    setSpec(spec)
>>>>>>> 21d71287
  }, [
    height,
    width,
    element.useContainerWidth,
    spec,
    initialWidth,
    initialHeight,
    element.theme,
    theme,
    element.onSelect,
<<<<<<< HEAD
    selectedPoints,
  ])

  const handleSelect = (event: PlotSelectionEvent): void => {
    console.log("handleSelect")
    console.log(event)
    const returnValue: any = { select: {} }
    const pointIndices: number[] = []
    const xs: number[] = []
    const ys: number[] = []
    const selectedBoxes: SelectionRange[] = []
    const selectedLassos: SelectionRange[] = []

    // Build array of points to return
    const selectedPoints: Array<any> = []
=======
  ])

  const handleSelect = (event: PlotSelectionEvent): void => {
    const returnValue: any = { select: {} }
    const { data } = spec
    const pointIndices: number[] = []
    const xs: number[] = []
    const ys: number[] = []
    const selectedBoxes: Selection[] = []
    const selectedLassos: Selection[] = []
    const selectedPoints: Array<any> = []

>>>>>>> 21d71287
    event.points.forEach(function (point: any) {
      selectedPoints.push({
        ...extractNonObjects(point),
        legendgroup: point.data.legendgroup
          ? point.data.legendgroup
          : undefined,
      })
      xs.push(point.x)
      ys.push(point.y)
      pointIndices.push(point.pointIndex)
<<<<<<< HEAD
    })

    returnValue.select.points = selectedPoints
=======

      // build graph representation to retain state
      if (
        data[point.curveNumber] &&
        !data[point.curveNumber].selectedpoints.includes(point.pointIndex)
      ) {
        data[point.curveNumber].selectedpoints.push(point.pointIndex)
      } else {
        data[point.curveNumber].selectedpoints = [point.pointIndex]
      }
    })

    returnValue.select.points = selectedPoints

>>>>>>> 21d71287
    // point_indices to replicate pythonic return value
    returnValue.select.point_indices = pointIndices

    // event.selections doesn't show up in the PlotSelectionEvent
    // @ts-expect-error
    if (event.selections) {
      // @ts-expect-error
      event.selections.forEach((selection: any) => {
        // box selection
        if (selection.type === "rect") {
<<<<<<< HEAD
          selectedBoxes.push(parseBoxSelection(selection))
        }
        // lasso selection
        if (selection.type === "path") {
          selectedLassos.push(parseLassoPath(selection.path))
        }
      })
    }
    // select_box to replicate pythonic return value
    returnValue.select_box =
      selectedBoxes.length > 0 ? selectedBoxes : undefined
    // lasso_points to replicate pythonic return value
    returnValue.select_lasso =
=======
          const xAndy = parseBoxSelection(selection)
          const returnSelection: Selection = {
            xref: selection.xref,
            yref: selection.yref,
            x: xAndy.x,
            y: xAndy.y,
          }
          selectedBoxes.push(returnSelection)
        }
        // lasso selection
        if (selection.type === "path") {
          const xAndy = parseLassoPath(selection.path)
          const returnSelection: Selection = {
            xref: selection.xref,
            yref: selection.yref,
            x: xAndy.x,
            y: xAndy.y,
          }
          selectedLassos.push(returnSelection)
        }
      })

      returnValue.select._data = data

      // @ts-expect-error
      returnValue.select._selections = event.selections
    }

    // select_box to replicate pythonic return value
    returnValue.select.select_box =
      selectedBoxes.length > 0 ? selectedBoxes : undefined

    // lasso_points to replicate pythonic return value
    returnValue.select.select_lasso =
>>>>>>> 21d71287
      selectedLassos.length > 0 ? selectedLassos : undefined

    returnValue.select.points = returnValue.select.points.map((point: any) =>
      keysToSnakeCase(point)
    )
    widgetMgr.setJsonValue(element, returnValue, { fromUi: true })
    console.log("Done handling select")
  }

  const { data, layout, frames } = spec

  return (
    <Plot
      key={isFullScreen(height) ? "fullscreen" : "original"}
      className="stPlotlyChart"
      divId={element.id}
      data={data}
      layout={layout}
      config={config}
      frames={frames}
      onSelected={element.onSelect ? handleSelect : () => {}}
<<<<<<< HEAD
      onDeselect={
        element.onSelect
          ? () => {
              selectedPoints.current = []
=======
      onDoubleClick={
        element.onSelect
          ? () => {
              const spec = JSON.parse(
                replaceTemporaryColors(figure.spec, theme, element.theme)
              )
              if (element.theme === "streamlit") {
                applyStreamlitTheme(spec, theme)
              } else {
                // Apply minor theming improvements to work better with Streamlit
                spec.layout = layoutWithThemeDefaults(spec.layout, theme)
              }
              if (element.onSelect) {
                spec.layout.clickmode = "event+select"
                spec.layout.hovermode = "closest"
              }
              setSpec(spec)
              widgetMgr.setJsonValue(element, {}, { fromUi: true })
            }
          : () => {}
      }
      onDeselect={
        element.onSelect
          ? () => {
              const spec = JSON.parse(
                replaceTemporaryColors(figure.spec, theme, element.theme)
              )
              if (element.theme === "streamlit") {
                applyStreamlitTheme(spec, theme)
              } else {
                // Apply minor theming improvements to work better with Streamlit
                spec.layout = layoutWithThemeDefaults(spec.layout, theme)
              }
              if (element.onSelect) {
                spec.layout.clickmode = "event+select"
                spec.layout.hovermode = "closest"
              }
              setSpec(spec)
>>>>>>> 21d71287
              widgetMgr.setJsonValue(element, {}, { fromUi: true })
            }
          : () => {}
      }
<<<<<<< HEAD
      onInitialized={figure => {
        setSpec(figure)
      }}
      onUpdate={figure => {
        setSpec(figure)
      }}
=======
>>>>>>> 21d71287
    />
  )
}

export function PlotlyChart({
  width,
  element,
  height,
  widgetMgr,
}: PlotlyChartProps): ReactElement {
  switch (element.chart) {
    case "url":
      return renderIFrame({
        url: element.url as string,
        height,
        width,
      })
    case "figure":
      return (
        <PlotlyFigure
          width={width}
          element={element}
          height={height}
          widgetMgr={widgetMgr}
        />
      )
    default:
      throw new Error(`Unrecognized PlotlyChart type: ${element.chart}`)
  }
}

export default withFullScreenWrapper(PlotlyChart)<|MERGE_RESOLUTION|>--- conflicted
+++ resolved
@@ -35,11 +35,7 @@
   layoutWithThemeDefaults,
   replaceTemporaryColors,
 } from "./CustomTheme"
-<<<<<<< HEAD
-import { PlotRelayoutEvent, PlotSelectionEvent } from "plotly.js"
-=======
 import { PlotSelectionEvent } from "plotly.js"
->>>>>>> 21d71287
 import { WidgetStateManager } from "@streamlit/lib/src/WidgetStateManager"
 export interface PlotlyChartProps {
   width: number
@@ -60,15 +56,12 @@
   y: number[]
 }
 
-<<<<<<< HEAD
-=======
 export interface Selection extends SelectionRange {
   xref: string
   yref: string
 }
 
 // TODO(willhuang1997): This should likely be removed. I was just using this to remove .data and .fullData
->>>>>>> 21d71287
 function extractNonObjects(obj: any): any {
   const result: any = {}
 
@@ -88,29 +81,17 @@
 }
 
 function parseLassoPath(pathData: string): SelectionRange {
-<<<<<<< HEAD
-  // Remove the 'M' and 'Z' from the string and then split by 'L'
-=======
->>>>>>> 21d71287
   const points = pathData.replace("M", "").replace("Z", "").split("L")
 
   const x: number[] = []
   const y: number[] = []
 
-<<<<<<< HEAD
-  // Iterate through the points and split them into x and y
-=======
->>>>>>> 21d71287
   points.forEach(point => {
     const [xVal, yVal] = point.split(",").map(Number)
     x.push(xVal)
     y.push(yVal)
   })
 
-<<<<<<< HEAD
-  // Return the object with x and y arrays
-=======
->>>>>>> 21d71287
   return { x, y }
 }
 
@@ -120,38 +101,21 @@
   return { x, y }
 }
 
-<<<<<<< HEAD
-// Utility function to convert camelCase to snake_case
-function toSnakeCase(str: string): string {
-  return str.replace(/[\dA-Z]/g, letter => `_${letter.toLowerCase()}`)
-}
-
-// Function to convert all keys in an object to snake_case
-=======
 function toSnakeCase(str: string): string {
   return str.replace(/[\dA-Z\.]/g, letter =>
     letter === "." ? "_" : `_${letter.toLowerCase()}`
   )
 }
 
->>>>>>> 21d71287
 function keysToSnakeCase(obj: Record<string, any>): Record<string, any> {
   return Object.keys(obj).reduce((acc, key) => {
     const newKey = toSnakeCase(key)
     let value = obj[key]
 
-<<<<<<< HEAD
-    // Recursively convert nested objects
-=======
->>>>>>> 21d71287
     if (value && typeof value === "object" && !Array.isArray(value)) {
       value = keysToSnakeCase(value)
     }
 
-<<<<<<< HEAD
-    // Handle array of objects
-=======
->>>>>>> 21d71287
     if (Array.isArray(value)) {
       value = value.map(item =>
         typeof item === "object" ? keysToSnakeCase(item) : item
@@ -241,18 +205,6 @@
   const figure = element.figure as FigureProto
 
   const [config] = useState(JSON.parse(figure.config))
-<<<<<<< HEAD
-
-  const theme: EmotionTheme = useTheme()
-  const [spec, setSpec] = useState(JSON.parse(figure.spec))
-
-  useEffect(() => {
-    setSpec(
-      JSON.parse(replaceTemporaryColors(figure.spec, theme, element.theme))
-    )
-    // reset plotly if element.onSelect changes
-  }, [figure.spec, theme, element.theme, element.onSelect])
-=======
 
   const theme: EmotionTheme = useTheme()
   const getInitialValue = () => {
@@ -292,7 +244,6 @@
 
   const [spec, setSpec] = useState(getInitialValue())
 
->>>>>>> 21d71287
   const [initialHeight] = useState(spec.layout.height)
   const [initialWidth] = useState(spec.layout.width)
 
@@ -303,8 +254,6 @@
       // Apply minor theming improvements to work better with Streamlit
       spec.layout = layoutWithThemeDefaults(spec.layout, theme)
     }
-<<<<<<< HEAD
-=======
     if (element.onSelect) {
       spec.layout.clickmode = "event+select"
       spec.layout.hovermode = "closest"
@@ -312,7 +261,6 @@
   }, [])
 
   useLayoutEffect(() => {
->>>>>>> 21d71287
     if (isFullScreen(height)) {
       spec.layout.width = width
       spec.layout.height = height
@@ -325,14 +273,7 @@
       spec.layout.width = initialWidth
       spec.layout.height = initialHeight
     }
-<<<<<<< HEAD
-    if (element.onSelect) {
-      spec.layout.clickmode = "event+select"
-      spec.layout.hovermode = "closest"
-    }
-=======
     setSpec(spec)
->>>>>>> 21d71287
   }, [
     height,
     width,
@@ -343,23 +284,6 @@
     element.theme,
     theme,
     element.onSelect,
-<<<<<<< HEAD
-    selectedPoints,
-  ])
-
-  const handleSelect = (event: PlotSelectionEvent): void => {
-    console.log("handleSelect")
-    console.log(event)
-    const returnValue: any = { select: {} }
-    const pointIndices: number[] = []
-    const xs: number[] = []
-    const ys: number[] = []
-    const selectedBoxes: SelectionRange[] = []
-    const selectedLassos: SelectionRange[] = []
-
-    // Build array of points to return
-    const selectedPoints: Array<any> = []
-=======
   ])
 
   const handleSelect = (event: PlotSelectionEvent): void => {
@@ -372,7 +296,6 @@
     const selectedLassos: Selection[] = []
     const selectedPoints: Array<any> = []
 
->>>>>>> 21d71287
     event.points.forEach(function (point: any) {
       selectedPoints.push({
         ...extractNonObjects(point),
@@ -383,11 +306,6 @@
       xs.push(point.x)
       ys.push(point.y)
       pointIndices.push(point.pointIndex)
-<<<<<<< HEAD
-    })
-
-    returnValue.select.points = selectedPoints
-=======
 
       // build graph representation to retain state
       if (
@@ -402,7 +320,6 @@
 
     returnValue.select.points = selectedPoints
 
->>>>>>> 21d71287
     // point_indices to replicate pythonic return value
     returnValue.select.point_indices = pointIndices
 
@@ -413,21 +330,6 @@
       event.selections.forEach((selection: any) => {
         // box selection
         if (selection.type === "rect") {
-<<<<<<< HEAD
-          selectedBoxes.push(parseBoxSelection(selection))
-        }
-        // lasso selection
-        if (selection.type === "path") {
-          selectedLassos.push(parseLassoPath(selection.path))
-        }
-      })
-    }
-    // select_box to replicate pythonic return value
-    returnValue.select_box =
-      selectedBoxes.length > 0 ? selectedBoxes : undefined
-    // lasso_points to replicate pythonic return value
-    returnValue.select_lasso =
-=======
           const xAndy = parseBoxSelection(selection)
           const returnSelection: Selection = {
             xref: selection.xref,
@@ -462,7 +364,6 @@
 
     // lasso_points to replicate pythonic return value
     returnValue.select.select_lasso =
->>>>>>> 21d71287
       selectedLassos.length > 0 ? selectedLassos : undefined
 
     returnValue.select.points = returnValue.select.points.map((point: any) =>
@@ -484,12 +385,6 @@
       config={config}
       frames={frames}
       onSelected={element.onSelect ? handleSelect : () => {}}
-<<<<<<< HEAD
-      onDeselect={
-        element.onSelect
-          ? () => {
-              selectedPoints.current = []
-=======
       onDoubleClick={
         element.onSelect
           ? () => {
@@ -528,20 +423,10 @@
                 spec.layout.hovermode = "closest"
               }
               setSpec(spec)
->>>>>>> 21d71287
               widgetMgr.setJsonValue(element, {}, { fromUi: true })
             }
           : () => {}
       }
-<<<<<<< HEAD
-      onInitialized={figure => {
-        setSpec(figure)
-      }}
-      onUpdate={figure => {
-        setSpec(figure)
-      }}
-=======
->>>>>>> 21d71287
     />
   )
 }
