/**
 * Copyright (c) Streamlit Inc. (2018-2022) Snowflake Inc. (2022-2024)
 *
 * Licensed under the Apache License, Version 2.0 (the "License");
 * you may not use this file except in compliance with the License.
 * You may obtain a copy of the License at
 *
 *     http://www.apache.org/licenses/LICENSE-2.0
 *
 * Unless required by applicable law or agreed to in writing, software
 * distributed under the License is distributed on an "AS IS" BASIS,
 * WITHOUT WARRANTIES OR CONDITIONS OF ANY KIND, either express or implied.
 * See the License for the specific language governing permissions and
 * limitations under the License.
 */

import React, { PureComponent } from "react"
import { withTheme } from "@emotion/react"
import embed from "vega-embed"
import * as vega from "vega"
import { expressionInterpreter } from "vega-interpreter"

import {
  WidgetInfo,
  WidgetStateManager,
} from "@streamlit/lib/src/WidgetStateManager"
import { debounce } from "@streamlit/lib/src/util/utils"
import { logMessage } from "@streamlit/lib/src/util/log"
import { withFullScreenWrapper } from "@streamlit/lib/src/components/shared/FullScreenWrapper"
import { ensureError } from "@streamlit/lib/src/util/ErrorHandling"
import { IndexTypeName, Quiver } from "@streamlit/lib/src/dataframes/Quiver"
import { EmotionTheme } from "@streamlit/lib/src/theme"

import "@streamlit/lib/src/assets/css/vega-embed.css"
import "@streamlit/lib/src/assets/css/vega-tooltip.css"

import { applyStreamlitTheme, applyThemeDefaults } from "./CustomTheme"
import { StyledVegaLiteChartContainer } from "./styled-components"
import { ScenegraphEvent } from "vega"
import { FormClearHelper } from "@streamlit/lib/src/components/widgets/Form"

const MagicFields = {
  DATAFRAME_INDEX: "(index)",
}

const DEFAULT_DATA_NAME = "source"

/**
 * Fix bug where Vega Lite was vertically-cropping the x-axis in some cases.
 * For example, in e2e/scripts/add_rows.py
 */
const BOTTOM_PADDING = 20

/** Types of dataframe-indices that are supported as x axis. */
const SUPPORTED_INDEX_TYPES = new Set([
  IndexTypeName.DatetimeIndex,
  IndexTypeName.Float64Index,
  IndexTypeName.Int64Index,
  IndexTypeName.RangeIndex,
  IndexTypeName.UInt64Index,
])

interface Props {
  element: VegaLiteChartElement
  theme: EmotionTheme
  width: number
  widgetMgr: WidgetStateManager
  fragmentId?: string
}

/** All of the data that makes up a VegaLite chart. */
export interface VegaLiteChartElement {
  /**
   * The dataframe that will be used as the chart's main data source, if
   * specified using Vega-Lite's inline API.
   *
   * This is mutually exclusive with WrappedNamedDataset - if `data` is non-null,
   * `datasets` will not be populated; if `datasets` is populated, then `data`
   * will be null.
   */
  data: Quiver | null

  /** The a JSON-formatted string with the Vega-Lite spec. */
  spec: string

  /**
   * Dataframes associated with this chart using Vega-Lite's datasets API,
   * if any.
   */
  datasets: WrappedNamedDataset[]

  /** If True, will overwrite the chart width spec to fit to container. */
  useContainerWidth: boolean

  /** override the properties with a theme. Currently, only "streamlit" or None are accepted. */
  vegaLiteTheme: string

  id: string

  isSelectEnabled: boolean

  formId: string
}

/** A mapping of `ArrowNamedDataSet.proto`. */
export interface WrappedNamedDataset {
  /** The dataset's optional name. */
  name: string | null

  /** True if the name field (above) was manually set. */
  hasName: boolean

  /** The data itself, wrapped in a Quiver object. */
  data: Quiver
}

export interface PropsWithFullScreen extends Props {
  height?: number
  isFullScreen: boolean
}

interface State {
  error?: Error
  selections: Record<string, any>
}

export class ArrowVegaLiteChart extends PureComponent<
  PropsWithFullScreen,
  State
> {
  /**
   * The Vega view object
   */
  private vegaView?: vega.View

  /**
   * Finalizer for the embedded vega object. Must be called to dispose
   * of the vegaView when it's no longer used.
   */
  private vegaFinalizer?: () => void

  /**
   * The default data name to add to.
   */
  private defaultDataName = DEFAULT_DATA_NAME

  /**
   * The html element we attach the Vega view to.
   */
  private element: HTMLDivElement | null = null

  private readonly formClearHelper = new FormClearHelper()

  private formCleared = false

  readonly state = {
    error: undefined,
    selections: {} as Record<string, any>,
  }

  public async componentDidMount(): Promise<void> {
    try {
      await this.createView()
    } catch (e) {
      const error = ensureError(e)
      this.setState({ error })
    }
  }

  public componentWillUnmount(): void {
    this.finalizeView()
  }

  /**
   * Finalize the view so it can be garbage collected. This should be done
   * when a new view is created, and when the component unmounts.
   */
  private finalizeView = (): any => {
    if (this.vegaFinalizer) {
      this.vegaFinalizer()
    }
    this.vegaFinalizer = undefined
    this.vegaView = undefined
  }

<<<<<<< HEAD
  private onFormCleared = (): void => {
    this.setState(
      () => {
        return { selections: {} }
      },

      () => {
        this.props.widgetMgr?.setStringValue(
          this.props.element as WidgetInfo,
          JSON.stringify({}),
          {
            fromUi: true,
          },
          this.props.fragmentId
        )
        this.formCleared = true
      }
    )
  }

=======
  /**
   * Extracts and returns the names of selection parameters from a given Vega-Lite chart specification.
   * This method is specifically designed for use with Vega-Lite version 5 specifications.
   *
   * It parses the 'params' property of the specification, if present, to retrieve the names
   * of all selection parameters.
   *
   * For more details on selection in Vega-Lite, visit:
   * https://vega.github.io/vega-lite/docs/selection.html
   *
   * @param spec {any} - The Vega-Lite chart specification object, expected to conform to the
   * structure utilized by Vega-Lite 5.
   * @returns {string[]} An array of strings, where each string is the name of a selector from
   * the chart's specification. Returns an empty array if no selectors are found.
   *
   * Example:
   * ```
   * const vegaLiteSpec = {
   *   params: [
   *     { name: 'brush', select: 'interval' },
   *     { name: 'click', select: 'point', toggle: 'event.shiftKey' }
   *   ]
   * };
   * const selectors = getSelectorsFromChart(vegaLiteSpec);
   * console.log(selectors); // Output: ['brush', 'click']
   * ```
   */
>>>>>>> b505e380
  public getSelectorsFromChart(spec: any): string[] {
    if ("params" in spec) {
      const select: any[] = []
      spec.params.forEach((item: any) => {
        select.push(item.name)
      })
      return select
    }
    return []
  }

  public async componentDidUpdate(
    prevProps: PropsWithFullScreen
  ): Promise<void> {
    const { element: prevElement, theme: prevTheme } = prevProps
    const { element, theme } = this.props

    const prevSpec = prevElement.spec
    const { spec } = element

    if (
      !this.vegaView ||
      prevSpec !== spec ||
      prevTheme !== theme ||
      prevProps.width !== this.props.width ||
      prevProps.height !== this.props.height ||
      prevProps.element.vegaLiteTheme !== this.props.element.vegaLiteTheme ||
      prevProps.element.isSelectEnabled !==
        this.props.element.isSelectEnabled ||
      this.formCleared
    ) {
      logMessage("Vega spec changed.")
      try {
        await this.createView()
        this.formCleared = false
      } catch (e) {
        const error = ensureError(e)

        this.setState({ error })
      }
      return
    }

    const prevData = prevElement.data
    const { data } = element

    if (prevData || data) {
      this.updateData(this.defaultDataName, prevData, data)
    }

    const prevDataSets = getDataSets(prevElement) || {}
    const dataSets = getDataSets(element) || {}

    for (const [name, dataset] of Object.entries(dataSets)) {
      const datasetName = name || this.defaultDataName
      const prevDataset = prevDataSets[datasetName]

      this.updateData(datasetName, prevDataset, dataset)
    }

    // Remove all datasets that are in the previous but not the current datasets.
    for (const name of Object.keys(prevDataSets)) {
      if (!dataSets.hasOwnProperty(name) && name !== this.defaultDataName) {
        this.updateData(name, null, null)
      }
    }

    this.vegaView.resize().runAsync()
  }

  public generateSpec = (): any => {
    const { element: el, theme, isFullScreen, width, height } = this.props
    const spec = JSON.parse(el.spec)

    const { useContainerWidth } = el
    if (el.vegaLiteTheme === "streamlit") {
      spec.config = applyStreamlitTheme(spec.config, theme)
    } else if (spec.usermeta?.embedOptions?.theme === "streamlit") {
      spec.config = applyStreamlitTheme(spec.config, theme)
      // Remove the theme from the usermeta so it doesn't get picked up by vega embed.
      spec.usermeta.embedOptions.theme = undefined
    } else {
      // Apply minor theming improvements to work better with Streamlit
      spec.config = applyThemeDefaults(spec.config, theme)
    }

    const storedValue = this.props.widgetMgr.getStringValue(el)
    if (storedValue !== undefined) {
      const selectors = this.getSelectorsFromChart(spec)
      const parsedStoredValue = JSON.parse(storedValue)
      if (parsedStoredValue.select) {
        selectors.forEach(selector => {
          spec.params.forEach((param: any) => {
            if (param.name && param.name === selector) {
              // initialize interval and point values if they exist to maintain state
              // https://vega.github.io/vega-lite/docs/param-value.html
              if (param.select.type && param.select.type === "point") {
                try {
                  const values = parsedStoredValue.select[selector].vlPoint.or
                  param.select.fields = Object.keys(values[0])
                  param.value = values
                } catch (e) {
                  logMessage(e)
                }
              }
              if (param.select.type === "interval") {
                try {
                  const values = parsedStoredValue.select[selector]
                  param.value = values
                } catch (e) {
                  logMessage(e)
                }
              }
            }
          })
        })
      }
    }

    if (isFullScreen) {
      spec.width = width
      spec.height = height

      if ("vconcat" in spec) {
        spec.vconcat.forEach((child: any) => {
          child.width = width
        })
      }
    } else if (useContainerWidth) {
      spec.width = width

      if ("vconcat" in spec) {
        spec.vconcat.forEach((child: any) => {
          child.width = width
        })
      }
    }

    if (!spec.padding) {
      spec.padding = {}
    }

    if (spec.padding.bottom == null) {
      spec.padding.bottom = BOTTOM_PADDING
    }

    if (spec.datasets) {
      throw new Error("Datasets should not be passed as part of the spec")
    }

    if (el.isSelectEnabled) {
      // attempt to add encodings from chart to selection parameter in order to get point interval
      // This is to ensure that we can consistently recreate state in fullscreen / non fullscreen mode
      // https://github.com/altair-viz/altair/issues/3285#issuecomment-1858860696
      if ("params" in spec) {
        if ("encoding" in spec) {
          spec.params.forEach((param: any) => {
            if (
              "select" in param &&
              "type" in param.select &&
              param.select.type === "point" &&
              param.select.encodings === undefined
            ) {
              param.select.encodings = Object.keys(spec.encoding)
            }
          })
        }
        const concatenationKeys = ["hconcat", "vconcat", "layer"]

        concatenationKeys.forEach(key => {
          if (key in spec) {
            try {
              spec.params.forEach((param: any) => {
                if (
                  "select" in param &&
                  "type" in param.select &&
                  param.select.type === "point" &&
                  param.select.encodings === undefined
                ) {
                  param.select.encodings = Object.keys(spec[key][0].encoding)
                }
              })
            } catch (e) {
              logMessage(e)
            }
          }
        })
      }
    }

    return spec
  }

  /**
   * Update the dataset in the Vega view. This method tried to minimize changes
   * by automatically creating and applying diffs.
   *
   * @param name The name of the dataset.
   * @param prevData The dataset before the update.
   * @param data The dataset at the current state.
   */
  private updateData(
    name: string,
    prevData: Quiver | null,
    data: Quiver | null
  ): void {
    if (!this.vegaView) {
      throw new Error("Chart has not been drawn yet")
    }

    if (!data || data.data.numRows === 0) {
      const view = this.vegaView as any
      // eslint-disable-next-line no-underscore-dangle
      const viewHasDataWithName = view._runtime.data.hasOwnProperty(name)
      if (viewHasDataWithName) {
        this.vegaView.remove(name, vega.truthy)
      }
      return
    }

    if (!prevData || prevData.data.numRows === 0) {
      this.vegaView.insert(name, getDataArray(data))
      return
    }

    const { dataRows: prevNumRows, dataColumns: prevNumCols } =
      prevData.dimensions
    const { dataRows: numRows, dataColumns: numCols } = data.dimensions

    // Check if dataframes have same "shape" but the new one has more rows.
    if (
      dataIsAnAppendOfPrev(
        prevData,
        prevNumRows,
        prevNumCols,
        data,
        numRows,
        numCols
      )
    ) {
      if (prevNumRows < numRows) {
        this.vegaView.insert(name, getDataArray(data, prevNumRows))
      }
    } else {
      // Clean the dataset and insert from scratch.
      const cs = vega
        .changeset()
        .remove(vega.truthy)
        .insert(getDataArray(data))
      this.vegaView.change(name, cs)
      logMessage(
        `Had to clear the ${name} dataset before inserting data through Vega view.`
      )
    }
  }

  /**
   * Create a new Vega view and add the data.
   */
  private async createView(): Promise<void> {
    logMessage("Creating a new Vega view.")

    if (!this.element) {
      throw Error("Element missing.")
    }

    // Finalize the previous view so it can be garbage collected.
    this.finalizeView()

    const { widgetMgr, element } = this.props
    const spec = this.generateSpec()
    const options = {
      // Adds interpreter support for Vega expressions that is compliant with CSP
      ast: true,
      expr: expressionInterpreter,

      // Disable default styles so that vega doesn't inject <style> tags in the
      // DOM. We set these styles manually for finer control over them and to
      // avoid inlining styles.
      tooltip: { disableDefaultStyle: true },
      defaultStyle: false,
      forceActionsMenu: true,
    }

    const { vgSpec, view, finalize } = await embed(this.element, spec, options)

    this.vegaView = view

    if (widgetMgr && element?.id && element.isSelectEnabled) {
      // listen for selection events
      this.getSelectorsFromChart(spec).forEach((item, _index) => {
        view.addSignalListener(
          item,
          debounce(150, (name: string, value: any) => {
            if (Object.keys(value).length !== 0) {
              const updatedSelections = {
                ...this.state.selections,
                select: {
                  [name]: value,
                },
              }
              this.setState({
                selections: updatedSelections,
              })
              this.props.widgetMgr?.setStringValue(
                this.props.element as WidgetInfo,
                JSON.stringify(updatedSelections),
                {
                  fromUi: true,
                },
                this.props.fragmentId
              )
            }
          })
        )
      })

      const reset = (): void => {
        this.setState({
          selections: {},
        })
        this.props.widgetMgr?.setStringValue(
          this.props.element as WidgetInfo,
          JSON.stringify({}),
          {
            fromUi: true,
          },
          this.props.fragmentId
        )
      }

      const resetGraph = debounce(150, (event: ScenegraphEvent) => {
        // no datum means click was not on a useful location https://stackoverflow.com/a/61782407
        try {
          // TODO(willhuang1997): Figure out how to resend empty dict when clicking out of interval
          // Problem with doing so is that doing an interval itself is a click event and thus this function will run
          if (
            // @ts-expect-error
            !event.item.datum &&
            Object.keys(this.state.selections).length > 0
          ) {
            reset()
          }
        } catch (e) {
          logMessage(e)
        }
      })

      const doubleClickResetGraph = debounce(150, () => {
        try {
          if (Object.keys(this.state.selections).length > 0) {
            reset()
          }
        } catch (e) {
          logMessage(e)
        }
      })

      view.addEventListener("click", event => {
        resetGraph(event)
      })

      view.addEventListener("dblclick", event => {
        doubleClickResetGraph(event)
      })
    }

    this.vegaFinalizer = finalize

    const datasets = getDataArrays(element)

    // Heuristic to determine the default dataset name.
    const datasetNames = datasets ? Object.keys(datasets) : []
    if (datasetNames.length === 1) {
      const [datasetName] = datasetNames
      this.defaultDataName = datasetName
    } else if (datasetNames.length === 0 && vgSpec.data) {
      this.defaultDataName = DEFAULT_DATA_NAME
    }

    const dataObj = getInlineData(element)
    if (dataObj) {
      view.insert(this.defaultDataName, dataObj)
    }
    if (datasets) {
      for (const [name, data] of Object.entries(datasets)) {
        view.insert(name, data)
      }
    }

    await view.runAsync()

    // Fix bug where the "..." menu button overlaps with charts where width is
    // set to -1 on first load.
    this.vegaView.resize().runAsync()
  }

  public render(): JSX.Element {
    if (this.state.error) {
      // eslint-disable-next-line @typescript-eslint/no-throw-literal
      throw this.state.error
    }
    // Manage our form-clear event handler.
    this.formClearHelper.manageFormClearListener(
      this.props.widgetMgr,
      this.props.element.formId,
      this.onFormCleared
    )

    return (
      // Create the container Vega draws inside.
      <StyledVegaLiteChartContainer
        data-testid="stArrowVegaLiteChart"
        useContainerWidth={this.props.element.useContainerWidth}
        isFullScreen={this.props.isFullScreen}
        ref={c => {
          this.element = c
        }}
      />
    )
  }
}

function getInlineData(
  el: VegaLiteChartElement
): { [field: string]: any }[] | null {
  const dataProto = el.data

  if (!dataProto || dataProto.data.numRows === 0) {
    return null
  }

  return getDataArray(dataProto)
}

function getDataArrays(
  el: VegaLiteChartElement
): { [dataset: string]: any[] } | null {
  const datasets = getDataSets(el)
  if (datasets == null) {
    return null
  }

  const datasetArrays: { [dataset: string]: any[] } = {}

  for (const [name, dataset] of Object.entries(datasets)) {
    datasetArrays[name] = getDataArray(dataset)
  }

  return datasetArrays
}

function getDataSets(
  el: VegaLiteChartElement
): { [dataset: string]: Quiver } | null {
  if (el.datasets?.length === 0) {
    return null
  }

  const datasets: { [dataset: string]: Quiver } = {}

  el.datasets.forEach((x: WrappedNamedDataset) => {
    if (!x) {
      return
    }
    const name = x.hasName ? x.name : null
    datasets[name as string] = x.data
  })

  return datasets
}

export function getDataArray(
  dataProto: Quiver,
  startIndex = 0
): { [field: string]: any }[] {
  if (dataProto.isEmpty()) {
    return []
  }

  const dataArr = []
  const { dataRows: rows, dataColumns: cols } = dataProto.dimensions

  const indexType = Quiver.getTypeName(dataProto.types.index[0])
  const hasSupportedIndex = SUPPORTED_INDEX_TYPES.has(
    indexType as IndexTypeName
  )

  for (let rowIndex = startIndex; rowIndex < rows; rowIndex++) {
    const row: { [field: string]: any } = {}

    if (hasSupportedIndex) {
      const indexValue = dataProto.getIndexValue(rowIndex, 0)
      // VegaLite can't handle BigInts, so they have to be converted to Numbers first
      row[MagicFields.DATAFRAME_INDEX] =
        typeof indexValue === "bigint" ? Number(indexValue) : indexValue
    }

    for (let colIndex = 0; colIndex < cols; colIndex++) {
      const dataValue = dataProto.getDataValue(rowIndex, colIndex)
      const dataType = dataProto.types.data[colIndex]
      const typeName = Quiver.getTypeName(dataType)

      if (
        typeName !== "datetimetz" &&
        (dataValue instanceof Date || Number.isFinite(dataValue)) &&
        (typeName.startsWith("datetime") || typeName === "date")
      ) {
        // For dates that do not contain timezone information.
        // Vega JS assumes dates in the local timezone, so we need to convert
        // UTC date to be the same date in the local timezone.
        const offset = new Date(dataValue).getTimezoneOffset() * 60 * 1000 // minutes to milliseconds
        row[dataProto.columns[0][colIndex]] = dataValue.valueOf() + offset
      } else if (typeof dataValue === "bigint") {
        row[dataProto.columns[0][colIndex]] = Number(dataValue)
      } else {
        row[dataProto.columns[0][colIndex]] = dataValue
      }
    }
    dataArr.push(row)
  }

  return dataArr
}

/**
 * Checks if data looks like it's just prevData plus some appended rows.
 */
function dataIsAnAppendOfPrev(
  prevData: Quiver,
  prevNumRows: number,
  prevNumCols: number,
  data: Quiver,
  numRows: number,
  numCols: number
): boolean {
  // Check whether dataframes have the same shape.

  // not an append
  if (prevNumCols !== numCols) {
    return false
  }

  // Data can be updated, but still have the same number of rows.
  // We consider the case an append only when the number of rows has increased
  if (prevNumRows >= numRows) {
    return false
  }

  // if no previous data, render from scratch
  if (prevNumRows === 0) {
    return false
  }

  const c = numCols - 1
  const r = prevNumRows - 1

  // Check if the new dataframe looks like it's a superset of the old one.
  // (this is a very light check, and not guaranteed to be right!)
  if (
    prevData.getDataValue(0, c) !== data.getDataValue(0, c) ||
    prevData.getDataValue(r, c) !== data.getDataValue(r, c)
  ) {
    return false
  }

  return true
}

export default withTheme(withFullScreenWrapper(ArrowVegaLiteChart))<|MERGE_RESOLUTION|>--- conflicted
+++ resolved
@@ -183,7 +183,6 @@
     this.vegaView = undefined
   }
 
-<<<<<<< HEAD
   private onFormCleared = (): void => {
     this.setState(
       () => {
@@ -204,7 +203,6 @@
     )
   }
 
-=======
   /**
    * Extracts and returns the names of selection parameters from a given Vega-Lite chart specification.
    * This method is specifically designed for use with Vega-Lite version 5 specifications.
@@ -232,7 +230,6 @@
    * console.log(selectors); // Output: ['brush', 'click']
    * ```
    */
->>>>>>> b505e380
   public getSelectorsFromChart(spec: any): string[] {
     if ("params" in spec) {
       const select: any[] = []
