/**
 * Copyright (c) Streamlit Inc. (2018-2022) Snowflake Inc. (2022-2024)
 *
 * Licensed under the Apache License, Version 2.0 (the "License");
 * you may not use this file except in compliance with the License.
 * You may obtain a copy of the License at
 *
 *     http://www.apache.org/licenses/LICENSE-2.0
 *
 * Unless required by applicable law or agreed to in writing, software
 * distributed under the License is distributed on an "AS IS" BASIS,
 * WITHOUT WARRANTIES OR CONDITIONS OF ANY KIND, either express or implied.
 * See the License for the specific language governing permissions and
 * limitations under the License.
 */

import React, { ReactElement } from "react"

import { useTheme } from "@emotion/react"

import { DynamicIcon } from "@streamlit/lib/src/components/shared/Icon"
import { Placement } from "@streamlit/lib/src/components/shared/Tooltip"
import { PageLink as PageLinkProto } from "@streamlit/lib/src/proto"
import { BaseButtonTooltip } from "@streamlit/lib/src/components/shared/BaseButton"
import StreamlitMarkdown from "@streamlit/lib/src/components/shared/StreamlitMarkdown"
import { EmotionTheme } from "@streamlit/lib/src/theme"
import { LibContext } from "@streamlit/lib/src/components/core/LibContext"
import IsSidebarContext from "@streamlit/lib/src/components/core/IsSidebarContext"

import {
  StyledNavLink,
  StyledNavLinkContainer,
  StyledNavLinkText,
} from "./styled-components"

export interface Props {
  disabled: boolean
  element: PageLinkProto
  width: number
}

function shouldUseContainerWidth(
  useContainerWidth: boolean | null | undefined,
  isInSidebar: boolean
): boolean {
  if (useContainerWidth === null && isInSidebar) {
    return true
  } else if (useContainerWidth === null && !isInSidebar) {
    return false
  }
  return useContainerWidth === true ? true : false
}

function PageLink(props: Readonly<Props>): ReactElement {
  const { onPageChange, currentPageScriptHash } = React.useContext(LibContext)
  const isInSidebar = React.useContext(IsSidebarContext)

  const { colors }: EmotionTheme = useTheme()

  const { disabled, element, width } = props
  const style = { width }

  const useContainerWidth = shouldUseContainerWidth(
    element.useContainerWidth,
    isInSidebar
  )

  const isCurrentPage = currentPageScriptHash === element.pageScriptHash

  const handleClick = (e: React.MouseEvent<HTMLAnchorElement>): void => {
    if (element.external) {
      // External Page Link
      if (disabled) {
        e.preventDefault()
      }
    } else {
      // MPA Page Link
      e.preventDefault()
      if (!disabled) {
<<<<<<< HEAD
        onPageChange(
          element.pageScriptHash as string,
          element.queryString as string
        )
=======
        onPageChange(element.pageScriptHash)
>>>>>>> 5edd0937
      }
    }
  }

  return (
    <div className="stPageLink" data-testid="stPageLink" style={style}>
      <BaseButtonTooltip help={element.help} placement={Placement.TOP_RIGHT}>
        <StyledNavLinkContainer>
          <StyledNavLink
            data-testid="stPageLink-NavLink"
            disabled={disabled}
            isCurrentPage={isCurrentPage}
            fluidWidth={useContainerWidth ? width : false}
            href={element.page}
            target={element.external ? "_blank" : ""}
            rel="noreferrer"
            onClick={handleClick}
          >
            {element.icon && (
              <DynamicIcon
                size="lg"
                color={colors.bodyText}
                iconValue={element.icon}
              />
            )}
            <StyledNavLinkText disabled={disabled}>
              <StreamlitMarkdown
                source={element.label}
                allowHTML={false}
                isLabel
                boldLabel={isCurrentPage}
                largerLabel
                disableLinks
              />
            </StyledNavLinkText>
          </StyledNavLink>
        </StyledNavLinkContainer>
      </BaseButtonTooltip>
    </div>
  )
}

export default PageLink<|MERGE_RESOLUTION|>--- conflicted
+++ resolved
@@ -77,14 +77,7 @@
       // MPA Page Link
       e.preventDefault()
       if (!disabled) {
-<<<<<<< HEAD
-        onPageChange(
-          element.pageScriptHash as string,
-          element.queryString as string
-        )
-=======
-        onPageChange(element.pageScriptHash)
->>>>>>> 5edd0937
+        onPageChange(element.pageScriptHash, element.queryString)
       }
     }
   }
