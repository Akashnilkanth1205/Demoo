--- conflicted
+++ resolved
@@ -4,13 +4,8 @@
   "reporterOptions": {
     "configFile": "reporter-config.json"
   },
-<<<<<<< HEAD
+  "screenshotsFolder": "mochawesome-report/assets",
   "trashAssetsBeforeRuns": false,
-  "projectId": "fa9nep",
   "viewportWidth": 1366,
   "viewportHeight": 768
-=======
-  "screenshotsFolder": "mochawesome-report/assets",
-  "trashAssetsBeforeRuns": false
->>>>>>> 2094a399
 }