--- conflicted
+++ resolved
@@ -14,14 +14,8 @@
     "typecheck": "tsc --noEmit"
   },
   "dependencies": {
-<<<<<<< HEAD
-    "@welldone-software/why-did-you-render": "^3.3.3",
-    "aws-sdk": "^2.496.0",
-    "baseui": "^8.8.0",
-=======
     "aws-sdk": "^2.524.0",
     "baseui": "^8.17.1",
->>>>>>> 54465755
     "bokehjs": "^1.2.0",
     "bootstrap": "^4.3.1",
     "camelcase": "^5.2.0",
@@ -46,12 +40,7 @@
     "react-dom": "^16.8.4",
     "react-feather": "^2.0.3",
     "react-google-login": "^5.0.4",
-<<<<<<< HEAD
-    "react-hotkeys": "1.1.4",
-    "react-immutable-pure-component": "^2.2.1",
-=======
     "react-hotkeys": "^1.1.4",
->>>>>>> 54465755
     "react-json-view": "^1.19.1",
     "react-leaflet": "^2.4.0",
     "react-map-gl": "^5.0.7",
@@ -65,16 +54,9 @@
     "styletron-engine-atomic": "^1.4.1",
     "styletron-react": "^5.2.1",
     "typed-signals": "^1.0.5",
-<<<<<<< HEAD
-    "vega": "^5.4.0",
-    "vega-embed": "^4.2.1",
-    "vega-lite": "^3.3.0",
-    "why-did-you-update": "^1.0.6",
-=======
     "vega": "^5.5.3",
     "vega-embed": "^5.1.2",
     "vega-lite": "^4.0.0-beta.1",
->>>>>>> 54465755
     "xxhashjs": "^0.2.2"
   },
   "devDependencies": {
