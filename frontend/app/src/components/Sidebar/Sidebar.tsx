--- conflicted
+++ resolved
@@ -236,13 +236,7 @@
     }
 
     const displayImage =
-<<<<<<< HEAD
-      collapsed && appLogo.collapsedImage
-        ? appLogo.collapsedImage
-        : appLogo.image
-=======
       collapsed && appLogo.iconImage ? appLogo.iconImage : appLogo.image
->>>>>>> ec70dd36
     const source = this.props.endpoints.buildMediaURL(displayImage)
     if (appLogo.link) {
       return (
@@ -271,6 +265,7 @@
       hideSidebarNav,
     } = this.props
 
+    const hasPageNavAbove = appPages.length > 1 && !hideSidebarNav
     // Handles checking the URL params
     const isEmbedded = isEmbed() && !isColoredLineDisplayed()
     // If header decoration visible, move sidebar down so decoration doesn't go below it
@@ -329,7 +324,6 @@
             data-testid="stSidebarContent"
             ref={this.sidebarRef}
           >
-<<<<<<< HEAD
             <StyledSidebarHeaderContainer
               onMouseOver={this.onMouseOver}
               onMouseOut={this.onMouseOut}
@@ -340,20 +334,11 @@
                 showSidebarCollapse={showSidebarCollapse}
                 data-testid="stSidebarCollapseButton"
               >
-=======
-            <StyledSidebarHeaderContainer data-testid="stSidebarHeader">
-              {this.renderLogo(false)}
-              <StyledCollapseSidebarButton data-testid="stSidebarCollapseButton">
->>>>>>> ec70dd36
                 <BaseButton
                   kind={BaseButtonKind.HEADER_BUTTON}
                   onClick={this.toggleCollapse}
                 >
-<<<<<<< HEAD
                   <Icon content={ChevronLeft} size="xl" />
-=======
-                  <Icon content={Close} size="lg" />
->>>>>>> ec70dd36
                 </BaseButton>
               </StyledCollapseSidebarButton>
             </StyledSidebarHeaderContainer>
@@ -367,14 +352,10 @@
                 onPageChange={onPageChange}
               />
             )}
-<<<<<<< HEAD
             <StyledSidebarUserContent
               hasPageNavAbove={hasPageNavAbove}
               data-testid="stSidebarUserContent"
             >
-=======
-            <StyledSidebarUserContent data-testid="stSidebarUserContent">
->>>>>>> ec70dd36
               {children}
             </StyledSidebarUserContent>
           </StyledSidebarContent>
