--- conflicted
+++ resolved
@@ -271,11 +271,7 @@
       image:
         "https://global.discourse-cdn.com/business7/uploads/streamlit/original/2X/8/8cb5b6c0e1fe4e4ebfd30b769204c0d30c332fec.png",
       link: "www.example.com",
-<<<<<<< HEAD
-      collapsedImage: "https://docs.streamlit.io/logo.svg",
-=======
       iconImage: "https://docs.streamlit.io/logo.svg",
->>>>>>> ec70dd36
     })
 
     it("doesn't render if no logo provided", () => {
@@ -283,11 +279,7 @@
       expect(screen.queryByTestId("stLogo")).not.toBeInTheDocument()
     })
 
-<<<<<<< HEAD
-    it("uses collapsedImage if provided", () => {
-=======
     it("uses iconImage if provided", () => {
->>>>>>> ec70dd36
       const sourceSpy = jest.spyOn(mockEndpointProp, "buildMediaURL")
       render(<AppView {...getProps({ appLogo: fullAppLogo })} />)
       const openSidebarContainer = screen.getByTestId("collapsedControl")
@@ -299,11 +291,7 @@
       )
     })
 
-<<<<<<< HEAD
-    it("defaults to image if no collapsedImage", () => {
-=======
     it("defaults to image if no iconImage", () => {
->>>>>>> ec70dd36
       const sourceSpy = jest.spyOn(mockEndpointProp, "buildMediaURL")
       render(<AppView {...getProps({ appLogo: imageOnly })} />)
       const openSidebarContainer = screen.getByTestId("collapsedControl")
