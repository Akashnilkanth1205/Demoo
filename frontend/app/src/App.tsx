--- conflicted
+++ resolved
@@ -387,24 +387,19 @@
       claimHostAuthToken: this.hostCommunicationMgr.claimAuthToken,
       resetHostAuthToken: this.hostCommunicationMgr.resetAuthToken,
       onHostConfigResp: (response: IHostConfigResponse) => {
-<<<<<<< HEAD
-        const { allowedOrigins, useExternalAuthToken, disableFullscreenMode } =
-          response
-        const appConfig: AppConfig = { allowedOrigins, useExternalAuthToken }
-        const libConfig: LibConfig = { disableFullscreenMode }
-=======
         const {
           allowedOrigins,
           useExternalAuthToken,
+          disableFullscreenMode,
           enableCustomParentMessages,
         } = response
+
         const appConfig: AppConfig = {
           allowedOrigins,
           useExternalAuthToken,
           enableCustomParentMessages,
         }
-        const libConfig: LibConfig = {} // TODO(lukasmasuch): We don't have any libConfig yet:
->>>>>>> 9d1dfd51
+        const libConfig: LibConfig = { disableFullscreenMode }
 
         // Set the allowed origins configuration for the host communication:
         this.hostCommunicationMgr.setAllowedOrigins(appConfig)
