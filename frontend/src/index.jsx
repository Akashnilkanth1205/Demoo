/**
 * @license
 * Copyright 2018-2019 Streamlit Inc.
 *
 * Licensed under the Apache License, Version 2.0 (the "License");
 * you may not use this file except in compliance with the License.
 * You may obtain a copy of the License at
 *
 *    http://www.apache.org/licenses/LICENSE-2.0
 *
 * Unless required by applicable law or agreed to in writing, software
 * distributed under the License is distributed on an "AS IS" BASIS,
 * WITHOUT WARRANTIES OR CONDITIONS OF ANY KIND, either express or implied.
 * See the License for the specific language governing permissions and
 * limitations under the License.
 */

<<<<<<< HEAD
import React from 'react'

import ReactDOM from 'react-dom'
import App from './App'
=======
import React from "react"
import ReactDOM from "react-dom"
import App from "./App"
>>>>>>> 54465755

import { Client as Styletron } from "styletron-engine-atomic"
import { Provider as StyletronProvider } from "styletron-react"
import { LightTheme, BaseProvider } from "baseui"

// const whyDidYouRender = require('@welldone-software/why-did-you-render')
// whyDidYouRender(React)

const engine = new Styletron()

ReactDOM.render(
  <StyletronProvider value={engine}>
    <BaseProvider theme={LightTheme}>
      <App />
    </BaseProvider>
  </StyletronProvider>,
  document.getElementById("root")
)<|MERGE_RESOLUTION|>--- conflicted
+++ resolved
@@ -15,16 +15,9 @@
  * limitations under the License.
  */
 
-<<<<<<< HEAD
-import React from 'react'
-
-import ReactDOM from 'react-dom'
-import App from './App'
-=======
 import React from "react"
 import ReactDOM from "react-dom"
 import App from "./App"
->>>>>>> 54465755
 
 import { Client as Styletron } from "styletron-engine-atomic"
 import { Provider as StyletronProvider } from "styletron-react"
