--- conflicted
+++ resolved
@@ -198,7 +198,6 @@
   })
 })
 
-<<<<<<< HEAD
 describe("isColor", () => {
   // https://www.w3schools.com/cssref/css_colors_legal.asp
   it("works with valid colors", () => {
@@ -224,7 +223,9 @@
     expect(isColor("cookies are delicious")).toBe(false)
     expect(isColor("")).toBe(false)
     expect(isColor("hsl(120,50,40)")).toBe(false)
-=======
+  })
+})
+
 describe("createEmotionTheme", () => {
   it("sets to light when matchMedia does not match dark", () => {
     const themeInput: Partial<CustomThemeConfig> = {
@@ -272,6 +273,5 @@
     expect(theme.genericFonts.codeFont).toBe(
       baseTheme.emotion.genericFonts.codeFont
     )
->>>>>>> 96b19c88
   })
 })