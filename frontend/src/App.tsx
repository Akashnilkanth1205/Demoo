/**
 * @license
 * Copyright 2018-2020 Streamlit Inc.
 *
 * Licensed under the Apache License, Version 2.0 (the "License");
 * you may not use this file except in compliance with the License.
 * You may obtain a copy of the License at
 *
 *    http://www.apache.org/licenses/LICENSE-2.0
 *
 * Unless required by applicable law or agreed to in writing, software
 * distributed under the License is distributed on an "AS IS" BASIS,
 * WITHOUT WARRANTIES OR CONDITIONS OF ANY KIND, either express or implied.
 * See the License for the specific language governing permissions and
 * limitations under the License.
 */

import React, { Fragment, PureComponent, ReactNode } from "react"
import moment from "moment"
import { HotKeys, KeyMap } from "react-hotkeys"
import { fromJS } from "immutable"
import classNames from "classnames"
// Other local imports.
import PageLayoutContext from "components/core/PageLayoutContext"
import ReportView from "components/core/ReportView"
import StatusWidget from "components/core/StatusWidget"
import MainMenu from "components/core/MainMenu"
import Header from "components/core/Header"
import {
  DialogProps,
  DialogType,
  StreamlitDialog,
} from "components/core/StreamlitDialog/"
import { ConnectionManager } from "lib/ConnectionManager"
import { WidgetStateManager } from "lib/WidgetStateManager"
import { ConnectionState } from "lib/ConnectionState"
import { ReportRunState } from "lib/ReportRunState"
import { SessionEventDispatcher } from "lib/SessionEventDispatcher"
import {
  setCookie,
  hashString,
  isEmbeddedInIFrame,
  notUndefined,
  getElementWidgetID,
} from "lib/utils"
import {
  BackMsg,
  Delta,
  ForwardMsg,
  ForwardMsgMetadata,
  Initialize,
  NewReport,
  IDeployParams,
  PageConfig,
  PageInfo,
  SessionEvent,
  WidgetStates,
  SessionState,
  Config,
} from "autogen/proto"
import { without, concat } from "lodash"

import { RERUN_PROMPT_MODAL_DIALOG } from "lib/baseconsts"
import { SessionInfo } from "lib/SessionInfo"
import { MetricsManager } from "lib/MetricsManager"
import { FileUploadClient } from "lib/FileUploadClient"

import { logError, logMessage } from "lib/log"
import { UserSettings } from "components/core/StreamlitDialog/UserSettings"
import { ReportRoot } from "./lib/ReportNode"
import { ComponentRegistry } from "./components/widgets/CustomComponent"
import { handleFavicon } from "./components/elements/Favicon"
import { StyledApp } from "./styled-components"

import withS4ACommunication, {
  S4ACommunicationHOC,
} from "./hocs/withS4ACommunication/withS4ACommunication"

import withScreencast, {
  ScreenCastHOC,
} from "./hocs/withScreencast/withScreencast"

// WARNING: order matters
import "assets/css/theme.scss"

export interface Props {
  screenCast: ScreenCastHOC
  s4aCommunication: S4ACommunicationHOC
}

interface State {
  connectionState: ConnectionState
  elements: ReportRoot
  isFullScreen: boolean
  reportId: string
  reportName: string
  reportHash: string | null
  reportRunState: ReportRunState
  userSettings: UserSettings
  dialog?: DialogProps | null
  sharingEnabled?: boolean
  layout: PageConfig.Layout
  initialSidebarState: PageConfig.SidebarState
  allowRunOnSave: boolean
  reportFinishedHandlers: (() => void)[]
<<<<<<< HEAD
  gitInfo?: IGitInfo | null
  pendingFormIds: Set<string>
=======
  deployParams?: IDeployParams | null
>>>>>>> 1cff62af
}

const ELEMENT_LIST_BUFFER_TIMEOUT_MS = 10

// eslint-disable-next-line
declare global {
  interface Window {
    streamlitDebug: any
    streamlitShareMetadata: Record<string, unknown>
  }
}

export class App extends PureComponent<Props, State> {
  private readonly sessionEventDispatcher: SessionEventDispatcher

  private readonly statusWidgetRef: React.RefObject<StatusWidget>

  private connectionManager: ConnectionManager | null

  private readonly widgetMgr: WidgetStateManager

  private readonly uploadClient: FileUploadClient

  /**
   * When new Deltas are received, they are applied to `pendingElementsBuffer`
   * rather than directly to `this.state.elements`. We assign
   * `pendingElementsBuffer` to `this.state` on a timer, in order to
   * decouple Delta updates from React re-renders, for performance reasons.
   *
   * (If `pendingElementsBuffer === this.state.elements` - the default state -
   * then we have no pending elements.)
   */
  private pendingElementsBuffer: ReportRoot

  private pendingElementsTimerRunning: boolean

  private readonly componentRegistry: ComponentRegistry

  constructor(props: Props) {
    super(props)

    this.state = {
      connectionState: ConnectionState.INITIAL,
      elements: ReportRoot.empty("Please wait..."),
      isFullScreen: false,
      reportName: "",
      reportId: "<null>",
      reportHash: null,
      reportRunState: ReportRunState.NOT_RUNNING,
      userSettings: {
        wideMode: false,
        runOnSave: false,
      },
      layout: PageConfig.Layout.CENTERED,
      initialSidebarState: PageConfig.SidebarState.AUTO,
      allowRunOnSave: true,
      reportFinishedHandlers: [],
<<<<<<< HEAD
      gitInfo: null,
      pendingFormIds: new Set<string>(),
=======
      deployParams: null,
>>>>>>> 1cff62af
    }

    this.sessionEventDispatcher = new SessionEventDispatcher()
    this.statusWidgetRef = React.createRef<StatusWidget>()
    this.connectionManager = null

    this.widgetMgr = new WidgetStateManager({
      sendRerunBackMsg: this.sendRerunBackMsg,
      pendingFormsChanged: pendingFormIds => this.setState({ pendingFormIds }),
    })

    this.uploadClient = new FileUploadClient(() => {
      return this.connectionManager
        ? this.connectionManager.getBaseUriParts()
        : undefined
    }, true)

    this.componentRegistry = new ComponentRegistry(() => {
      return this.connectionManager
        ? this.connectionManager.getBaseUriParts()
        : undefined
    })

    this.pendingElementsTimerRunning = false
    this.pendingElementsBuffer = this.state.elements

    window.streamlitDebug = {}
    window.streamlitDebug.closeConnection = this.closeConnection.bind(this)
  }

  /**
   * Global keyboard shortcuts.
   */
  keyMap: KeyMap = {
    RERUN: "r",
    CLEAR_CACHE: "c",
    // We use key up for stop recording to ensure the esc key doesn't trigger
    // other actions (like exiting modals)
    STOP_RECORDING: { sequence: "esc", action: "keyup" },
  }

  keyHandlers = {
    RERUN: (): void => this.rerunScript(),
    CLEAR_CACHE: (): void => this.openClearCacheDialog(),
    STOP_RECORDING: this.props.screenCast.stopRecording,
  }

  componentDidMount(): void {
    // Initialize connection manager here, to avoid
    // "Can't call setState on a component that is not yet mounted." error.
    this.connectionManager = new ConnectionManager({
      onMessage: this.handleMessage,
      onConnectionError: this.handleConnectionError,
      connectionStateChanged: this.handleConnectionStateChanged,
    })

    if (isEmbeddedInIFrame()) {
      document.body.classList.add("embedded")
    }

    MetricsManager.current.enqueue("viewReport")
  }

  componentDidUpdate(prevProps: Readonly<Props>): void {
    if (
      prevProps.s4aCommunication.currentState.queryParams !==
      this.props.s4aCommunication.currentState.queryParams
    ) {
      this.sendRerunBackMsg()
    }
  }

  showError(title: string, errorNode: ReactNode): void {
    logError(errorNode)
    const newDialog: DialogProps = {
      type: DialogType.WARNING,
      title,
      msg: errorNode,
      onClose: () => {},
    }
    this.openDialog(newDialog)
  }

  /**
   * Checks if the code version from the backend is different than the frontend
   */
  static hasStreamlitVersionChanged(initializeMsg: Initialize): boolean {
    if (SessionInfo.isSet()) {
      const { streamlitVersion: currentStreamlitVersion } = SessionInfo.current
      const { environmentInfo } = initializeMsg

      if (
        environmentInfo != null &&
        environmentInfo.streamlitVersion != null
      ) {
        return currentStreamlitVersion < environmentInfo.streamlitVersion
      }
    }

    return false
  }

  /**
   * Called by ConnectionManager when our connection state changes
   */
  handleConnectionStateChanged = (newState: ConnectionState): void => {
    logMessage(
      `Connection state changed from ${this.state.connectionState} to ${newState}`
    )

    this.setState({ connectionState: newState })

    if (newState === ConnectionState.CONNECTED) {
      logMessage(
        "Reconnected to server; Requesting a run (which may be preheated)"
      )
      this.widgetMgr.sendUpdateWidgetsMessage()
      this.setState({ dialog: null })
    } else {
      setCookie("_xsrf", "")

      if (SessionInfo.isSet()) {
        SessionInfo.clearSession()
      }
    }
  }

  /**
   * Callback when we get a message from the server.
   */
  handleMessage = (msgProto: ForwardMsg): void => {
    // We don't have an immutableProto here, so we can't use
    // the dispatchOneOf helper
    const dispatchProto = (obj: any, name: string, funcs: any): any => {
      const whichOne = obj[name]
      if (whichOne in funcs) {
        return funcs[whichOne](obj[whichOne])
      }
      throw new Error(`Cannot handle ${name} "${whichOne}".`)
    }

    try {
      dispatchProto(msgProto, "type", {
        newReport: (newReportMsg: NewReport) =>
          this.handleNewReport(newReportMsg),
        sessionStateChanged: (msg: SessionState) =>
          this.handleSessionStateChanged(msg),
        sessionEvent: (evtMsg: SessionEvent) =>
          this.handleSessionEvent(evtMsg),
        delta: (deltaMsg: Delta) =>
          this.handleDeltaMsg(
            deltaMsg,
            msgProto.metadata as ForwardMsgMetadata
          ),
        pageConfigChanged: (pageConfig: PageConfig) =>
          this.handlePageConfigChanged(pageConfig),
        pageInfoChanged: (pageInfo: PageInfo) =>
          this.handlePageInfoChanged(pageInfo),
        reportFinished: (status: ForwardMsg.ReportFinishedStatus) =>
          this.handleReportFinished(status),
        uploadReportProgress: (progress: number) =>
          this.handleUploadReportProgress(progress),
        reportUploaded: (url: string) => this.handleReportUploaded(url),
      })
    } catch (err) {
      logError(err)
      this.showError("Bad message format", err.message)
    }
  }

  handleUploadReportProgress = (progress: number): void => {
    const newDialog: DialogProps = {
      type: DialogType.UPLOAD_PROGRESS,
      progress,
      onClose: () => {},
    }
    this.openDialog(newDialog)
  }

  handleReportUploaded = (url: string): void => {
    const newDialog: DialogProps = {
      type: DialogType.UPLOADED,
      url,
      onClose: () => {},
    }
    this.openDialog(newDialog)
  }

  handlePageConfigChanged = (pageConfig: PageConfig): void => {
    const { title, favicon, layout, initialSidebarState } = pageConfig

    if (title) {
      this.props.s4aCommunication.sendMessage({
        type: "SET_PAGE_TITLE",
        title,
      })

      document.title = `${title} · Streamlit`
    }

    if (favicon) {
      handleFavicon(favicon)
    }

    // Only change layout/sidebar when the page config has changed.
    // This preserves the user's previous choice, and prevents extra re-renders.
    if (layout !== this.state.layout) {
      this.setState((prevState: State) => ({
        layout,
        userSettings: {
          ...prevState.userSettings,
          wideMode: layout === PageConfig.Layout.WIDE,
        },
      }))
    }
    if (initialSidebarState !== this.state.initialSidebarState) {
      this.setState(() => ({
        initialSidebarState,
      }))
    }
  }

  handlePageInfoChanged = (pageInfo: PageInfo): void => {
    const { queryString } = pageInfo
    window.history.pushState({}, "", queryString ? `?${queryString}` : "/")

    this.props.s4aCommunication.sendMessage({
      type: "SET_QUERY_PARAM",
      queryParams: queryString ? `?${queryString}` : "",
    })
  }

  /**
   * Handler for ForwardMsg.sessionStateChanged messages
   * @param stateChangeProto a SessionState protobuf
   */
  handleSessionStateChanged = (stateChangeProto: SessionState): void => {
    this.setState((prevState: State) => {
      // Determine our new ReportRunState
      let { reportRunState } = prevState
      let { dialog } = prevState

      if (
        stateChangeProto.reportIsRunning &&
        prevState.reportRunState !== ReportRunState.STOP_REQUESTED
      ) {
        // If the report is running, we change our ReportRunState only
        // if we don't have a pending stop request
        reportRunState = ReportRunState.RUNNING

        // If the scriptCompileError dialog is open and the report starts
        // running, close it.
        if (
          dialog != null &&
          dialog.type === DialogType.SCRIPT_COMPILE_ERROR
        ) {
          dialog = undefined
        }
      } else if (
        !stateChangeProto.reportIsRunning &&
        prevState.reportRunState !== ReportRunState.RERUN_REQUESTED &&
        prevState.reportRunState !== ReportRunState.COMPILATION_ERROR
      ) {
        // If the report is not running, we change our ReportRunState only
        // if we don't have a pending rerun request, and we don't have
        // a script compilation failure
        reportRunState = ReportRunState.NOT_RUNNING

        MetricsManager.current.enqueue(
          "deltaStats",
          MetricsManager.current.getAndResetDeltaCounter()
        )

        const customComponentCounter = MetricsManager.current.getAndResetCustomComponentCounter()
        Object.entries(customComponentCounter).forEach(([name, count]) => {
          MetricsManager.current.enqueue("customComponentStats", {
            name,
            count,
          })
        })
      }

      return {
        userSettings: {
          ...prevState.userSettings,
          runOnSave: Boolean(stateChangeProto.runOnSave),
        },
        dialog,
        reportRunState,
      }
    })
  }

  /**
   * Handler for ForwardMsg.sessionEvent messages
   * @param sessionEvent a SessionEvent protobuf
   */
  handleSessionEvent = (sessionEvent: SessionEvent): void => {
    this.sessionEventDispatcher.handleSessionEventMsg(sessionEvent)
    if (sessionEvent.type === "scriptCompilationException") {
      this.setState({ reportRunState: ReportRunState.COMPILATION_ERROR })
      const newDialog: DialogProps = {
        type: DialogType.SCRIPT_COMPILE_ERROR,
        exception: sessionEvent.scriptCompilationException,
        onClose: () => {},
      }
      this.openDialog(newDialog)
    } else if (
      RERUN_PROMPT_MODAL_DIALOG &&
      sessionEvent.type === "reportChangedOnDisk"
    ) {
      const newDialog: DialogProps = {
        type: DialogType.SCRIPT_CHANGED,
        onRerun: this.rerunScript,
        onClose: () => {},
        allowRunOnSave: this.state.allowRunOnSave,
      }
      this.openDialog(newDialog)
    }
  }

  /**
   * Handler for ForwardMsg.newReport messages. This runs on each rerun
   * @param newReportProto a NewReport protobuf
   */
  handleNewReport = (newReportProto: NewReport): void => {
    const initialize = newReportProto.initialize as Initialize

    if (App.hasStreamlitVersionChanged(initialize)) {
      window.location.reload()
      return
    }

    // First, handle initialization logic. Each NewReport message has
    // initialization data. If this is the _first_ time we're receiving
    // the NewReport message, we perform some one-time initialization.
    if (!SessionInfo.isSet()) {
      // We're not initialized. Perform one-time initialization.
      this.handleOneTimeInitialization(initialize)
    }

    const { reportHash } = this.state
    const {
      reportId,
      name: reportName,
      scriptPath,
      deployParams,
    } = newReportProto

    const newReportHash = hashString(
      SessionInfo.current.installationId + scriptPath
    )

    // Set the title and favicon to their default values
    document.title = `${reportName} · Streamlit`
    handleFavicon(`${process.env.PUBLIC_URL}/favicon.png`)

    MetricsManager.current.setReportHash(newReportHash)
    MetricsManager.current.clearDeltaCounter()

    MetricsManager.current.enqueue("updateReport")

    if (reportHash === newReportHash) {
      this.setState({
        reportId,
        deployParams,
      })
    } else {
      this.clearAppState(newReportHash, reportId, reportName, deployParams)
    }
  }

  /**
   * Performs one-time initialization. This is called from `handleNewReport`.
   */
  handleOneTimeInitialization = (initialize: Initialize): void => {
    SessionInfo.current = SessionInfo.fromInitializeMessage(initialize)
    const config = initialize.config as Config

    MetricsManager.current.initialize({
      gatherUsageStats: config.gatherUsageStats,
    })

    MetricsManager.current.enqueue("createReport", {
      pythonVersion: SessionInfo.current.pythonVersion,
    })

    this.setState({
      sharingEnabled: config.sharingEnabled,
      allowRunOnSave: config.allowRunOnSave,
    })

    this.props.s4aCommunication.connect()
    this.handleSessionStateChanged(initialize.sessionState)
  }

  /**
   * Handler for ForwardMsg.reportFinished messages
   * @param status the ReportFinishedStatus that the report finished with
   */
  handleReportFinished(status: ForwardMsg.ReportFinishedStatus): void {
    if (status === ForwardMsg.ReportFinishedStatus.FINISHED_SUCCESSFULLY) {
      // Notify any subscribers of this event (and do it on the next cycle of
      // the event loop)
      window.setTimeout(() => {
        this.state.reportFinishedHandlers.map(handler => handler())
      }, 0)

      // Clear any stale elements left over from the previous run.
      // (We don't do this if our script had a compilation error and didn't
      // finish successfully.)
      this.setState(
        ({ reportId }) => ({
          // Apply any pending elements that haven't been applied.
          elements: this.pendingElementsBuffer.clearStaleNodes(reportId),
        }),
        () => {
          // We now have no pending elements.
          this.pendingElementsBuffer = this.state.elements
        }
      )

      // Tell the WidgetManager which widgets still exist. It will remove
      // widget state for widgets that have been removed.
      const activeWidgetIds = new Set(
        Array.from(this.state.elements.getElements())
          .map(element => getElementWidgetID(element))
          .filter(notUndefined)
      )
      this.widgetMgr.clean(activeWidgetIds)

      // Tell the ConnectionManager to increment the message cache run
      // count. This will result in expired ForwardMsgs being removed from
      // the cache.
      if (this.connectionManager !== null) {
        this.connectionManager.incrementMessageCacheRunCount(
          SessionInfo.current.maxCachedMessageAge
        )
      }
    }
  }

  /*
   * Clear all elements from the state.
   */
  clearAppState(
    reportHash: string,
    reportId: string,
    reportName: string,
    deployParams?: IDeployParams | null
  ): void {
    this.setState(
      {
        reportId,
        reportName,
        reportHash,
        deployParams,
        elements: ReportRoot.empty(),
      },
      () => {
        this.pendingElementsBuffer = this.state.elements
        this.widgetMgr.clean(fromJS([]))
      }
    )
  }

  /**
   * Opens a dialog with the specified state.
   */
  openDialog(dialogProps: DialogProps): void {
    this.setState({ dialog: dialogProps })
  }

  /**
   * Closes the upload dialog if it's open.
   */
  closeDialog = (): void => {
    this.setState({ dialog: undefined })
  }

  /**
   * Saves a UserSettings object.
   */
  saveSettings = (newSettings: UserSettings): void => {
    const prevRunOnSave = this.state.userSettings.runOnSave
    const { runOnSave } = newSettings

    this.setState({ userSettings: newSettings })

    if (prevRunOnSave !== runOnSave && this.isServerConnected()) {
      const backMsg = new BackMsg({ setRunOnSave: runOnSave })
      backMsg.type = "setRunOnSave"
      this.sendBackMsg(backMsg)
    }
  }

  /**
   * Update pendingElementsBuffer with the given Delta and set up a timer to
   * update state.elements. This buffer allows us to process Deltas quickly
   * without spamming React with too many of render() calls.
   */
  handleDeltaMsg = (
    deltaMsg: Delta,
    metadataMsg: ForwardMsgMetadata
  ): void => {
    this.pendingElementsBuffer = this.pendingElementsBuffer.applyDelta(
      this.state.reportId,
      deltaMsg,
      metadataMsg
    )

    if (!this.pendingElementsTimerRunning) {
      this.pendingElementsTimerRunning = true

      // (BUG #685) When user presses stop, stop adding elements to
      // report immediately to avoid race condition.
      // The one exception is static connections, which do not depend on
      // the report state (and don't have a stop button).
      const isStaticConnection = this.connectionManager
        ? this.connectionManager.isStaticConnection()
        : false
      const reportIsRunning =
        this.state.reportRunState === ReportRunState.RUNNING

      setTimeout(() => {
        this.pendingElementsTimerRunning = false
        if (isStaticConnection || reportIsRunning) {
          this.setState({ elements: this.pendingElementsBuffer })
        }
      }, ELEMENT_LIST_BUFFER_TIMEOUT_MS)
    }
  }

  /**
   * Used by e2e tests to test disabling widgets
   */
  closeConnection(): void {
    if (this.isServerConnected()) {
      const backMsg = new BackMsg({ closeConnection: true })
      backMsg.type = "closeConnection"
      this.sendBackMsg(backMsg)
    }
  }

  /**
   * Callback to call when we want to share the report.
   */
  shareReport = (): void => {
    if (this.isServerConnected()) {
      if (this.state.sharingEnabled) {
        MetricsManager.current.enqueue("shareReport")
        const backMsg = new BackMsg({ cloudUpload: true })
        backMsg.type = "cloudUpload"
        this.sendBackMsg(backMsg)
      } else {
        const newDialog: DialogProps = {
          type: DialogType.WARNING,
          title: "Error sharing app",
          msg: (
            <Fragment>
              <div>You do not have sharing configured.</div>
              <div>
                Please contact{" "}
                <a href="mailto:hello@streamlit.io">Streamlit Support</a> to
                setup sharing.
              </div>
            </Fragment>
          ),
          onClose: () => {},
        }
        this.openDialog(newDialog)
      }
    } else {
      logError("Cannot save app when disconnected from server")
    }
  }

  /**
   * Reruns the script.
   *
   * @param alwaysRunOnSave a boolean. If true, UserSettings.runOnSave
   * will be set to true, which will result in a request to the Server
   * to enable runOnSave for this report.
   */
  rerunScript = (alwaysRunOnSave = false): void => {
    this.closeDialog()

    if (!this.isServerConnected()) {
      logError("Cannot rerun script when disconnected from server.")
      return
    }

    if (
      this.state.reportRunState === ReportRunState.RUNNING ||
      this.state.reportRunState === ReportRunState.RERUN_REQUESTED
    ) {
      // Don't queue up multiple rerunScript requests
      return
    }

    MetricsManager.current.enqueue("rerunScript")

    this.setState({ reportRunState: ReportRunState.RERUN_REQUESTED })

    // Note: `rerunScript` is incorrectly called in some places.
    // We can remove `=== true` after adding type information
    if (alwaysRunOnSave === true) {
      // Update our run-on-save setting *before* calling rerunScript.
      // The rerunScript message currently blocks all BackMsgs from
      // being processed until the script has completed executing.
      this.saveSettings({ ...this.state.userSettings, runOnSave: true })
    }

    this.widgetMgr.sendUpdateWidgetsMessage()
  }

  sendRerunBackMsg = (widgetStates?: WidgetStates | undefined): void => {
    const { queryParams } = this.props.s4aCommunication.currentState

    let queryString =
      queryParams && queryParams.length > 0
        ? queryParams
        : document.location.search

    if (queryString.startsWith("?")) {
      queryString = queryString.substring(1)
    }

    this.sendBackMsg(
      new BackMsg({
        rerunScript: { queryString, widgetStates },
      })
    )
  }

  /** Requests that the server stop running the report */
  stopReport = (): void => {
    if (!this.isServerConnected()) {
      logError("Cannot stop app when disconnected from server.")
      return
    }

    if (
      this.state.reportRunState === ReportRunState.NOT_RUNNING ||
      this.state.reportRunState === ReportRunState.STOP_REQUESTED
    ) {
      // Don't queue up multiple stopReport requests
      return
    }

    const backMsg = new BackMsg({ stopReport: true })
    backMsg.type = "stopReport"
    this.sendBackMsg(backMsg)
    this.setState({ reportRunState: ReportRunState.STOP_REQUESTED })
  }

  /**
   * Shows a dialog asking the user to confirm they want to clear the cache
   */
  openClearCacheDialog = (): void => {
    if (this.isServerConnected()) {
      const newDialog: DialogProps = {
        type: DialogType.CLEAR_CACHE,
        confirmCallback: this.clearCache,
        defaultAction: this.clearCache,
        onClose: () => {},
      }
      // This will be called if enter is pressed.
      this.openDialog(newDialog)
    } else {
      logError("Cannot clear cache: disconnected from server")
    }
  }

  /**
   * Asks the server to clear the st_cache
   */
  clearCache = (): void => {
    this.closeDialog()
    if (this.isServerConnected()) {
      MetricsManager.current.enqueue("clearCache")
      const backMsg = new BackMsg({ clearCache: true })
      backMsg.type = "clearCache"
      this.sendBackMsg(backMsg)
    } else {
      logError("Cannot clear cache: disconnected from server")
    }
  }

  /**
   * Sends a message back to the server.
   */
  private sendBackMsg = (msg: BackMsg): void => {
    if (this.connectionManager) {
      logMessage(msg)
      this.connectionManager.sendMessage(msg)
    } else {
      logError(`Not connected. Cannot send back message: ${msg}`)
    }
  }

  /**
   * Updates the report body when there's a connection error.
   */
  handleConnectionError = (errNode: ReactNode): void => {
    this.showError("Connection error", errNode)
  }

  /**
   * Indicates whether we're connected to the server.
   */
  isServerConnected = (): boolean => {
    return this.connectionManager
      ? this.connectionManager.isConnected()
      : false
  }

  settingsCallback = (): void => {
    const newDialog: DialogProps = {
      type: DialogType.SETTINGS,
      isServerConnected: this.isServerConnected(),
      settings: this.state.userSettings,
      allowRunOnSave: this.state.allowRunOnSave,
      onSave: this.saveSettings,
      onClose: () => {},
    }
    this.openDialog(newDialog)
  }

  aboutCallback = (): void => {
    const newDialog: DialogProps = {
      type: DialogType.ABOUT,
      onClose: this.closeDialog,
    }
    this.openDialog(newDialog)
  }

  screencastCallback = (): void => {
    const { reportName } = this.state
    const { startRecording } = this.props.screenCast
    const date = moment().format("YYYY-MM-DD-HH-MM-SS")

    startRecording(`streamlit-${reportName}-${date}`)
  }

  handleFullScreen = (isFullScreen: boolean): void => {
    this.setState({ isFullScreen })
  }

  addReportFinishedHandler = (func: () => void): void => {
    this.setState({
      reportFinishedHandlers: concat(this.state.reportFinishedHandlers, func),
    })
  }

  removeReportFinishedHandler = (func: () => void): void => {
    this.setState({
      reportFinishedHandlers: without(this.state.reportFinishedHandlers, func),
    })
  }

  render(): JSX.Element {
    const {
      allowRunOnSave,
      connectionState,
      deployParams,
      dialog,
      elements,
      initialSidebarState,
      isFullScreen,
      layout,
      reportId,
      reportRunState,
      sharingEnabled,
      userSettings,
<<<<<<< HEAD
      gitInfo,
      pendingFormIds,
=======
>>>>>>> 1cff62af
    } = this.state
    const outerDivClass = classNames("stApp", {
      "streamlit-embedded": isEmbeddedInIFrame(),
      "streamlit-wide": userSettings.wideMode,
    })

    const renderedDialog: React.ReactNode = dialog
      ? StreamlitDialog({
          ...dialog,
          onClose: this.closeDialog,
        })
      : null

    // Attach and focused props provide a way to handle Global Hot Keys
    // https://github.com/greena13/react-hotkeys/issues/41
    // attach: DOM element the keyboard listeners should attach to
    // focused: A way to force focus behaviour
    return (
      <PageLayoutContext.Provider
        value={{
          initialSidebarState,
          layout,
          wideMode: userSettings.wideMode,
          embedded: isEmbeddedInIFrame(),
          isFullScreen,
          setFullScreen: this.handleFullScreen,
          addReportFinishedHandler: this.addReportFinishedHandler,
          removeReportFinishedHandler: this.removeReportFinishedHandler,
        }}
      >
        <HotKeys
          keyMap={this.keyMap}
          handlers={this.keyHandlers}
          attach={window}
          focused={true}
        >
          <StyledApp className={outerDivClass}>
            {/* The tabindex below is required for testing. */}
            <Header>
              <StatusWidget
                ref={this.statusWidgetRef}
                connectionState={connectionState}
                sessionEventDispatcher={this.sessionEventDispatcher}
                reportRunState={reportRunState}
                rerunReport={this.rerunScript}
                stopReport={this.stopReport}
                allowRunOnSave={allowRunOnSave}
              />
              <MainMenu
                sharingEnabled={sharingEnabled === true}
                isServerConnected={this.isServerConnected()}
                shareCallback={this.shareReport}
                quickRerunCallback={this.rerunScript}
                clearCacheCallback={this.openClearCacheDialog}
                settingsCallback={this.settingsCallback}
                aboutCallback={this.aboutCallback}
                screencastCallback={this.screencastCallback}
                screenCastState={this.props.screenCast.currentState}
                s4aMenuItems={this.props.s4aCommunication.currentState.items}
                sendS4AMessage={this.props.s4aCommunication.sendMessage}
                deployParams={deployParams}
              />
            </Header>

            <ReportView
              elements={elements}
              reportId={reportId}
              reportRunState={reportRunState}
              showStaleElementIndicator={
                connectionState !== ConnectionState.STATIC
              }
              widgetMgr={this.widgetMgr}
              widgetsDisabled={connectionState !== ConnectionState.CONNECTED}
              uploadClient={this.uploadClient}
              componentRegistry={this.componentRegistry}
              pendingFormIds={pendingFormIds}
            />
            {renderedDialog}
          </StyledApp>
        </HotKeys>
      </PageLayoutContext.Provider>
    )
  }
}

export default withS4ACommunication(withScreencast(App))<|MERGE_RESOLUTION|>--- conflicted
+++ resolved
@@ -103,12 +103,8 @@
   initialSidebarState: PageConfig.SidebarState
   allowRunOnSave: boolean
   reportFinishedHandlers: (() => void)[]
-<<<<<<< HEAD
-  gitInfo?: IGitInfo | null
+  deployParams?: IDeployParams | null
   pendingFormIds: Set<string>
-=======
-  deployParams?: IDeployParams | null
->>>>>>> 1cff62af
 }
 
 const ELEMENT_LIST_BUFFER_TIMEOUT_MS = 10
@@ -166,12 +162,8 @@
       initialSidebarState: PageConfig.SidebarState.AUTO,
       allowRunOnSave: true,
       reportFinishedHandlers: [],
-<<<<<<< HEAD
-      gitInfo: null,
+      deployParams: null,
       pendingFormIds: new Set<string>(),
-=======
-      deployParams: null,
->>>>>>> 1cff62af
     }
 
     this.sessionEventDispatcher = new SessionEventDispatcher()
@@ -947,11 +939,7 @@
       reportRunState,
       sharingEnabled,
       userSettings,
-<<<<<<< HEAD
-      gitInfo,
       pendingFormIds,
-=======
->>>>>>> 1cff62af
     } = this.state
     const outerDivClass = classNames("stApp", {
       "streamlit-embedded": isEmbeddedInIFrame(),
