/**
 * @license
 * Copyright 2018-2021 Streamlit Inc.
 *
 * Licensed under the Apache License, Version 2.0 (the "License");
 * you may not use this file except in compliance with the License.
 * You may obtain a copy of the License at
 *
 *    http://www.apache.org/licenses/LICENSE-2.0
 *
 * Unless required by applicable law or agreed to in writing, software
 * distributed under the License is distributed on an "AS IS" BASIS,
 * WITHOUT WARRANTIES OR CONDITIONS OF ANY KIND, either express or implied.
 * See the License for the specific language governing permissions and
 * limitations under the License.
 */

import React, { Fragment, PureComponent, ReactNode } from "react"
import moment from "moment"
import { HotKeys, KeyMap } from "react-hotkeys"
import { fromJS } from "immutable"
import { enableAllPlugins as enableImmerPlugins } from "immer"
import classNames from "classnames"

// Other local imports.
import PageLayoutContext from "src/components/core/PageLayoutContext"
import ReportView from "src/components/core/ReportView"
import StatusWidget from "src/components/core/StatusWidget"
import MainMenu from "src/components/core/MainMenu"
import Header from "src/components/core/Header"
import {
  DialogProps,
  DialogType,
  StreamlitDialog,
} from "src/components/core/StreamlitDialog/"
import { ConnectionManager } from "src/lib/ConnectionManager"
import { WidgetStateManager } from "src/lib/WidgetStateManager"
import { ConnectionState } from "src/lib/ConnectionState"
import { ReportRunState } from "src/lib/ReportRunState"
import { SessionEventDispatcher } from "src/lib/SessionEventDispatcher"
import {
  setCookie,
  hashString,
  isEmbeddedInIFrame,
  notUndefined,
  getElementWidgetID,
} from "src/lib/utils"
import {
  BackMsg,
  CustomThemeConfig,
  Delta,
  ForwardMsg,
  ForwardMsgMetadata,
  Initialize,
  NewReport,
  IDeployParams,
  PageConfig,
  PageInfo,
  SessionEvent,
  WidgetStates,
  SessionState,
  Config,
} from "src/autogen/proto"

import { RERUN_PROMPT_MODAL_DIALOG } from "src/lib/baseconsts"
import { SessionInfo } from "src/lib/SessionInfo"
import { MetricsManager } from "src/lib/MetricsManager"
import { FileUploadClient } from "src/lib/FileUploadClient"
import { logError, logMessage } from "src/lib/log"
import { ReportRoot } from "src/lib/ReportNode"

import { UserSettings } from "src/components/core/StreamlitDialog/UserSettings"
import { ComponentRegistry } from "src/components/widgets/CustomComponent"
import { handleFavicon } from "src/components/elements/Favicon"

import {
  CUSTOM_THEME_NAME,
  createAutoTheme,
  createPresetThemes,
  createTheme,
  ThemeConfig,
  getCachedTheme,
<<<<<<< HEAD
} from "theme"
import {
  FormsData,
  FormsManager,
  createFormsData,
} from "./components/widgets/Form"
=======
} from "src/theme"
import { FormsData } from "./components/widgets/Form"
>>>>>>> 1c55467a

import { StyledApp } from "./styled-components"

import withS4ACommunication, {
  S4ACommunicationHOC,
} from "./hocs/withS4ACommunication/withS4ACommunication"

import withScreencast, {
  ScreenCastHOC,
} from "./hocs/withScreencast/withScreencast"

// Used to import fonts + responsive reboot items
import "src/assets/css/theme.scss"

export interface Props {
  screenCast: ScreenCastHOC
  s4aCommunication: S4ACommunicationHOC
  theme: {
    activeTheme: ThemeConfig
    availableThemes: ThemeConfig[]
    setTheme: (theme: ThemeConfig) => void
    addThemes: (themes: ThemeConfig[]) => void
  }
}

interface State {
  connectionState: ConnectionState
  elements: ReportRoot
  isFullScreen: boolean
  reportId: string
  reportName: string
  reportHash: string | null
  reportRunState: ReportRunState
  userSettings: UserSettings
  dialog?: DialogProps | null
  sharingEnabled?: boolean
  layout: PageConfig.Layout
  initialSidebarState: PageConfig.SidebarState
  allowRunOnSave: boolean
  deployParams?: IDeployParams | null
  developerMode: boolean
  themeHash?: string
  formsData: FormsData
}

const ELEMENT_LIST_BUFFER_TIMEOUT_MS = 10

// eslint-disable-next-line
declare global {
  interface Window {
    streamlitDebug: any
  }
}

export class App extends PureComponent<Props, State> {
  private readonly sessionEventDispatcher: SessionEventDispatcher

  private connectionManager: ConnectionManager | null

  private readonly widgetMgr: WidgetStateManager

  private readonly uploadClient: FileUploadClient

  private readonly formsMgr: FormsManager

  /**
   * When new Deltas are received, they are applied to `pendingElementsBuffer`
   * rather than directly to `this.state.elements`. We assign
   * `pendingElementsBuffer` to `this.state` on a timer, in order to
   * decouple Delta updates from React re-renders, for performance reasons.
   *
   * (If `pendingElementsBuffer === this.state.elements` - the default state -
   * then we have no pending elements.)
   */
  private pendingElementsBuffer: ReportRoot

  private pendingElementsTimerRunning: boolean

  private readonly componentRegistry: ComponentRegistry

  static contextType = PageLayoutContext

  constructor(props: Props) {
    super(props)

    // Initialize immerjs
    enableImmerPlugins()

    const initialFormsData = createFormsData()

    this.state = {
      connectionState: ConnectionState.INITIAL,
      elements: ReportRoot.empty("Please wait..."),
      isFullScreen: false,
      reportName: "",
      reportId: "<null>",
      reportHash: null,
      reportRunState: ReportRunState.NOT_RUNNING,
      userSettings: {
        wideMode: false,
        runOnSave: false,
      },
      layout: PageConfig.Layout.CENTERED,
      initialSidebarState: PageConfig.SidebarState.AUTO,
      allowRunOnSave: true,
      deployParams: null,
      // A hack for now to get theming through. Product to think through how
      // developer mode should be designed in the long term.
      developerMode: window.location.host.includes("localhost"),
      formsData: initialFormsData,
    }

    this.sessionEventDispatcher = new SessionEventDispatcher()
    this.connectionManager = null

    this.formsMgr = new FormsManager(initialFormsData, formsData =>
      this.setState({ formsData })
    )

    this.widgetMgr = new WidgetStateManager({
      sendRerunBackMsg: this.sendRerunBackMsg,
      pendingFormsChanged: formIds => this.formsMgr.setPendingForms(formIds),
    })

    this.uploadClient = new FileUploadClient({
      getServerUri: () => {
        return this.connectionManager
          ? this.connectionManager.getBaseUriParts()
          : undefined
      },
      formsWithPendingRequestsChanged: formIds =>
        // A form cannot be submitted if it contains a FileUploader widget
        // that's currently uploading. We write that state here, in response
        // to a FileUploadClient callback. The FormSubmitButton element
        // reads the state.
        this.formsMgr.setFormsWithUploads(formIds),
      csrfEnabled: true,
    })

    this.componentRegistry = new ComponentRegistry(() => {
      return this.connectionManager
        ? this.connectionManager.getBaseUriParts()
        : undefined
    })

    this.pendingElementsTimerRunning = false
    this.pendingElementsBuffer = this.state.elements

    window.streamlitDebug = {}
    window.streamlitDebug.closeConnection = this.closeConnection.bind(this)
  }

  /**
   * Global keyboard shortcuts.
   */
  keyMap: KeyMap = {
    RERUN: "r",
    CLEAR_CACHE: "c",
    // We use key up for stop recording to ensure the esc key doesn't trigger
    // other actions (like exiting modals)
    STOP_RECORDING: { sequence: "esc", action: "keyup" },
  }

  keyHandlers = {
    RERUN: () => this.rerunScript(),
    CLEAR_CACHE: () => this.openClearCacheDialog(),
    STOP_RECORDING: this.props.screenCast.stopRecording,
  }

  componentDidMount(): void {
    // Initialize connection manager here, to avoid
    // "Can't call setState on a component that is not yet mounted." error.
    this.connectionManager = new ConnectionManager({
      onMessage: this.handleMessage,
      onConnectionError: this.handleConnectionError,
      connectionStateChanged: this.handleConnectionStateChanged,
    })

    if (isEmbeddedInIFrame()) {
      document.body.classList.add("embedded")
    }

    MetricsManager.current.enqueue("viewReport")
  }

  componentDidUpdate(prevProps: Readonly<Props>): void {
    if (
      prevProps.s4aCommunication.currentState.queryParams !==
      this.props.s4aCommunication.currentState.queryParams
    ) {
      this.sendRerunBackMsg()
    }
  }

  showError(title: string, errorNode: ReactNode): void {
    logError(errorNode)
    const newDialog: DialogProps = {
      type: DialogType.WARNING,
      title,
      msg: errorNode,
      onClose: () => {},
    }
    this.openDialog(newDialog)
  }

  /**
   * Checks if the code version from the backend is different than the frontend
   */
  static hasStreamlitVersionChanged(initializeMsg: Initialize): boolean {
    if (SessionInfo.isSet()) {
      const { streamlitVersion: currentStreamlitVersion } = SessionInfo.current
      const { environmentInfo } = initializeMsg

      if (
        environmentInfo != null &&
        environmentInfo.streamlitVersion != null
      ) {
        return currentStreamlitVersion < environmentInfo.streamlitVersion
      }
    }

    return false
  }

  /**
   * Called by ConnectionManager when our connection state changes
   */
  handleConnectionStateChanged = (newState: ConnectionState): void => {
    logMessage(
      `Connection state changed from ${this.state.connectionState} to ${newState}`
    )

    this.setState({ connectionState: newState })

    if (newState === ConnectionState.CONNECTED) {
      logMessage(
        "Reconnected to server; Requesting a run (which may be preheated)"
      )
      this.widgetMgr.sendUpdateWidgetsMessage()
      this.setState({ dialog: null })
    } else {
      setCookie("_xsrf", "")

      if (SessionInfo.isSet()) {
        SessionInfo.clearSession()
      }
    }
  }

  /**
   * Callback when we get a message from the server.
   */
  handleMessage = (msgProto: ForwardMsg): void => {
    // We don't have an immutableProto here, so we can't use
    // the dispatchOneOf helper
    const dispatchProto = (obj: any, name: string, funcs: any): any => {
      const whichOne = obj[name]
      if (whichOne in funcs) {
        return funcs[whichOne](obj[whichOne])
      }
      throw new Error(`Cannot handle ${name} "${whichOne}".`)
    }

    try {
      dispatchProto(msgProto, "type", {
        newReport: (newReportMsg: NewReport) =>
          this.handleNewReport(newReportMsg),
        sessionStateChanged: (msg: SessionState) =>
          this.handleSessionStateChanged(msg),
        sessionEvent: (evtMsg: SessionEvent) =>
          this.handleSessionEvent(evtMsg),
        delta: (deltaMsg: Delta) =>
          this.handleDeltaMsg(
            deltaMsg,
            msgProto.metadata as ForwardMsgMetadata
          ),
        pageConfigChanged: (pageConfig: PageConfig) =>
          this.handlePageConfigChanged(pageConfig),
        pageInfoChanged: (pageInfo: PageInfo) =>
          this.handlePageInfoChanged(pageInfo),
        reportFinished: (status: ForwardMsg.ReportFinishedStatus) =>
          this.handleReportFinished(status),
        uploadReportProgress: (progress: number) =>
          this.handleUploadReportProgress(progress),
        reportUploaded: (url: string) => this.handleReportUploaded(url),
      })
    } catch (err) {
      logError(err)
      this.showError("Bad message format", err.message)
    }
  }

  handleUploadReportProgress = (progress: number): void => {
    const newDialog: DialogProps = {
      type: DialogType.UPLOAD_PROGRESS,
      progress,
      onClose: () => {},
    }
    this.openDialog(newDialog)
  }

  handleReportUploaded = (url: string): void => {
    const newDialog: DialogProps = {
      type: DialogType.UPLOADED,
      url,
      onClose: () => {},
    }
    this.openDialog(newDialog)
  }

  handlePageConfigChanged = (pageConfig: PageConfig): void => {
    const { title, favicon, layout, initialSidebarState } = pageConfig

    if (title) {
      this.props.s4aCommunication.sendMessage({
        type: "SET_PAGE_TITLE",
        title,
      })

      document.title = `${title} · Streamlit`
    }

    if (favicon) {
      handleFavicon(favicon)
    }

    // Only change layout/sidebar when the page config has changed.
    // This preserves the user's previous choice, and prevents extra re-renders.
    if (layout !== this.state.layout) {
      this.setState((prevState: State) => ({
        layout,
        userSettings: {
          ...prevState.userSettings,
          wideMode: layout === PageConfig.Layout.WIDE,
        },
      }))
    }
    if (initialSidebarState !== this.state.initialSidebarState) {
      this.setState(() => ({
        initialSidebarState,
      }))
    }
  }

  handlePageInfoChanged = (pageInfo: PageInfo): void => {
    const { queryString } = pageInfo
    const targetUrl =
      document.location.pathname + (queryString ? `?${queryString}` : "")
    window.history.pushState({}, "", targetUrl)

    this.props.s4aCommunication.sendMessage({
      type: "SET_QUERY_PARAM",
      queryParams: queryString ? `?${queryString}` : "",
    })
  }

  /**
   * Handler for ForwardMsg.sessionStateChanged messages
   * @param stateChangeProto a SessionState protobuf
   */
  handleSessionStateChanged = (stateChangeProto: SessionState): void => {
    this.setState((prevState: State) => {
      // Determine our new ReportRunState
      let { reportRunState } = prevState
      let { dialog } = prevState

      if (
        stateChangeProto.reportIsRunning &&
        prevState.reportRunState !== ReportRunState.STOP_REQUESTED
      ) {
        // If the report is running, we change our ReportRunState only
        // if we don't have a pending stop request
        reportRunState = ReportRunState.RUNNING

        // If the scriptCompileError dialog is open and the report starts
        // running, close it.
        if (
          dialog != null &&
          dialog.type === DialogType.SCRIPT_COMPILE_ERROR
        ) {
          dialog = undefined
        }
      } else if (
        !stateChangeProto.reportIsRunning &&
        prevState.reportRunState !== ReportRunState.RERUN_REQUESTED &&
        prevState.reportRunState !== ReportRunState.COMPILATION_ERROR
      ) {
        // If the report is not running, we change our ReportRunState only
        // if we don't have a pending rerun request, and we don't have
        // a script compilation failure
        reportRunState = ReportRunState.NOT_RUNNING

        MetricsManager.current.enqueue(
          "deltaStats",
          MetricsManager.current.getAndResetDeltaCounter()
        )

        const { availableThemes, activeTheme } = this.props.theme
        const customThemeDefined =
          availableThemes.length > createPresetThemes().length
        MetricsManager.current.enqueue("themeStats", {
          activeThemeName: activeTheme.name,
          customThemeDefined,
        })

        const customComponentCounter = MetricsManager.current.getAndResetCustomComponentCounter()
        Object.entries(customComponentCounter).forEach(([name, count]) => {
          MetricsManager.current.enqueue("customComponentStats", {
            name,
            count,
          })
        })
      }

      return {
        userSettings: {
          ...prevState.userSettings,
          runOnSave: Boolean(stateChangeProto.runOnSave),
        },
        dialog,
        reportRunState,
      }
    })
  }

  /**
   * Handler for ForwardMsg.sessionEvent messages
   * @param sessionEvent a SessionEvent protobuf
   */
  handleSessionEvent = (sessionEvent: SessionEvent): void => {
    this.sessionEventDispatcher.handleSessionEventMsg(sessionEvent)
    if (sessionEvent.type === "scriptCompilationException") {
      this.setState({ reportRunState: ReportRunState.COMPILATION_ERROR })
      const newDialog: DialogProps = {
        type: DialogType.SCRIPT_COMPILE_ERROR,
        exception: sessionEvent.scriptCompilationException,
        onClose: () => {},
      }
      this.openDialog(newDialog)
    } else if (
      RERUN_PROMPT_MODAL_DIALOG &&
      sessionEvent.type === "reportChangedOnDisk"
    ) {
      const newDialog: DialogProps = {
        type: DialogType.SCRIPT_CHANGED,
        onRerun: this.rerunScript,
        onClose: () => {},
        allowRunOnSave: this.state.allowRunOnSave,
      }
      this.openDialog(newDialog)
    }
  }

  /**
   * Handler for ForwardMsg.newReport messages. This runs on each rerun
   * @param newReportProto a NewReport protobuf
   */
  handleNewReport = (newReportProto: NewReport): void => {
    const initialize = newReportProto.initialize as Initialize
    const config = newReportProto.config as Config
    const themeInput = newReportProto.customTheme as CustomThemeConfig

    if (App.hasStreamlitVersionChanged(initialize)) {
      window.location.reload()
      return
    }

    // First, handle initialization logic. Each NewReport message has
    // initialization data. If this is the _first_ time we're receiving
    // the NewReport message, we perform some one-time initialization.
    if (!SessionInfo.isSet()) {
      // We're not initialized. Perform one-time initialization.
      this.handleOneTimeInitialization(newReportProto)
    }

    this.processThemeInput(themeInput)
    this.setState({
      sharingEnabled: config.sharingEnabled,
      allowRunOnSave: config.allowRunOnSave,
    })

    const { reportHash } = this.state
    const {
      reportId,
      name: reportName,
      scriptPath,
      deployParams,
    } = newReportProto

    const newReportHash = hashString(
      SessionInfo.current.installationId + scriptPath
    )

    // Set the title and favicon to their default values
    document.title = `${reportName} · Streamlit`
    handleFavicon(`${process.env.PUBLIC_URL}/favicon.png`)

    MetricsManager.current.setMetadata(
      this.props.s4aCommunication.currentState.streamlitShareMetadata
    )
    MetricsManager.current.setReportHash(newReportHash)
    MetricsManager.current.clearDeltaCounter()

    MetricsManager.current.enqueue("updateReport")

    if (reportHash === newReportHash) {
      this.setState({
        reportId,
        deployParams,
      })
    } else {
      this.clearAppState(newReportHash, reportId, reportName, deployParams)
    }
  }

  /**
   * Performs one-time initialization. This is called from `handleNewReport`.
   */
  handleOneTimeInitialization = (newReportProto: NewReport): void => {
    const initialize = newReportProto.initialize as Initialize
    const config = newReportProto.config as Config

    SessionInfo.current = SessionInfo.fromNewReportMessage(newReportProto)

    MetricsManager.current.initialize({
      gatherUsageStats: config.gatherUsageStats,
    })

    MetricsManager.current.enqueue("createReport", {
      pythonVersion: SessionInfo.current.pythonVersion,
    })

    this.props.s4aCommunication.connect()
    this.handleSessionStateChanged(initialize.sessionState)
  }

  createThemeHash = (themeInput: CustomThemeConfig): string => {
    if (!themeInput) {
      // If themeInput is null, then we didn't receive a custom theme for this
      // app from the server. We use a hardcoded string literal for the
      // themeHash in this case.
      return "hash_for_undefined_custom_theme"
    }

    const themeInputEntries = Object.entries(themeInput)
    // Ensure that our themeInput fields are in a consistent order when
    // stringified below. Sorting an array of arrays in javascript sorts by the
    // 0th element of the inner arrays, uses the 1st element to tiebreak, and
    // so on.
    themeInputEntries.sort()
    return hashString(themeInputEntries.join(":"))
  }

  processThemeInput(themeInput: CustomThemeConfig): void {
    const themeHash = this.createThemeHash(themeInput)
    if (themeHash === this.state.themeHash) {
      return
    }
    this.setState({ themeHash })

    const presetThemeNames = createPresetThemes().map(
      (t: ThemeConfig) => t.name
    )
    const usingCustomTheme = !presetThemeNames.includes(
      this.props.theme.activeTheme.name
    )

    if (themeInput) {
      const customTheme = createTheme(CUSTOM_THEME_NAME, themeInput)
      // For now, users can only add one custom theme.
      this.props.theme.addThemes([customTheme])

      const userPreference = getCachedTheme()
      if (userPreference === null || usingCustomTheme) {
        // Update the theme to be customTheme either if the user hasn't set a
        // preference (developer-provided custom themes should be the default
        // for an app) or if a custom theme is currently active (to ensure that
        // we pick up any new changes to it).
        this.props.theme.setTheme(customTheme)
      }
    } else if (!themeInput) {
      // Remove the custom theme menu option.
      this.props.theme.addThemes([])

      if (usingCustomTheme) {
        this.props.theme.setTheme(createAutoTheme())
      }
    }
  }

  /**
   * Handler for ForwardMsg.reportFinished messages
   * @param status the ReportFinishedStatus that the report finished with
   */
  handleReportFinished(status: ForwardMsg.ReportFinishedStatus): void {
    if (status === ForwardMsg.ReportFinishedStatus.FINISHED_SUCCESSFULLY) {
      // Clear any stale elements left over from the previous run.
      // (We don't do this if our script had a compilation error and didn't
      // finish successfully.)
      this.setState(
        ({ reportId }) => ({
          // Apply any pending elements that haven't been applied.
          elements: this.pendingElementsBuffer.clearStaleNodes(reportId),
        }),
        () => {
          // We now have no pending elements.
          this.pendingElementsBuffer = this.state.elements
        }
      )

      // Tell the WidgetManager which widgets still exist. It will remove
      // widget state for widgets that have been removed.
      const activeWidgetIds = new Set(
        Array.from(this.state.elements.getElements())
          .map(element => getElementWidgetID(element))
          .filter(notUndefined)
      )
      this.widgetMgr.clean(activeWidgetIds)

      // Tell the ConnectionManager to increment the message cache run
      // count. This will result in expired ForwardMsgs being removed from
      // the cache.
      if (this.connectionManager !== null) {
        this.connectionManager.incrementMessageCacheRunCount(
          SessionInfo.current.maxCachedMessageAge
        )
      }
    }
  }

  /*
   * Clear all elements from the state.
   */
  clearAppState(
    reportHash: string,
    reportId: string,
    reportName: string,
    deployParams?: IDeployParams | null
  ): void {
    this.setState(
      {
        reportId,
        reportName,
        reportHash,
        deployParams,
        elements: ReportRoot.empty(),
      },
      () => {
        this.pendingElementsBuffer = this.state.elements
        this.widgetMgr.clean(fromJS([]))
      }
    )
  }

  /**
   * Opens a dialog with the specified state.
   */
  openDialog(dialogProps: DialogProps): void {
    this.setState({ dialog: dialogProps })
  }

  /**
   * Closes the upload dialog if it's open.
   */
  closeDialog = (): void => {
    this.setState({ dialog: undefined })
  }

  /**
   * Saves a UserSettings object.
   */
  saveSettings = (newSettings: UserSettings): void => {
    const { runOnSave: prevRunOnSave } = this.state.userSettings
    const { runOnSave } = newSettings

    this.setState({ userSettings: newSettings })

    if (prevRunOnSave !== runOnSave && this.isServerConnected()) {
      const backMsg = new BackMsg({ setRunOnSave: runOnSave })
      backMsg.type = "setRunOnSave"
      this.sendBackMsg(backMsg)
    }
  }

  /**
   * Update pendingElementsBuffer with the given Delta and set up a timer to
   * update state.elements. This buffer allows us to process Deltas quickly
   * without spamming React with too many of render() calls.
   */
  handleDeltaMsg = (
    deltaMsg: Delta,
    metadataMsg: ForwardMsgMetadata
  ): void => {
    this.pendingElementsBuffer = this.pendingElementsBuffer.applyDelta(
      this.state.reportId,
      deltaMsg,
      metadataMsg
    )

    if (!this.pendingElementsTimerRunning) {
      this.pendingElementsTimerRunning = true

      // (BUG #685) When user presses stop, stop adding elements to
      // report immediately to avoid race condition.
      // The one exception is static connections, which do not depend on
      // the report state (and don't have a stop button).
      const isStaticConnection = this.connectionManager
        ? this.connectionManager.isStaticConnection()
        : false
      const reportIsRunning =
        this.state.reportRunState === ReportRunState.RUNNING

      setTimeout(() => {
        this.pendingElementsTimerRunning = false
        if (isStaticConnection || reportIsRunning) {
          this.setState({ elements: this.pendingElementsBuffer })
        }
      }, ELEMENT_LIST_BUFFER_TIMEOUT_MS)
    }
  }

  /**
   * Used by e2e tests to test disabling widgets
   */
  closeConnection(): void {
    if (this.isServerConnected()) {
      const backMsg = new BackMsg({ closeConnection: true })
      backMsg.type = "closeConnection"
      this.sendBackMsg(backMsg)
    }
  }

  /**
   * Callback to call when we want to share the report.
   */
  shareReport = (): void => {
    if (this.isServerConnected()) {
      if (this.state.sharingEnabled) {
        MetricsManager.current.enqueue("shareReport")
        const backMsg = new BackMsg({ cloudUpload: true })
        backMsg.type = "cloudUpload"
        this.sendBackMsg(backMsg)
      } else {
        const newDialog: DialogProps = {
          type: DialogType.WARNING,
          title: "Error sharing app",
          msg: (
            <Fragment>
              <div>You do not have sharing configured.</div>
              <div>
                Please contact{" "}
                <a href="mailto:hello@streamlit.io">Streamlit Support</a> to
                setup sharing.
              </div>
            </Fragment>
          ),
          onClose: () => {},
        }
        this.openDialog(newDialog)
      }
    } else {
      logError("Cannot save app when disconnected from server")
    }
  }

  /**
   * Reruns the script.
   *
   * @param alwaysRunOnSave a boolean. If true, UserSettings.runOnSave
   * will be set to true, which will result in a request to the Server
   * to enable runOnSave for this report.
   */
  rerunScript = (alwaysRunOnSave = false): void => {
    this.closeDialog()

    if (!this.isServerConnected()) {
      logError("Cannot rerun script when disconnected from server.")
      return
    }

    if (
      this.state.reportRunState === ReportRunState.RUNNING ||
      this.state.reportRunState === ReportRunState.RERUN_REQUESTED
    ) {
      // Don't queue up multiple rerunScript requests
      return
    }

    MetricsManager.current.enqueue("rerunScript")

    this.setState({ reportRunState: ReportRunState.RERUN_REQUESTED })

    // Note: `rerunScript` is incorrectly called in some places.
    // We can remove `=== true` after adding type information
    if (alwaysRunOnSave === true) {
      // Update our run-on-save setting *before* calling rerunScript.
      // The rerunScript message currently blocks all BackMsgs from
      // being processed until the script has completed executing.
      this.saveSettings({ ...this.state.userSettings, runOnSave: true })
    }

    this.widgetMgr.sendUpdateWidgetsMessage()
  }

  sendRerunBackMsg = (widgetStates?: WidgetStates | undefined): void => {
    const { queryParams } = this.props.s4aCommunication.currentState

    let queryString =
      queryParams && queryParams.length > 0
        ? queryParams
        : document.location.search

    if (queryString.startsWith("?")) {
      queryString = queryString.substring(1)
    }

    this.sendBackMsg(
      new BackMsg({
        rerunScript: { queryString, widgetStates },
      })
    )
  }

  /** Requests that the server stop running the report */
  stopReport = (): void => {
    if (!this.isServerConnected()) {
      logError("Cannot stop app when disconnected from server.")
      return
    }

    if (
      this.state.reportRunState === ReportRunState.NOT_RUNNING ||
      this.state.reportRunState === ReportRunState.STOP_REQUESTED
    ) {
      // Don't queue up multiple stopReport requests
      return
    }

    const backMsg = new BackMsg({ stopReport: true })
    backMsg.type = "stopReport"
    this.sendBackMsg(backMsg)
    this.setState({ reportRunState: ReportRunState.STOP_REQUESTED })
  }

  /**
   * Shows a dialog asking the user to confirm they want to clear the cache
   */
  openClearCacheDialog = (): void => {
    if (this.isServerConnected()) {
      const newDialog: DialogProps = {
        type: DialogType.CLEAR_CACHE,
        confirmCallback: this.clearCache,
        defaultAction: this.clearCache,
        onClose: () => {},
      }
      // This will be called if enter is pressed.
      this.openDialog(newDialog)
    } else {
      logError("Cannot clear cache: disconnected from server")
    }
  }

  openThemeCreatorDialog = (): void => {
    const newDialog: DialogProps = {
      type: DialogType.THEME_CREATOR,
      backToSettings: this.settingsCallback,
      onClose: this.closeDialog,
    }
    this.openDialog(newDialog)
  }

  /**
   * Asks the server to clear the st_cache
   */
  clearCache = (): void => {
    this.closeDialog()
    if (this.isServerConnected()) {
      MetricsManager.current.enqueue("clearCache")
      const backMsg = new BackMsg({ clearCache: true })
      backMsg.type = "clearCache"
      this.sendBackMsg(backMsg)
    } else {
      logError("Cannot clear cache: disconnected from server")
    }
  }

  /**
   * Sends a message back to the server.
   */
  private sendBackMsg = (msg: BackMsg): void => {
    if (this.connectionManager) {
      logMessage(msg)
      this.connectionManager.sendMessage(msg)
    } else {
      logError(`Not connected. Cannot send back message: ${msg}`)
    }
  }

  /**
   * Updates the report body when there's a connection error.
   */
  handleConnectionError = (errNode: ReactNode): void => {
    this.showError("Connection error", errNode)
  }

  /**
   * Indicates whether we're connected to the server.
   */
  isServerConnected = (): boolean => {
    return this.connectionManager
      ? this.connectionManager.isConnected()
      : false
  }

  settingsCallback = (animateModal = true): void => {
    const newDialog: DialogProps = {
      type: DialogType.SETTINGS,
      isServerConnected: this.isServerConnected(),
      settings: this.state.userSettings,
      allowRunOnSave: this.state.allowRunOnSave,
      onSave: this.saveSettings,
      onClose: () => {},
      developerMode: this.state.developerMode,
      openThemeCreator: this.openThemeCreatorDialog,
      animateModal,
    }
    this.openDialog(newDialog)
  }

  aboutCallback = (): void => {
    const newDialog: DialogProps = {
      type: DialogType.ABOUT,
      onClose: this.closeDialog,
    }
    this.openDialog(newDialog)
  }

  screencastCallback = (): void => {
    const { reportName } = this.state
    const { startRecording } = this.props.screenCast
    const date = moment().format("YYYY-MM-DD-HH-MM-SS")

    startRecording(`streamlit-${reportName}-${date}`)
  }

  handleFullScreen = (isFullScreen: boolean): void => {
    this.setState({ isFullScreen })
  }

  render(): JSX.Element {
    const {
      allowRunOnSave,
      connectionState,
      deployParams,
      dialog,
      elements,
      initialSidebarState,
      isFullScreen,
      layout,
      reportId,
      reportRunState,
      sharingEnabled,
      userSettings,
    } = this.state
    const outerDivClass = classNames("stApp", {
      "streamlit-embedded": isEmbeddedInIFrame(),
      "streamlit-wide": userSettings.wideMode,
    })

    const renderedDialog: React.ReactNode = dialog
      ? StreamlitDialog({
          ...dialog,
          onClose: this.closeDialog,
        })
      : null

    // Attach and focused props provide a way to handle Global Hot Keys
    // https://github.com/greena13/react-hotkeys/issues/41
    // attach: DOM element the keyboard listeners should attach to
    // focused: A way to force focus behaviour
    return (
      <PageLayoutContext.Provider
        value={{
          initialSidebarState,
          layout,
          wideMode: userSettings.wideMode,
          embedded: isEmbeddedInIFrame(),
          isFullScreen,
          setFullScreen: this.handleFullScreen,
          activeTheme: this.props.theme.activeTheme,
          availableThemes: this.props.theme.availableThemes,
          setTheme: this.props.theme.setTheme,
          addThemes: this.props.theme.addThemes,
        }}
      >
        <HotKeys
          keyMap={this.keyMap}
          handlers={this.keyHandlers}
          attach={window}
          focused={true}
        >
          <StyledApp className={outerDivClass}>
            {/* The tabindex below is required for testing. */}
            <Header>
              <StatusWidget
                connectionState={connectionState}
                sessionEventDispatcher={this.sessionEventDispatcher}
                reportRunState={reportRunState}
                rerunReport={this.rerunScript}
                stopReport={this.stopReport}
                allowRunOnSave={allowRunOnSave}
              />
              <MainMenu
                sharingEnabled={sharingEnabled === true}
                isServerConnected={this.isServerConnected()}
                shareCallback={this.shareReport}
                quickRerunCallback={this.rerunScript}
                clearCacheCallback={this.openClearCacheDialog}
                settingsCallback={this.settingsCallback}
                aboutCallback={this.aboutCallback}
                screencastCallback={this.screencastCallback}
                screenCastState={this.props.screenCast.currentState}
                s4aMenuItems={this.props.s4aCommunication.currentState.items}
                sendS4AMessage={this.props.s4aCommunication.sendMessage}
                deployParams={deployParams}
              />
            </Header>

            <ReportView
              elements={elements}
              reportId={reportId}
              reportRunState={reportRunState}
              showStaleElementIndicator={
                connectionState !== ConnectionState.STATIC
              }
              widgetMgr={this.widgetMgr}
              widgetsDisabled={connectionState !== ConnectionState.CONNECTED}
              uploadClient={this.uploadClient}
              componentRegistry={this.componentRegistry}
              formsData={this.state.formsData}
              formsMgr={this.formsMgr}
            />
            {renderedDialog}
          </StyledApp>
        </HotKeys>
      </PageLayoutContext.Provider>
    )
  }
}

export default withS4ACommunication(withScreencast(App))<|MERGE_RESOLUTION|>--- conflicted
+++ resolved
@@ -80,17 +80,12 @@
   createTheme,
   ThemeConfig,
   getCachedTheme,
-<<<<<<< HEAD
-} from "theme"
+} from "src/theme"
 import {
   FormsData,
   FormsManager,
   createFormsData,
-} from "./components/widgets/Form"
-=======
-} from "src/theme"
-import { FormsData } from "./components/widgets/Form"
->>>>>>> 1c55467a
+} from "src/components/widgets/Form"
 
 import { StyledApp } from "./styled-components"
 
