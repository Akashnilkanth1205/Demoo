--- conflicted
+++ resolved
@@ -1179,24 +1179,14 @@
           <StyledApp className={outerDivClass}>
             {/* The tabindex below is required for testing. */}
             <Header>
-<<<<<<< HEAD
-              <StatusWidget
-                connectionState={connectionState}
-                sessionEventDispatcher={this.sessionEventDispatcher}
-                scriptRunState={scriptRunState}
-                rerunScript={this.rerunScript}
-                stopScript={this.stopScript}
-                allowRunOnSave={allowRunOnSave}
-              />
-=======
               {!hideTopBar && (
                 <>
                   <StatusWidget
                     connectionState={connectionState}
                     sessionEventDispatcher={this.sessionEventDispatcher}
-                    reportRunState={reportRunState}
-                    rerunReport={this.rerunScript}
-                    stopReport={this.stopReport}
+                    scriptRunState={scriptRunState}
+                    rerunScript={this.rerunScript}
+                    stopScript={this.stopScript}
                     allowRunOnSave={allowRunOnSave}
                   />
                   <ToolbarActions
@@ -1207,7 +1197,6 @@
                   />
                 </>
               )}
->>>>>>> 122115ca
               <MainMenu
                 sharingEnabled={sharingEnabled === true}
                 isServerConnected={this.isServerConnected()}
