--- conflicted
+++ resolved
@@ -15,53 +15,48 @@
  * limitations under the License.
  */
 
+import React, { ReactElement } from "react"
 import { Button as ButtonProto } from "src/autogen/proto"
 import UIButton, { Kind, Size } from "src/components/shared/Button"
 import { WidgetStateManager } from "src/lib/WidgetStateManager"
-import React, { PureComponent, ReactNode } from "react"
-import { FormsData, FormsManager } from "./FormsManager"
 
 export interface Props {
   disabled: boolean
   element: ButtonProto
-  formsMgr: FormsManager
-  formsData: FormsData
+  hasPendingChanges: boolean
+  hasInProgressUpload: boolean
   widgetMgr: WidgetStateManager
   width: number
 }
 
-<<<<<<< HEAD
-export class FormSubmitButton extends PureComponent<Props> {
-  public render = (): ReactNode => {
-    const style = { width: this.props.width }
-    const { formId } = this.props.element
-    const { formsData, widgetMgr, disabled } = this.props
-    const hasPendingChanges = formsData.formsWithPendingChanges.has(formId)
-    const hasInProgressUpload = formsData.formsWithUploads.has(formId)
-=======
 export function FormSubmitButton(props: Props): ReactElement {
   const style = { width: props.width }
->>>>>>> 7876b5c9
+  const {
+    disabled,
+    element,
+    widgetMgr,
+    hasPendingChanges,
+    hasInProgressUpload,
+  } = props
 
-    return (
-      <div
-        className="row-widget stButton"
-        data-testid="stFormSubmitButton"
-        style={style}
+  return (
+    <div
+      className="row-widget stButton"
+      data-testid="stFormSubmitButton"
+      style={style}
+    >
+      <UIButton
+        kind={
+          hasPendingChanges
+            ? Kind.FORM_SUBMIT_HAS_PENDING_CHANGES
+            : Kind.FORM_SUBMIT_NO_PENDING_CHANGES
+        }
+        size={Size.SMALL}
+        disabled={disabled || hasInProgressUpload}
+        onClick={() => widgetMgr.submitForm(element)}
       >
-        <UIButton
-          kind={
-            hasPendingChanges
-              ? Kind.FORM_SUBMIT_HAS_PENDING_CHANGES
-              : Kind.FORM_SUBMIT_NO_PENDING_CHANGES
-          }
-          size={Size.SMALL}
-          disabled={disabled || hasInProgressUpload}
-          onClick={() => widgetMgr.submitForm(this.props.element)}
-        >
-          {this.props.element.label}
-        </UIButton>
-      </div>
-    )
-  }
+        {element.label}
+      </UIButton>
+    </div>
+  )
 }