--- conflicted
+++ resolved
@@ -24,18 +24,8 @@
 import Button, { Kind } from "components/shared/Button"
 import Icon from "components/shared/Icon"
 import ProgressBar, { Size } from "components/shared/ProgressBar"
-<<<<<<< HEAD
-import { Small } from "components/shared/TextElements"
-import {
-  ExtendedFile,
-  FileSize,
-  FileStatus,
-  getSizeDisplay,
-} from "lib/FileHelper"
-=======
 import { Small, Kind as TextKind } from "components/shared/TextElements"
 import { FileSize, getSizeDisplay } from "lib/FileHelper"
->>>>>>> 0eda5262
 import {
   StyledUploadedFile,
   StyledFileErrorIcon,
@@ -89,14 +79,6 @@
     )
   }
 
-<<<<<<< HEAD
-  if (file.status === FileStatus.UPLOADED) {
-    return <Small>{getSizeDisplay(file.size, FileSize.Byte)}</Small>
-  }
-
-  if (file.status === FileStatus.DELETING) {
-    return <Small>Removing file</Small>
-=======
   if (fileInfo.status.type === "uploaded") {
     return (
       <Small kind={TextKind.SECONDARY}>
@@ -107,7 +89,6 @@
 
   if (fileInfo.status.type === "deleting") {
     return <Small kind={TextKind.SECONDARY}>Removing file</Small>
->>>>>>> 0eda5262
   }
 
   return null
