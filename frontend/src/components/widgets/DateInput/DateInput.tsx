/**
 * @license
 * Copyright 2018-2021 Streamlit Inc.
 *
 * Licensed under the Apache License, Version 2.0 (the "License");
 * you may not use this file except in compliance with the License.
 * You may obtain a copy of the License at
 *
 *    http://www.apache.org/licenses/LICENSE-2.0
 *
 * Unless required by applicable law or agreed to in writing, software
 * distributed under the License is distributed on an "AS IS" BASIS,
 * WITHOUT WARRANTIES OR CONDITIONS OF ANY KIND, either express or implied.
 * See the License for the specific language governing permissions and
 * limitations under the License.
 */

import React from "react"
import moment from "moment"
import { withTheme } from "emotion-theming"
import { Datepicker as UIDatePicker } from "baseui/datepicker"
import { PLACEMENT } from "baseui/popover"
import { DateInput as DateInputProto } from "src/autogen/proto"
import { FormClearHelper } from "src/components/widgets/Form"
import { WidgetStateManager, Source } from "src/lib/WidgetStateManager"
import {
  StyledWidgetLabel,
  StyledWidgetLabelHelp,
} from "src/components/widgets/BaseWidget"
import { Theme } from "src/theme"
import TooltipIcon from "src/components/shared/TooltipIcon"
import { Placement } from "src/components/shared/Tooltip"

export interface Props {
  disabled: boolean
  element: DateInputProto
  theme: Theme
  widgetMgr: WidgetStateManager
  width: number
}

interface State {
  /**
   * An array with start and end date specified by the user via the UI. If the user
   * didn't touch this widget's UI, the default value is used. End date is optional.
   */
  values: Date[]
  /**
   * Boolean to toggle between single-date picker and range date picker.
   */
  isRange: boolean
}

// Date format for communication (protobuf) support
const DATE_FORMAT = "YYYY/MM/DD"

/** Convert an array of strings to an array of dates. */
function stringsToDates(strings: string[]): Date[] {
  return strings.map(val => new Date(val))
}

/** Convert an array of dates to an array of strings. */
function datesToStrings(dates: Date[]): string[] {
  return dates.map((value: Date) => moment(value as Date).format(DATE_FORMAT))
}

class DateInput extends React.PureComponent<Props, State> {
  private readonly formClearHelper = new FormClearHelper()

  public state: State = {
    values: this.initialValue,
    isRange: this.props.element.isRange,
  }

  get initialValue(): Date[] {
    // If WidgetStateManager knew a value for this widget, initialize to that.
    // Otherwise, use the default value from the widget protobuf.
    const storedValue = this.props.widgetMgr.getStringArrayValue(
      this.props.element
    )
    const stringArray =
      storedValue !== undefined ? storedValue : this.props.element.default
    return stringsToDates(stringArray)
  }

  public componentDidMount(): void {
    this.commitWidgetValue({ fromUi: false })
<<<<<<< HEAD
  }

  public componentWillUnmount(): void {
    this.formClearHelper.disconnect()
  }

  /** Commit state.values to the WidgetStateManager. */
=======
  }

  /** Commit state.value to the WidgetStateManager. */
>>>>>>> 2f4758ca
  private commitWidgetValue = (source: Source): void => {
    this.props.widgetMgr.setStringArrayValue(
      this.props.element,
      datesToStrings(this.state.values),
      source
    )
  }

  /**
   * If we're part of a clear_on_submit form, this will be called when our
   * form is submitted. Restore our default value and update the WidgetManager.
   */
  private onFormCleared = (): void => {
    const defaultValue = stringsToDates(this.props.element.default)
    this.setState({ values: defaultValue }, () =>
      this.commitWidgetValue({ fromUi: true })
    )
  }

  private handleChange = ({ date }: { date: Date | Date[] }): void => {
    this.setState({ values: Array.isArray(date) ? date : [date] }, () =>
      this.commitWidgetValue({ fromUi: true })
    )
  }

  private getMaxDate = (): Date | undefined => {
    const { element } = this.props
    const maxDate = element.max

    return maxDate && maxDate.length > 0
      ? moment(maxDate, DATE_FORMAT).toDate()
      : undefined
  }

  public render = (): React.ReactNode => {
    const { width, element, disabled, theme, widgetMgr } = this.props
    const { values, isRange } = this.state
    const { colors, fontSizes } = theme

    const style = { width }
    const minDate = moment(element.min, DATE_FORMAT).toDate()
    const maxDate = this.getMaxDate()

    // Manage our form-clear event handler.
    this.formClearHelper.useFormClearListener(
      widgetMgr,
      element.formId,
      this.onFormCleared
    )

    return (
      <div className="stDateInput" style={style}>
        <StyledWidgetLabel>{element.label}</StyledWidgetLabel>
        {element.help && (
          <StyledWidgetLabelHelp>
            <TooltipIcon
              content={element.help}
              placement={Placement.TOP_RIGHT}
            />
          </StyledWidgetLabelHelp>
        )}
        <UIDatePicker
          formatString="yyyy/MM/dd"
          disabled={disabled}
          onChange={this.handleChange}
          overrides={{
            Popover: {
              props: {
                placement: PLACEMENT.bottomLeft,
                overrides: {
                  Body: {
                    style: {
                      border: `1px solid ${colors.fadedText10}`,
                    },
                  },
                },
              },
            },
            CalendarContainer: {
              style: {
                fontSize: fontSizes.smDefault,
              },
            },
            Week: {
              style: {
                fontSize: fontSizes.smDefault,
              },
            },
            Day: {
              style: ({ $selected }: { $selected: boolean }) => ({
                "::after": {
                  borderColor: $selected ? colors.transparent : "",
                },
              }),
            },
            PrevButton: {
              style: () => ({
                // Align icon to the center of the button.
                display: "flex",
                alignItems: "center",
                justifyContent: "center",
                // Remove primary-color click effect.
                ":active": {
                  backgroundColor: colors.transparent,
                },
                ":focus": {
                  backgroundColor: colors.transparent,
                  outline: 0,
                },
              }),
            },
            NextButton: {
              style: {
                // Align icon to the center of the button.
                display: "flex",
                alignItems: "center",
                justifyContent: "center",
                // Remove primary-color click effect.
                ":active": {
                  backgroundColor: colors.transparent,
                },
                ":focus": {
                  backgroundColor: colors.transparent,
                  outline: 0,
                },
              },
            },
            Input: {
              props: {
                // The default maskChar ` ` causes empty dates to display as ` / / `
                // Clearing the maskChar so empty dates will not display
                maskChar: null,
              },
            },
          }}
          value={values}
          minDate={minDate}
          maxDate={maxDate}
          range={isRange}
        />
      </div>
    )
  }
}

export default withTheme(DateInput)<|MERGE_RESOLUTION|>--- conflicted
+++ resolved
@@ -85,19 +85,13 @@
 
   public componentDidMount(): void {
     this.commitWidgetValue({ fromUi: false })
-<<<<<<< HEAD
   }
 
   public componentWillUnmount(): void {
     this.formClearHelper.disconnect()
   }
 
-  /** Commit state.values to the WidgetStateManager. */
-=======
-  }
-
   /** Commit state.value to the WidgetStateManager. */
->>>>>>> 2f4758ca
   private commitWidgetValue = (source: Source): void => {
     this.props.widgetMgr.setStringArrayValue(
       this.props.element,
