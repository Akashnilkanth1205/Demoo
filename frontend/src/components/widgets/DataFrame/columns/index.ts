/**
 * Copyright (c) Streamlit Inc. (2018-2022) Snowflake Inc. (2022)
 *
 * Licensed under the Apache License, Version 2.0 (the "License");
 * you may not use this file except in compliance with the License.
 * You may obtain a copy of the License at
 *
 *     http://www.apache.org/licenses/LICENSE-2.0
 *
 * Unless required by applicable law or agreed to in writing, software
 * distributed under the License is distributed on an "AS IS" BASIS,
 * WITHOUT WARRANTIES OR CONDITIONS OF ANY KIND, either express or implied.
 * See the License for the specific language governing permissions and
 * limitations under the License.
 */

import ObjectColumn from "./ObjectColumn"
import TextColumn from "./TextColumn"
import CheckboxColumn from "./CheckboxColumn"
import SelectboxColumn from "./SelectboxColumn"
import ListColumn from "./ListColumn"
import NumberColumn from "./NumberColumn"
<<<<<<< HEAD
import LinkColumn from "./LinkColumn"
=======
import DateTimeColumn, { DateColumn, TimeColumn } from "./DateTimeColumn"

import { DateTimeCellRenderer } from "./cells/DateTimeCell"
>>>>>>> b13c4e51

import { ColumnCreator } from "./utils"

export * from "./utils"

/**
 * All available column types need to be registered here.
 *
 * These names must match the column names used in the backend.
 */
export const ColumnTypes = new Map<string, ColumnCreator>(
  Object.entries({
    object: ObjectColumn,
    text: TextColumn,
    checkbox: CheckboxColumn,
    selectbox: SelectboxColumn,
    list: ListColumn,
    number: NumberColumn,
<<<<<<< HEAD
    link: LinkColumn,
=======
    datetime: DateTimeColumn,
    date: DateColumn,
    time: TimeColumn,
>>>>>>> b13c4e51
  })
)

export const CustomCells = [DateTimeCellRenderer]

export {
  ObjectColumn,
  TextColumn,
  CheckboxColumn,
  SelectboxColumn,
  ListColumn,
  NumberColumn,
<<<<<<< HEAD
  LinkColumn,
=======
  DateTimeColumn,
  DateColumn,
  TimeColumn,
>>>>>>> b13c4e51
}<|MERGE_RESOLUTION|>--- conflicted
+++ resolved
@@ -20,13 +20,10 @@
 import SelectboxColumn from "./SelectboxColumn"
 import ListColumn from "./ListColumn"
 import NumberColumn from "./NumberColumn"
-<<<<<<< HEAD
 import LinkColumn from "./LinkColumn"
-=======
 import DateTimeColumn, { DateColumn, TimeColumn } from "./DateTimeColumn"
 
 import { DateTimeCellRenderer } from "./cells/DateTimeCell"
->>>>>>> b13c4e51
 
 import { ColumnCreator } from "./utils"
 
@@ -45,13 +42,10 @@
     selectbox: SelectboxColumn,
     list: ListColumn,
     number: NumberColumn,
-<<<<<<< HEAD
     link: LinkColumn,
-=======
     datetime: DateTimeColumn,
     date: DateColumn,
     time: TimeColumn,
->>>>>>> b13c4e51
   })
 )
 
@@ -64,11 +58,8 @@
   SelectboxColumn,
   ListColumn,
   NumberColumn,
-<<<<<<< HEAD
   LinkColumn,
-=======
   DateTimeColumn,
   DateColumn,
   TimeColumn,
->>>>>>> b13c4e51
 }