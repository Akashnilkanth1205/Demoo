--- conflicted
+++ resolved
@@ -61,11 +61,7 @@
   // True when we've received the COMPONENT_READY message
   private componentReady = false
 
-<<<<<<< HEAD
   // The most recent JSON and bytes args we've received from Python.
-=======
-  // The most recent JSON args we've received from Python.
->>>>>>> 41948f41
   private curArgs: { [name: string]: any } = {}
 
   // The most recent Arrow Dataframe args we've received from Python.
@@ -315,15 +311,9 @@
     // multiple times (this will happen if a plugin auto-reloads itself -
     // for example, if it's being served from a webpack dev server). When a
     // component sends the COMPONENT_READY message, we send it the most
-<<<<<<< HEAD
     // recent arguments.
     this.curArgs = newArgs
     this.curDataframeArgs = newDataframeArgs
-=======
-    // recent render arguments.
-    this.curArgs = renderArgs
-    this.curDataframeArgs = renderDfs
->>>>>>> 41948f41
 
     if (this.componentReady) {
       // The component has loaded. Send it a new render message immediately.
