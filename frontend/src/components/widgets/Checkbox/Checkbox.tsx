--- conflicted
+++ resolved
@@ -75,11 +75,7 @@
   }
 
   public render = (): React.ReactNode => {
-<<<<<<< HEAD
     const { theme, width, element, disabled } = this.props
-=======
-    const { disabled, theme, width } = this.props
->>>>>>> 8613581b
     const { colors, fontSizes, radii } = theme
     const style = { width }
 
