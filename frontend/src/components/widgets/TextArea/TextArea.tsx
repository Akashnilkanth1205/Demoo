/**
 * @license
 * Copyright 2018-2021 Streamlit Inc.
 *
 * Licensed under the Apache License, Version 2.0 (the "License");
 * you may not use this file except in compliance with the License.
 * You may obtain a copy of the License at
 *
 *    http://www.apache.org/licenses/LICENSE-2.0
 *
 * Unless required by applicable law or agreed to in writing, software
 * distributed under the License is distributed on an "AS IS" BASIS,
 * WITHOUT WARRANTIES OR CONDITIONS OF ANY KIND, either express or implied.
 * See the License for the specific language governing permissions and
 * limitations under the License.
 */

import React from "react"
import { TextArea as TextAreaProto } from "autogen/proto"
import { WidgetStateManager, Source } from "lib/WidgetStateManager"

import { Textarea as UITextArea } from "baseui/textarea"
import InputInstructions from "components/shared/InputInstructions/InputInstructions"
<<<<<<< HEAD
import { StyledWidgetLabel } from "components/widgets/BaseWidget"
import { isInForm } from "../../../lib/utils"
=======
import {
  StyledWidgetLabel,
  StyledWidgetLabelHelp,
} from "components/widgets/BaseWidget"
import TooltipIcon from "components/shared/TooltipIcon"
import { Placement } from "components/shared/Tooltip"
>>>>>>> 1a711a3a

export interface Props {
  disabled: boolean
  element: TextAreaProto
  widgetMgr: WidgetStateManager
  width: number
}

interface State {
  /**
   * True if the user-specified state.value has not yet been synced to the WidgetStateManager.
   */
  dirty: boolean

  /**
   * The value specified by the user via the UI. If the user didn't touch this
   * widget's UI, the default value is used.
   */
  value: string
}

class TextArea extends React.PureComponent<Props, State> {
  public state: State = {
    dirty: false,
    value: this.initialValue,
  }

  get initialValue(): string {
    // If WidgetStateManager knew a value for this widget, initialize to that.
    // Otherwise, use the default value from the widget protobuf.
    const storedValue = this.props.widgetMgr.getStringValue(this.props.element)
    return storedValue !== undefined ? storedValue : this.props.element.default
  }

  public componentDidMount(): void {
    this.setWidgetValue({ fromUi: false })
  }

  private setWidgetValue = (source: Source): void => {
    this.props.widgetMgr.setStringValue(
      this.props.element,
      this.state.value,
      source
    )
    this.setState({ dirty: false })
  }

  private onBlur = (): void => {
    if (this.state.dirty) {
      this.setWidgetValue({ fromUi: true })
    }
  }

  private onChange = (e: React.ChangeEvent<HTMLTextAreaElement>): void => {
    const { value } = e.target
    const { element } = this.props
    const { maxChars } = element

    if (maxChars !== 0 && value.length > maxChars) {
      return
    }

    // If the TextArea is *not* part of a form, we mark it dirty but don't
    // update its value in the WidgetMgr. This means that individual keypresses
    // won't trigger a script re-run.
    if (!isInForm(this.props.element)) {
      this.setState({ dirty: true, value })
      return
    }

    // If TextArea *is* part of a form, we immediately update its widgetValue
    // on text changes. The widgetValue won't be passed to the Python
    // script until the form is submitted, so this won't cause the report
    // to re-run. (This also means that we won't show the "Press Enter
    // to Apply" prompt because the TextArea will never be "dirty").
    this.setState({ dirty: false, value }, () =>
      this.setWidgetValue({ fromUi: true })
    )
  }

  isEnterKeyPressed = (
    event: React.KeyboardEvent<HTMLTextAreaElement>
  ): boolean => {
    const { keyCode, key } = event

    // Using keyCode as well due to some different behaviors on Windows
    // https://bugs.chromium.org/p/chromium/issues/detail?id=79407
    return key === "Enter" || keyCode === 13 || keyCode === 10
  }

  private onKeyDown = (e: React.KeyboardEvent<HTMLTextAreaElement>): void => {
    const { metaKey, ctrlKey } = e
    const { dirty } = this.state

    if (this.isEnterKeyPressed(e) && (ctrlKey || metaKey) && dirty) {
      e.preventDefault()

      this.setWidgetValue({ fromUi: true })
    }
  }

  public render = (): React.ReactNode => {
    const { element, disabled, width } = this.props
    const { value, dirty } = this.state

    const style = { width }
    const { height } = element

    return (
      <div className="stTextArea" style={style}>
        <StyledWidgetLabel>{element.label}</StyledWidgetLabel>
        {element.help && (
          <StyledWidgetLabelHelp>
            <TooltipIcon
              content={element.help}
              placement={Placement.TOP_RIGHT}
            />
          </StyledWidgetLabelHelp>
        )}
        <UITextArea
          value={value}
          onBlur={this.onBlur}
          onChange={this.onChange}
          onKeyDown={this.onKeyDown}
          disabled={disabled}
          overrides={{
            Input: {
              style: {
                height: height ? `${height}px` : "",
                minHeight: "95px",
                resize: height ? "vertical" : "none",
              },
            },
          }}
        />
        <InputInstructions
          dirty={dirty}
          value={value}
          maxLength={element.maxChars}
          type={"multiline"}
        />
      </div>
    )
  }
}

export default TextArea<|MERGE_RESOLUTION|>--- conflicted
+++ resolved
@@ -21,17 +21,13 @@
 
 import { Textarea as UITextArea } from "baseui/textarea"
 import InputInstructions from "components/shared/InputInstructions/InputInstructions"
-<<<<<<< HEAD
-import { StyledWidgetLabel } from "components/widgets/BaseWidget"
-import { isInForm } from "../../../lib/utils"
-=======
 import {
   StyledWidgetLabel,
   StyledWidgetLabelHelp,
 } from "components/widgets/BaseWidget"
 import TooltipIcon from "components/shared/TooltipIcon"
 import { Placement } from "components/shared/Tooltip"
->>>>>>> 1a711a3a
+import { isInForm } from "lib/utils"
 
 export interface Props {
   disabled: boolean
