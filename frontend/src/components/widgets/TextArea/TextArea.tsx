--- conflicted
+++ resolved
@@ -20,11 +20,6 @@
 import { WidgetStateManager, Source } from "src/lib/WidgetStateManager"
 
 import { Textarea as UITextArea } from "baseui/textarea"
-<<<<<<< HEAD
-import InputInstructions from "components/shared/InputInstructions/InputInstructions"
-import { StyledWidgetLabel } from "components/widgets/BaseWidget"
-import { isInForm } from "../../../lib/utils"
-=======
 import InputInstructions from "src/components/shared/InputInstructions/InputInstructions"
 import {
   StyledWidgetLabel,
@@ -33,7 +28,6 @@
 import TooltipIcon from "src/components/shared/TooltipIcon"
 import { Placement } from "src/components/shared/Tooltip"
 import { isInForm } from "src/lib/utils"
->>>>>>> 18a1659a
 
 export interface Props {
   disabled: boolean
