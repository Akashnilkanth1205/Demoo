--- conflicted
+++ resolved
@@ -16,15 +16,9 @@
  */
 
 import React, { ReactElement } from "react"
-<<<<<<< HEAD
-import { Map as ImmutableMap } from "immutable"
-import { WidgetStateManager } from "lib/WidgetStateManager"
-import UIButton from "./UIButton"
-=======
 import UIButton, { Kind, Size } from "components/shared/Button"
 import { Map as ImmutableMap } from "immutable"
 import { WidgetStateManager } from "lib/WidgetStateManager"
->>>>>>> f4523f13
 
 export interface ButtonProps {
   disabled: boolean
@@ -44,15 +38,6 @@
   }
 
   return (
-<<<<<<< HEAD
-    <UIButton
-      disabled={disabled}
-      onClick={handleClick}
-      className="Widget row-widget"
-      style={style}
-      label={label}
-    />
-=======
     <div className="Widget row-widget stButton" style={style}>
       <UIButton
         kind={Kind.PRIMARY}
@@ -63,7 +48,6 @@
         {label}
       </UIButton>
     </div>
->>>>>>> f4523f13
   )
 }
 
