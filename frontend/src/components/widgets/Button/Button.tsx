/**
 * @license
 * Copyright 2018-2019 Streamlit Inc.
 *
 * Licensed under the Apache License, Version 2.0 (the "License");
 * you may not use this file except in compliance with the License.
 * You may obtain a copy of the License at
 *
 *    http://www.apache.org/licenses/LICENSE-2.0
 *
 * Unless required by applicable law or agreed to in writing, software
 * distributed under the License is distributed on an "AS IS" BASIS,
 * WITHOUT WARRANTIES OR CONDITIONS OF ANY KIND, either express or implied.
 * See the License for the specific language governing permissions and
 * limitations under the License.
 */

import React from "react"
import { Button as UIButton } from "baseui/button"
import { Map as ImmutableMap } from "immutable"
import { WidgetStateManager } from "lib/WidgetStateManager"
import { buttonOverrides } from "lib/widgetTheme"

interface Props {
  disabled: boolean
  element: ImmutableMap<string, any>
  widgetMgr: WidgetStateManager
  width: number
}

class Button extends React.PureComponent<Props> {
  private handleClick = () => {
    const widgetId = this.props.element.get("id")
    this.props.widgetMgr.setTriggerValue(widgetId)
  }

<<<<<<< HEAD
  public render = (): React.ReactNode => {
    const label = this.props.element.get('label')
=======
  public render(): React.ReactNode {
    const label = this.props.element.get("label")
>>>>>>> f38a7c53
    const style = { width: this.props.width }

    return (
      <div className="Widget row-widget stButton" style={style}>
<<<<<<< HEAD
        <UIButton
=======
        {/*
        // @ts-ignore */}
        <UIButton
          overrides={buttonOverrides}
>>>>>>> f38a7c53
          onClick={this.handleClick}
          disabled={this.props.disabled}
          overrides={buttonOverrides}
        >
          {label}
        </UIButton>
      </div>
    )
  }
}

export default Button<|MERGE_RESOLUTION|>--- conflicted
+++ resolved
@@ -34,27 +34,15 @@
     this.props.widgetMgr.setTriggerValue(widgetId)
   }
 
-<<<<<<< HEAD
-  public render = (): React.ReactNode => {
-    const label = this.props.element.get('label')
-=======
   public render(): React.ReactNode {
     const label = this.props.element.get("label")
->>>>>>> f38a7c53
     const style = { width: this.props.width }
 
     return (
       <div className="Widget row-widget stButton" style={style}>
-<<<<<<< HEAD
         <UIButton
-=======
-        {/*
-        // @ts-ignore */}
-        <UIButton
-          overrides={buttonOverrides}
->>>>>>> f38a7c53
+          disabled={this.props.disabled}
           onClick={this.handleClick}
-          disabled={this.props.disabled}
           overrides={buttonOverrides}
         >
           {label}
