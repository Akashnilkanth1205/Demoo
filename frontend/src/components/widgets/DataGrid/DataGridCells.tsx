--- conflicted
+++ resolved
@@ -20,13 +20,10 @@
   GridCellKind,
   TextCell,
   RowIDCell,
-<<<<<<< HEAD
   Theme as GlideTheme,
-=======
   BooleanCell,
   NumberCell,
   BubbleCell,
->>>>>>> 28f9f952
 } from "@glideapps/glide-data-grid"
 
 import { DataFrameCell, Quiver } from "src/lib/Quiver"
