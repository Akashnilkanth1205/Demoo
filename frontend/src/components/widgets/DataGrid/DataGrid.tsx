--- conflicted
+++ resolved
@@ -23,10 +23,7 @@
   GridColumn,
   DataEditorProps,
   CompactSelection,
-<<<<<<< HEAD
-=======
   Rectangle,
->>>>>>> a267c8de
 } from "@glideapps/glide-data-grid"
 
 import withFullScreenWrapper from "src/hocs/withFullScreenWrapper"
@@ -95,18 +92,12 @@
   return columns
 }
 
-<<<<<<< HEAD
 /**
  * Create return type for useDataLoader hook based on the DataEditorProps.
  */
 type DataLoaderReturn = { numRows: number } & Pick<
   DataEditorProps,
   "columns" | "getCellContent" | "onColumnResized"
-=======
-type DataLoaderReturn = { numRows: number } & Pick<
-  DataEditorProps,
-  "columns" | "getCellContent"
->>>>>>> a267c8de
 >
 
 /**
@@ -115,11 +106,7 @@
  * And features that influence the data representation and column configuration
  * such as column resizing, sorting, etc.
  */
-<<<<<<< HEAD
 export function useDataLoader(element: Quiver): DataLoaderReturn {
-=======
-function useDataLoader(element: Quiver): DataLoaderReturn {
->>>>>>> a267c8de
   // The columns with the corresponding empty template for every type:
   // eslint-disable-next-line @typescript-eslint/no-unused-vars
   const [columns, setColumns] = useState(() => getColumns(element))
@@ -127,7 +114,6 @@
   // Number of rows of the table minus 1 for the header row:
   const numRows = element.dimensions.rows - 1
 
-<<<<<<< HEAD
   // TODO(lukasmasuch): Add sorting and eventually selection functionality here.
 
   const onColumnResized = React.useCallback(
@@ -144,9 +130,6 @@
     },
     [columns]
   )
-=======
-  // TODO(lukasmasuch): Add sorting, column resizing and eventually selection functionality here.
->>>>>>> a267c8de
 
   const getCellContent = React.useCallback(
     ([col, row]: readonly [number, number]): GridCell => {
@@ -168,10 +151,7 @@
     numRows,
     columns,
     getCellContent,
-<<<<<<< HEAD
     onColumnResized,
-=======
->>>>>>> a267c8de
   }
 }
 export interface DataGridProps {
@@ -185,21 +165,15 @@
   height: propHeight,
   width,
 }: DataGridProps): ReactElement {
-<<<<<<< HEAD
   const { numRows, columns, getCellContent, onColumnResized } = useDataLoader(
     element
   )
-=======
-  const { numRows, columns, getCellContent } = useDataLoader(element)
->>>>>>> a267c8de
 
   // Automatic height calculation: numRows +1 because of header, and +3 pixels for borders
   const height = propHeight || Math.min((numRows + 1) * ROW_HEIGHT + 3, 400)
 
   // Calculate min height for the resizable container. header + one column, and +3 pixels for borders
   const minHeight = 2 * ROW_HEIGHT + 3
-<<<<<<< HEAD
-=======
 
   /**
    * Implements the callback used by glide-data-grid to get all the cells selected by the user.
@@ -221,7 +195,6 @@
     },
     [getCellContent]
   )
->>>>>>> a267c8de
 
   return (
     <ThemedDataGridContainer
@@ -230,41 +203,22 @@
       minHeight={minHeight}
     >
       <GlideDataEditor
-<<<<<<< HEAD
-        // Callback to get the content of a given cell location:
-        getCellContent={getCellContent}
-        // List with column configurations:
-        columns={columns}
-        // Number of rows:
-        rows={numRows}
-        // The height in pixel of a row:
-        rowHeight={ROW_HEIGHT}
-        // The height in pixels of the column headers:
-        headerHeight={ROW_HEIGHT}
-        // Deactivate row markers and numbers:
-        rowMarkers={"none"}
-        // Always activate smooth mode for horizontal scrolling:
-=======
         getCellContent={getCellContent}
         columns={columns}
         rows={numRows}
         rowHeight={ROW_HEIGHT}
         headerHeight={ROW_HEIGHT}
->>>>>>> a267c8de
         smoothScrollX={true}
         // Only activate smooth mode for vertical scrolling for large tables:
         smoothScrollY={numRows < 100000}
         // Show borders between cells:
         verticalBorder={true}
-<<<<<<< HEAD
         // Activate column resizing:
         onColumnResized={onColumnResized}
-=======
         // Activate copy to clipboard functionality:
         getCellsForSelection={getCellsForSelection}
         // Deactivate row markers and numbers:
         rowMarkers={"none"}
->>>>>>> a267c8de
         // Deactivate column selection:
         selectedColumns={CompactSelection.empty()}
         onSelectedColumnsChange={() => {}}
