/**
 * @license
 * Copyright 2018-2021 Streamlit Inc.
 *
 * Licensed under the Apache License, Version 2.0 (the "License");
 * you may not use this file except in compliance with the License.
 * You may obtain a copy of the License at
 *
 *    http://www.apache.org/licenses/LICENSE-2.0
 *
 * Unless required by applicable law or agreed to in writing, software
 * distributed under the License is distributed on an "AS IS" BASIS,
 * WITHOUT WARRANTIES OR CONDITIONS OF ANY KIND, either express or implied.
 * See the License for the specific language governing permissions and
 * limitations under the License.
 */

import React from "react"
import { PageConfig } from "autogen/proto"
import { baseTheme, ThemeConfig } from "theme"

export interface Props {
  wideMode: boolean
  layout: PageConfig.Layout
  initialSidebarState: PageConfig.SidebarState
  embedded: boolean
  isFullScreen: boolean
  setFullScreen: (value: boolean) => void
  activeTheme: ThemeConfig
  setTheme: (theme: ThemeConfig) => void
  availableThemes: ThemeConfig[]
  addThemes: (themes: ThemeConfig[]) => void
}

export default React.createContext<Props>({
  wideMode: false,
  layout: PageConfig.Layout.CENTERED,
  initialSidebarState: PageConfig.SidebarState.AUTO,
  embedded: false,
  isFullScreen: false,
  setFullScreen: (value: boolean) => {},
<<<<<<< HEAD
  addReportFinishedHandler: (func: () => void) => {},
  removeReportFinishedHandler: (func: () => void) => {},
=======
  activeTheme: baseTheme,
  setTheme: (theme: ThemeConfig) => {},
  availableThemes: [],
  addThemes: (themes: ThemeConfig[]) => {},
>>>>>>> b082343f
})<|MERGE_RESOLUTION|>--- conflicted
+++ resolved
@@ -26,6 +26,8 @@
   embedded: boolean
   isFullScreen: boolean
   setFullScreen: (value: boolean) => void
+  addReportFinishedHandler: (func: () => void) => void
+  removeReportFinishedHandler: (func: () => void) => void
   activeTheme: ThemeConfig
   setTheme: (theme: ThemeConfig) => void
   availableThemes: ThemeConfig[]
@@ -39,13 +41,10 @@
   embedded: false,
   isFullScreen: false,
   setFullScreen: (value: boolean) => {},
-<<<<<<< HEAD
   addReportFinishedHandler: (func: () => void) => {},
   removeReportFinishedHandler: (func: () => void) => {},
-=======
   activeTheme: baseTheme,
   setTheme: (theme: ThemeConfig) => {},
   availableThemes: [],
   addThemes: (themes: ThemeConfig[]) => {},
->>>>>>> b082343f
 })