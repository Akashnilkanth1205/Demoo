/**
 * @license
 * Copyright 2018-2019 Streamlit Inc.
 *
 * Licensed under the Apache License, Version 2.0 (the "License");
 * you may not use this file except in compliance with the License.
 * You may obtain a copy of the License at
 *
 *    http://www.apache.org/licenses/LICENSE-2.0
 *
 * Unless required by applicable law or agreed to in writing, software
 * distributed under the License is distributed on an "AS IS" BASIS,
 * WITHOUT WARRANTIES OR CONDITIONS OF ANY KIND, either express or implied.
 * See the License for the specific language governing permissions and
 * limitations under the License.
 */

<<<<<<< HEAD
import React, { PureComponent, ReactNode, Suspense } from 'react'
import ImmutablePureComponent from 'react-immutable-pure-component'
import { Progress } from 'reactstrap'
import { AutoSizer } from 'react-virtualized'
import { List, Map as ImmutableMap } from 'immutable'
import { dispatchOneOf } from 'lib/immutableProto'
import { ReportRunState } from 'lib/ReportRunState'
import { WidgetStateManager } from 'lib/WidgetStateManager'
import { makeElementWithInfoText } from 'lib/utils'
import { ForwardMsgMetadata } from 'autogen/proto'
=======
import React, { PureComponent, ReactNode, Suspense } from "react"
import { Progress } from "reactstrap"
import { AutoSizer } from "react-virtualized"
import { List, Map as ImmutableMap } from "immutable"
import { dispatchOneOf } from "lib/immutableProto"
import { ReportRunState } from "lib/ReportRunState"
import { WidgetStateManager } from "lib/WidgetStateManager"
import { makeElementWithInfoText } from "lib/utils"
import { ForwardMsgMetadata } from "autogen/proto"
>>>>>>> 54465755

// Load (non-lazy) elements.
import Chart from "components/elements/Chart/"
import DocString from "components/elements/DocString/"
import ErrorBoundary from "components/shared/ErrorBoundary/"
import ExceptionElement from "components/elements/ExceptionElement/"
import Table from "components/elements/Table/"
import Text from "components/elements/Text/"

// Lazy-load elements.
const Audio = React.lazy(() => import("components/elements/Audio/"))
const Balloons = React.lazy(() => import("components/elements/Balloons/"))
const BokehChart = React.lazy(() => import("components/elements/BokehChart/"))
const DataFrame = React.lazy(() => import("components/elements/DataFrame/"))
const DeckGlChart = React.lazy(() =>
  import("components/elements/DeckGlChart/")
)
const ImageList = React.lazy(() => import("components/elements/ImageList/"))
const GraphVizChart = React.lazy(() =>
  import("components/elements/GraphVizChart/")
)
const PlotlyChart = React.lazy(() =>
  import("components/elements/PlotlyChart/")
)
const VegaLiteChart = React.lazy(() =>
  import("components/elements/VegaLiteChart/")
)
const Video = React.lazy(() => import("components/elements/Video/"))

// Lazy-load widgets.
const Button = React.lazy(() => import("components/widgets/Button/"))
const Checkbox = React.lazy(() => import("components/widgets/Checkbox/"))
const DateInput = React.lazy(() => import("components/widgets/DateInput/"))
const Multiselect = React.lazy(() => import("components/widgets/Multiselect/"))
const Radio = React.lazy(() => import("components/widgets/Radio/"))
const Selectbox = React.lazy(() => import("components/widgets/Selectbox/"))
const Slider = React.lazy(() => import("components/widgets/Slider/"))
const TextArea = React.lazy(() => import("components/widgets/TextArea/"))
const TextInput = React.lazy(() => import("components/widgets/TextInput/"))
const TimeInput = React.lazy(() => import("components/widgets/TimeInput/"))

type SimpleElement = ImmutableMap<string, any>
type StElement = SimpleElement | BlockElement
interface BlockElement extends List<StElement> {}

interface Props {
  elements: BlockElement
  reportId: string
  reportRunState: ReportRunState
  showStaleElementIndicator: boolean
  widgetMgr: WidgetStateManager
  widgetsDisabled: boolean
}

class Block extends PureComponent<Props> {

  private renderElements = (width: number): ReactNode[] => {
    const elementsToRender = this.getElements()


    // NOTE we're getting an incrementally larger list for each added element
    console.log(elementsToRender.size)
    const a = elementsToRender.get(elementsToRender.size-1)

    // @ts-ignore
    if (a && a._root.entries[0][1] && a._root.entries[0][1]._root) {
      // @ts-ignore
      console.log(a._root.entries[0][1]._root.entries[0])
    }

    // NOTE fast if we comment this block
    // Transform Streamlit elements into ReactNodes.
    return elementsToRender
      .toArray()
      .map((element: StElement, index: number): ReactNode | null => {
        if (element instanceof List) {
          return this.renderBlock(element as BlockElement, index, width)
        } else {
          return this.renderElementWithErrorBoundary(
            element as SimpleElement,
            index,
            width
          )
        }
      })
<<<<<<< HEAD
      .filter((node: ReactNode|null): ReactNode => node != null)

    // NOTE fast if we don't render anything
    // NOTE slow if the `Text` element (leaf component) returns only </div>
    return [<div/>]
=======
      .filter((node: ReactNode | null): ReactNode => node != null)
>>>>>>> 54465755
  }

  private getElements = (): BlockElement => {
    let elementsToRender = this.props.elements
    if (this.props.reportRunState === ReportRunState.RUNNING) {
      // (BUG #739) When the report is running, use our most recent list
      // of rendered elements as placeholders for any empty elements we encounter.
      elementsToRender = this.props.elements.map(
        (element: StElement, index: number): StElement => {
          if (element instanceof ImmutableMap) {
            // Repeat the old element if we encounter st.empty()
            const isEmpty = (element as SimpleElement).get("type") === "empty"
            return isEmpty ? elementsToRender.get(index, element) : element
          }
          return element
        }
      )
    }
    return elementsToRender
  }

  private isElementStale(element: SimpleElement): boolean {
    if (this.props.reportRunState === ReportRunState.RERUN_REQUESTED) {
      // If a rerun was just requested, all of our current elements
      // are about to become stale.
      return true
    } else if (this.props.reportRunState === ReportRunState.RUNNING) {
      return element.get("reportId") !== this.props.reportId
    } else {
      return false
    }
  }

  private renderBlock(
    element: BlockElement,
    index: number,
    width: number
  ): ReactNode {
    return (
      <div key={index} className="stBlock" style={{ width }}>
        <Block
          elements={element}
          reportId={this.props.reportId}
          reportRunState={this.props.reportRunState}
          showStaleElementIndicator={this.props.showStaleElementIndicator}
          widgetMgr={this.props.widgetMgr}
          widgetsDisabled={this.props.widgetsDisabled}
        />
      </div>
    )
  }

  private renderElementWithErrorBoundary(
<<<<<<< HEAD
    element: SimpleElement, index: number, width: number
  ): (ReactNode|null) {
    // NOTE from 12-20 seconds to 4 seconds if we return div here
    // return <div/>
=======
    element: SimpleElement,
    index: number,
    width: number
  ): ReactNode | null {
>>>>>>> 54465755
    const component = this.renderElement(element, index, width)

    if (!component) {
      // Do not transform an empty element into a ReactNode.
      return null
    }

    const isStale =
      this.props.showStaleElementIndicator &&
      this.isElementStale(element as SimpleElement)

    const className = isStale
      ? "element-container stale-element"
      : "element-container"


    // NOTE 4 second
    // return <div/>

    // NOTE 6 seconds

    /*
    return (
      <div key={index} className={className} style={{ width }}>
        {component}
      </div>
    )
    */
    return (
      <div key={index} className={className} style={{ width }}>
        <ErrorBoundary width={width}>
          <Suspense
            fallback={
              <Text
                element={makeElementWithInfoText("Loading...").get("text")}
                width={width}
              />
            }
          >
            {component}
          </Suspense>
        </ErrorBoundary>
      </div>
    )
  }

  private renderElement = (
    element: SimpleElement,
    index: number,
    width: number
  ): ReactNode | undefined => {
    if (!element) {
      throw new Error("Transmission error.")
    }

    const widgetProps = {
      widgetMgr: this.props.widgetMgr,
      disabled: this.props.widgetsDisabled,
    }

    const metadata = element.get("metadata") as ForwardMsgMetadata

    // Modify width using the value from the spec as passed with the message when applicable
    if (
      metadata &&
      metadata.elementDimensionSpec &&
      metadata.elementDimensionSpec.width > 0
    ) {
      width = Math.min(metadata.elementDimensionSpec.width, width)
    }

    return dispatchOneOf(element, "type", {
      audio: (el: SimpleElement) => <Audio element={el} width={width} />,
      balloons: (el: SimpleElement) => <Balloons element={el} width={width} />,
      bokehChart: (el: SimpleElement) => (
        <BokehChart element={el} index={index} width={width} />
      ),
      chart: (el: SimpleElement) => <Chart element={el} width={width} />,
      dataFrame: (el: SimpleElement) => (
        <DataFrame
          element={el}
          width={width}
          elementDimensionSpec={metadata.elementDimensionSpec}
        />
      ),
      deckGlChart: (el: SimpleElement) => (
        <DeckGlChart element={el} width={width} />
      ),
      docString: (el: SimpleElement) => (
        <DocString element={el} width={width} />
      ),
      empty: () => undefined,
      exception: (el: SimpleElement) => (
        <ExceptionElement element={el} width={width} />
      ),
      graphvizChart: (el: SimpleElement) => (
        <GraphVizChart element={el} index={index} width={width} />
      ),
      imgs: (el: SimpleElement) => <ImageList element={el} width={width} />,
      multiselectbox: (el: SimpleElement) => (
        <Multiselect element={el} width={width} {...widgetProps} />
      ),
      plotlyChart: (el: SimpleElement) => (
        <PlotlyChart element={el} width={width} />
      ),
      progress: (el: SimpleElement) => (
        <Progress
          value={el.get("value")}
          className="stProgress"
          style={{ width }}
        />
      ),
      table: (el: SimpleElement) => <Table element={el} width={width} />,
      text: (el: SimpleElement) => <Text element={el} width={width} />,
      vegaLiteChart: (el: SimpleElement) => (
        <VegaLiteChart element={el} width={width} />
      ),
      video: (el: SimpleElement) => <Video element={el} width={width} />,
      // Widgets
      button: (el: SimpleElement) => (
        <Button element={el} width={width} {...widgetProps} />
      ),
      checkbox: (el: SimpleElement) => (
        <Checkbox element={el} width={width} {...widgetProps} />
      ),
      dateInput: (el: SimpleElement) => (
        <DateInput element={el} width={width} {...widgetProps} />
      ),
      textInput: (el: SimpleElement) => (
        <TextInput element={el} width={width} {...widgetProps} />
      ),
      radio: (el: SimpleElement) => (
        <Radio element={el} width={width} {...widgetProps} />
      ),
      selectbox: (el: SimpleElement) => (
        <Selectbox element={el} width={width} {...widgetProps} />
      ),
      slider: (el: SimpleElement) => (
        <Slider element={el} width={width} {...widgetProps} />
      ),
      textArea: (el: SimpleElement) => (
        <TextArea element={el} width={width} {...widgetProps} />
      ),
      timeInput: (el: SimpleElement) => (
        <TimeInput element={el} width={width} {...widgetProps} />
      ),
    })
  }

  public render = () => (
    <AutoSizer disableHeight={true}>
      {({ width }) => this.renderElements(width)}
    </AutoSizer>
  )
}

export default Block<|MERGE_RESOLUTION|>--- conflicted
+++ resolved
@@ -15,18 +15,6 @@
  * limitations under the License.
  */
 
-<<<<<<< HEAD
-import React, { PureComponent, ReactNode, Suspense } from 'react'
-import ImmutablePureComponent from 'react-immutable-pure-component'
-import { Progress } from 'reactstrap'
-import { AutoSizer } from 'react-virtualized'
-import { List, Map as ImmutableMap } from 'immutable'
-import { dispatchOneOf } from 'lib/immutableProto'
-import { ReportRunState } from 'lib/ReportRunState'
-import { WidgetStateManager } from 'lib/WidgetStateManager'
-import { makeElementWithInfoText } from 'lib/utils'
-import { ForwardMsgMetadata } from 'autogen/proto'
-=======
 import React, { PureComponent, ReactNode, Suspense } from "react"
 import { Progress } from "reactstrap"
 import { AutoSizer } from "react-virtualized"
@@ -36,7 +24,6 @@
 import { WidgetStateManager } from "lib/WidgetStateManager"
 import { makeElementWithInfoText } from "lib/utils"
 import { ForwardMsgMetadata } from "autogen/proto"
->>>>>>> 54465755
 
 // Load (non-lazy) elements.
 import Chart from "components/elements/Chart/"
@@ -98,13 +85,13 @@
 
 
     // NOTE we're getting an incrementally larger list for each added element
-    console.log(elementsToRender.size)
+    // console.log(elementsToRender.size)
     const a = elementsToRender.get(elementsToRender.size-1)
 
     // @ts-ignore
     if (a && a._root.entries[0][1] && a._root.entries[0][1]._root) {
       // @ts-ignore
-      console.log(a._root.entries[0][1]._root.entries[0])
+      // console.log(a._root.entries[0][1]._root.entries[0])
     }
 
     // NOTE fast if we comment this block
@@ -122,15 +109,7 @@
           )
         }
       })
-<<<<<<< HEAD
-      .filter((node: ReactNode|null): ReactNode => node != null)
-
-    // NOTE fast if we don't render anything
-    // NOTE slow if the `Text` element (leaf component) returns only </div>
-    return [<div/>]
-=======
       .filter((node: ReactNode | null): ReactNode => node != null)
->>>>>>> 54465755
   }
 
   private getElements = (): BlockElement => {
@@ -184,17 +163,10 @@
   }
 
   private renderElementWithErrorBoundary(
-<<<<<<< HEAD
-    element: SimpleElement, index: number, width: number
-  ): (ReactNode|null) {
-    // NOTE from 12-20 seconds to 4 seconds if we return div here
-    // return <div/>
-=======
     element: SimpleElement,
     index: number,
     width: number
   ): ReactNode | null {
->>>>>>> 54465755
     const component = this.renderElement(element, index, width)
 
     if (!component) {
@@ -344,11 +316,15 @@
     })
   }
 
-  public render = () => (
-    <AutoSizer disableHeight={true}>
-      {({ width }) => this.renderElements(width)}
-    </AutoSizer>
-  )
+  public render = () => {
+    console.log('render block')
+
+    return (
+      <AutoSizer disableHeight={true}>
+        {({ width }) => this.renderElements(width)}
+      </AutoSizer>
+    )
+  }
 }
 
 export default Block