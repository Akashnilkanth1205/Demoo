/**
 * @license
 * Copyright 2018-2021 Streamlit Inc.
 *
 * Licensed under the Apache License, Version 2.0 (the "License");
 * you may not use this file except in compliance with the License.
 * You may obtain a copy of the License at
 *
 *    http://www.apache.org/licenses/LICENSE-2.0
 *
 * Unless required by applicable law or agreed to in writing, software
 * distributed under the License is distributed on an "AS IS" BASIS,
 * WITHOUT WARRANTIES OR CONDITIONS OF ANY KIND, either express or implied.
 * See the License for the specific language governing permissions and
 * limitations under the License.
 */

import React from "react"
import { StatefulPopover as UIPopover } from "baseui/popover"
import { ChromePicker, ColorResult } from "react-color"
import {
  WidgetLabel,
  StyledWidgetLabelHelpInline,
} from "src/components/widgets/BaseWidget"
import TooltipIcon from "src/components/shared/TooltipIcon"
import { Placement } from "src/components/shared/Tooltip"
import { logWarning } from "src/lib/log"
import {
  StyledColorPicker,
  StyledColorPreview,
  StyledColorValue,
  StyledColorBlock,
} from "./styled-components"

export interface Props {
  disabled?: boolean
  width?: number
  value: string
  showValue?: boolean
  label: string
  onChange: (value: string) => any
  help?: string
}

interface State {
  /**
   * The value specified by the user via the UI. If the user didn't touch this
   * widget's UI, the default value is used.
   */
  value: string
}

class ColorPicker extends React.PureComponent<Props, State> {
  public state: State = {
    value: this.props.value,
  }

  public componentDidUpdate(prevProps: Props): void {
    if (
      prevProps.value !== this.props.value &&
      this.props.value !== this.state.value
    ) {
      this.setState({ value: this.props.value })
    }
  }

  // Note: This is a "local" onChange handler used to update the color preview
  // (allowing the user to click and drag). this.props.onChange is only called
  // when the ColorPicker popover is closed.
  private onColorChange = (color: ColorResult): void => {
    this.setState({ value: color.hex })
  }

  private onColorClose = (): void => {
    this.props.onChange(this.state.value)
  }

  // eslint-disable-next-line class-methods-use-this
  public componentDidCatch(error: Error, errorInfo: React.ErrorInfo): void {
    if (error?.name === "SecurityError") {
      // 2021.06.30 - on Streamlit Sharing, ColorPicker throws a cross-origin
      // error when its popover window is closed. There's an issue open in the
      // react-color repo https://github.com/casesandberg/react-color/issues/806 -
      // but it's months old and hasn't had a developer response.
      logWarning(
        `Swallowing ColorPicker SecurityError '${error.name}: ${error.message}'`
      )

      // We force an update after this error, to re-mount the UIPopover -
      // because the error sometimes cause it to be unmounted. This is an
      // unfortunate hack.
      this.forceUpdate()
    } else {
      throw error
    }
  }

  public render = (): React.ReactNode => {
    const { width, showValue, label, help } = this.props
    const { value } = this.state
    const style = { width }
    const previewStyle = {
      backgroundColor: value,
    }
    return (
      <StyledColorPicker data-testid="stColorPicker" style={style}>
<<<<<<< HEAD
        {label ? (
          <StyledWidgetLabel>
            {label}
            {help && (
              <StyledWidgetLabelHelpInline>
                <TooltipIcon content={help} placement={Placement.TOP_RIGHT} />
              </StyledWidgetLabelHelpInline>
            )}
          </StyledWidgetLabel>
        ) : null}
=======
        <WidgetLabel visible={!!label}>
          {label}
          {help && (
            <StyledWidgetLabelHelpInline>
              <TooltipIcon content={help} placement={Placement.TOP_RIGHT} />
            </StyledWidgetLabelHelpInline>
          )}
        </WidgetLabel>
>>>>>>> db8fe46a
        <UIPopover
          onClose={this.onColorClose}
          content={() => (
            <ChromePicker
              color={value}
              onChange={this.onColorChange}
              disableAlpha={true}
            />
          )}
        >
          <StyledColorPreview>
            <StyledColorBlock style={previewStyle} />
            {showValue && (
              <StyledColorValue>{value.toUpperCase()}</StyledColorValue>
            )}
          </StyledColorPreview>
        </UIPopover>
      </StyledColorPicker>
    )
  }
}

export default ColorPicker<|MERGE_RESOLUTION|>--- conflicted
+++ resolved
@@ -104,18 +104,6 @@
     }
     return (
       <StyledColorPicker data-testid="stColorPicker" style={style}>
-<<<<<<< HEAD
-        {label ? (
-          <StyledWidgetLabel>
-            {label}
-            {help && (
-              <StyledWidgetLabelHelpInline>
-                <TooltipIcon content={help} placement={Placement.TOP_RIGHT} />
-              </StyledWidgetLabelHelpInline>
-            )}
-          </StyledWidgetLabel>
-        ) : null}
-=======
         <WidgetLabel visible={!!label}>
           {label}
           {help && (
@@ -124,7 +112,6 @@
             </StyledWidgetLabelHelpInline>
           )}
         </WidgetLabel>
->>>>>>> db8fe46a
         <UIPopover
           onClose={this.onColorClose}
           content={() => (
