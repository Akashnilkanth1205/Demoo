/**
 * @license
 * Copyright 2018-2021 Streamlit Inc.
 *
 * Licensed under the Apache License, Version 2.0 (the "License");
 * you may not use this file except in compliance with the License.
 * You may obtain a copy of the License at
 *
 *    http://www.apache.org/licenses/LICENSE-2.0
 *
 * Unless required by applicable law or agreed to in writing, software
 * distributed under the License is distributed on an "AS IS" BASIS,
 * WITHOUT WARRANTIES OR CONDITIONS OF ANY KIND, either express or implied.
 * See the License for the specific language governing permissions and
 * limitations under the License.
 */

import React from "react"
import { withTheme } from "emotion-theming"
import { Radio as UIRadio, RadioGroup } from "baseui/radio"
import {
  WidgetLabel,
  StyledWidgetLabelHelpInline,
} from "src/components/widgets/BaseWidget"
import TooltipIcon from "src/components/shared/TooltipIcon"
import { Placement } from "src/components/shared/Tooltip"
import { Theme } from "src/theme"

export interface Props {
  disabled: boolean
  theme: Theme
  width?: number
  value: number
  onChange: (selectedIndex: number) => any
  options: any[]
  label?: string
  help?: string
}

interface State {
  /**
   * The value specified by the user via the UI. If the user didn't touch this
   * widget's UI, the default value is used.
   */
  value: number
}

class Radio extends React.PureComponent<Props, State> {
  public state: State = {
    value: this.props.value,
  }

  public componentDidUpdate(prevProps: Props): void {
    // If props.value has changed, re-initialize state.value.
    if (
      prevProps.value !== this.props.value &&
      this.props.value !== this.state.value
    ) {
      this.setState({ value: this.props.value })
    }
  }

  private onChange = (e: React.ChangeEvent<HTMLInputElement>): void => {
    const selectedIndex = parseInt(e.target.value, 10)
    this.setState({ value: selectedIndex }, () =>
      this.props.onChange(selectedIndex)
    )
  }

  public render = (): React.ReactNode => {
    const { disabled, theme, width, help, label } = this.props
    const { colors, spacing, radii } = theme
    const style = { width }
    let isDisabled = disabled
    const options = [...this.props.options]

    if (options.length === 0) {
      options.push("No options to select.")
      isDisabled = true
    }

    return (
      <div className="row-widget stRadio" style={style}>
        <WidgetLabel label={label}>
          {help && (
            <StyledWidgetLabelHelpInline>
              <TooltipIcon content={help} placement={Placement.TOP_RIGHT} />
            </StyledWidgetLabelHelpInline>
          )}
        </WidgetLabel>
        <RadioGroup
          onChange={this.onChange}
          value={this.state.value.toString()}
          disabled={isDisabled}
        >
          {options.map((option: string, index: number) => (
            <UIRadio
              key={index}
              value={index.toString()}
              overrides={{
                Root: {
                  style: ({ $isFocused }: { $isFocused: boolean }) => ({
                    marginBottom: 0,
                    marginTop: 0,
<<<<<<< HEAD
                    paddingRight: spacing.twoThirdsSmFont,
=======
                    paddingLeft: fontSizes.quarterXS,
                    paddingRight: fontSizes.halfXS,
>>>>>>> d29e5317
                    backgroundColor: $isFocused
                      ? colors.transparentDarkenedBgMix60
                      : "",
                    borderTopLeftRadius: radii.md,
                    borderTopRightRadius: radii.md,
                    borderBottomLeftRadius: radii.md,
                    borderBottomRightRadius: radii.md,
                  }),
                },
                RadioMarkOuter: {
                  style: ({ $checked }: { $checked: boolean }) => ({
                    backgroundColor:
                      $checked && !isDisabled
                        ? colors.primary
                        : colors.fadedText40,
                  }),
                },
                RadioMarkInner: {
                  style: ({ $checked }: { $checked: boolean }) => ({
                    height: $checked ? "6px" : "16px",
                    width: $checked ? "6px" : "16px",
                  }),
                },
                Label: {
                  style: {
                    color: colors.bodyText,
                  },
                },
              }}
            >
              {option}
            </UIRadio>
          ))}
        </RadioGroup>
      </div>
    )
  }
}

export default withTheme(Radio)<|MERGE_RESOLUTION|>--- conflicted
+++ resolved
@@ -69,7 +69,7 @@
 
   public render = (): React.ReactNode => {
     const { disabled, theme, width, help, label } = this.props
-    const { colors, spacing, radii } = theme
+    const { colors, radii } = theme
     const style = { width }
     let isDisabled = disabled
     const options = [...this.props.options]
@@ -102,12 +102,9 @@
                   style: ({ $isFocused }: { $isFocused: boolean }) => ({
                     marginBottom: 0,
                     marginTop: 0,
-<<<<<<< HEAD
-                    paddingRight: spacing.twoThirdsSmFont,
-=======
-                    paddingLeft: fontSizes.quarterXS,
-                    paddingRight: fontSizes.halfXS,
->>>>>>> d29e5317
+                    // Make left and right padding look the same visually.
+                    paddingLeft: 0,
+                    paddingRight: "2px",
                     backgroundColor: $isFocused
                       ? colors.transparentDarkenedBgMix60
                       : "",
