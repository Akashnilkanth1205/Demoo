--- conflicted
+++ resolved
@@ -211,11 +211,7 @@
 })
 
 describe("Selectbox widget with optional props", () => {
-<<<<<<< HEAD
-  it("should render label element even if no text provided", () => {
-=======
-  it("doesn't render label if none provided", () => {
->>>>>>> 216d7d28
+  it("renders label element even if no text provided", () => {
     const props = getProps({ label: undefined })
     const wrapper = shallow(<Selectbox {...props} />)
 
