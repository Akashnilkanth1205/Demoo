/**
 * @license
 * Copyright 2018-2021 Streamlit Inc.
 *
 * Licensed under the Apache License, Version 2.0 (the "License");
 * you may not use this file except in compliance with the License.
 * You may obtain a copy of the License at
 *
 *    http://www.apache.org/licenses/LICENSE-2.0
 *
 * Unless required by applicable law or agreed to in writing, software
 * distributed under the License is distributed on an "AS IS" BASIS,
 * WITHOUT WARRANTIES OR CONDITIONS OF ANY KIND, either express or implied.
 * See the License for the specific language governing permissions and
 * limitations under the License.
 */

import React from "react"
import { Select as UISelect, OnChangeParams, Option } from "baseui/select"
import { logWarning } from "lib/log"
import { VirtualDropdown } from "components/shared/Dropdown"
<<<<<<< HEAD
import { StyledWidgetLabel } from "components/widgets/BaseWidget"
import * as fzy from "fzy.js"
import _ from "lodash"
=======
import { Placement } from "components/shared/Tooltip"
import TooltipIcon from "components/shared/TooltipIcon"
import {
  StyledWidgetLabel,
  StyledWidgetLabelHelpInline,
} from "components/widgets/BaseWidget"
>>>>>>> b082343f

export interface Props {
  disabled: boolean
  width?: number
  value: number
  onChange: (value: number) => void
  options: any[]
  label?: string
  help?: string
}

interface State {
  /**
   * The value specified by the user via the UI. If the user didn't touch this
   * widget's UI, the default value is used.
   */
  value: number
}

interface SelectOption {
  label: string
  value: string
}

// Add a custom filterOptions method to filter options only based on labels.
// The baseweb default method filters based on labels or indeces
// More details: https://github.com/streamlit/streamlit/issues/1010
// Also filters using fuzzy search powered by fzy.js. Automatically handles
// upper/lowercase.
export function fuzzyFilterSelectOptions(
  options: SelectOption[],
  filterValue: string
): readonly Option[] {
  const pattern = filterValue.toString()
  return _(options)
    .filter((option: SelectOption) => fzy.hasMatch(pattern, option.label))
    .sortBy((option: SelectOption) => fzy.score(pattern, option.label))
    .reverse()
    .value()
}

class Selectbox extends React.PureComponent<Props, State> {
  public state: State = {
    value: this.props.value,
  }

  componentDidUpdate(prevProps: Readonly<Props>): void {
    if (
      prevProps.value !== this.props.value &&
      this.state.value !== this.props.value
    ) {
      this.setState({ value: this.props.value })
    }
  }

  private onChange = (params: OnChangeParams): void => {
    if (params.value.length === 0) {
      logWarning("No value selected!")
      return
    }

    const [selected] = params.value

    this.setState({ value: parseInt(selected.value, 10) }, () =>
      this.props.onChange(this.state.value)
    )
  }

  private filterOptions = (
    options: readonly Option[],
    filterValue: string
  ): readonly Option[] => {
    return fuzzyFilterSelectOptions(options as SelectOption[], filterValue)
  }

  private renderLabel = (): React.ReactElement | null => {
    const { label, help } = this.props
    if (!label) {
      return null
    }

    return (
      <StyledWidgetLabel>
        {label}
        {help && (
          <StyledWidgetLabelHelpInline>
            <TooltipIcon content={help} placement={Placement.TOP_RIGHT} />
          </StyledWidgetLabelHelpInline>
        )}
      </StyledWidgetLabel>
    )
  }

  public render = (): React.ReactNode => {
    const style = { width: this.props.width }
    let { disabled, options } = this.props

    const value = [
      {
        label:
          options.length > 0
            ? options[this.state.value]
            : "No options to select.",
        value: this.state.value.toString(),
      },
    ]

    if (options.length === 0) {
      options = ["No options to select."]
      disabled = true
    }

    const selectOptions: SelectOption[] = []
    options.forEach((option: string, index: number) =>
      selectOptions.push({
        label: option,
        value: index.toString(),
      })
    )

    return (
      <div className="row-widget stSelectbox" style={style}>
        {this.renderLabel()}
        <UISelect
          clearable={false}
          disabled={disabled}
          labelKey="label"
          onChange={this.onChange}
          options={selectOptions}
          filterOptions={this.filterOptions}
          value={value}
          valueKey="value"
          overrides={{
            Dropdown: { component: VirtualDropdown },
          }}
        />
      </div>
    )
  }
}

export default Selectbox<|MERGE_RESOLUTION|>--- conflicted
+++ resolved
@@ -19,18 +19,14 @@
 import { Select as UISelect, OnChangeParams, Option } from "baseui/select"
 import { logWarning } from "lib/log"
 import { VirtualDropdown } from "components/shared/Dropdown"
-<<<<<<< HEAD
-import { StyledWidgetLabel } from "components/widgets/BaseWidget"
 import * as fzy from "fzy.js"
 import _ from "lodash"
-=======
 import { Placement } from "components/shared/Tooltip"
 import TooltipIcon from "components/shared/TooltipIcon"
 import {
   StyledWidgetLabel,
   StyledWidgetLabelHelpInline,
 } from "components/widgets/BaseWidget"
->>>>>>> b082343f
 
 export interface Props {
   disabled: boolean
