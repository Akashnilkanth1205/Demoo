/**
 * @license
 * Copyright 2018-2019 Streamlit Inc.
 *
 * Licensed under the Apache License, Version 2.0 (the "License");
 * you may not use this file except in compliance with the License.
 * You may obtain a copy of the License at
 *
 *    http://www.apache.org/licenses/LICENSE-2.0
 *
 * Unless required by applicable law or agreed to in writing, software
 * distributed under the License is distributed on an "AS IS" BASIS,
 * WITHOUT WARRANTIES OR CONDITIONS OF ANY KIND, either express or implied.
 * See the License for the specific language governing permissions and
 * limitations under the License.
 */

import React, { Component, Fragment, PureComponent, SFC } from "react"
import { Table as ReactTable } from "reactstrap"
<<<<<<< HEAD
import { Map as ImmutableMap } from "immutable"
import FullScreenWrapper from "components/shared/FullScreenWrapper"
import { toFormattedString } from "lib/format"
import { dataFrameGet, dataFrameGetDimensions } from "lib/dataFrameProto"
=======
import { toFormattedString } from "lib/format"
import { Map as ImmutableMap } from "immutable"
import { dataFrameGet, dataFrameGetDimensions } from "lib/dataFrameProto"
import withFullScreenWrapper from "hocs/withFullScreenWrapper"
>>>>>>> 98ec6b09
import "./Table.scss"

/**
 * Functional element representing a DataFrame.
 */
interface Props {
  width: number
  element: ImmutableMap<string, any>
}

class Table extends PureComponent<Props> {
  render(): JSX.Element {
    const { element } = this.props
    const { headerRows, rows, cols } = dataFrameGetDimensions(element)

    const hasNoData = rows === headerRows

    // TODO (tvst): Make tables have a max width with overflow:
    // scroll (when media == screen). But need to fix the autosizer first.
    return (
      <div className="streamlit-table stTable">
        <ReactTable className={hasNoData ? "empty-table" : ""}>
          <thead>
            <TableRows
              df={element}
              header={true}
              headerRows={headerRows}
              rows={rows}
              cols={cols}
            />
          </thead>
          <tbody>
            {hasNoData ? (
              <tr>
                <td colSpan={cols || 1}>empty</td>
              </tr>
            ) : (
              <TableRows
                df={element}
                headerRows={headerRows}
                rows={rows}
                cols={cols}
              />
            )}
          </tbody>
        </ReactTable>
      </div>
    )
  }
}

/**
 * Purely functional component returning a list of rows.
 *
 * df         - The dataFrame to display.
 * header     - Whether to display the header.
 * headerRows - Number of rows in the header.
 * rows       - Number of rows in the table (header + data).
 * cols       - Number of colums in the table.
 */
interface TableRowsProps {
  df: ImmutableMap<string, any>
  header?: boolean | false
  headerRows: number
  rows: number
  cols: number
}

const TableRows: SFC<TableRowsProps> = props => {
  const { df, header, headerRows, rows, cols } = props
  const startRow = header ? 0 : headerRows
  const endRow = header ? headerRows : rows
  const rowArray = []
  for (let rowIdx = startRow; rowIdx < endRow; rowIdx++) {
    rowArray.push(
      <tr key={rowIdx}>
        <TableRow df={df} rowIdx={rowIdx} cols={cols} />
      </tr>
    )
  }
  return <Fragment>{rowArray}</Fragment>
}

/**
 * Purely functional component returning a list entries for a row.
 *
 * df     - The dataFrame to display.
 * rowIdx - The row index.
 * cols   - numver of colums in the table.
 */

interface TableRowProps {
  df: ImmutableMap<string, any>
  rowIdx: number
  cols: number
}

const TableRow: SFC<TableRowProps> = (props: TableRowProps) => {
  const { df, rowIdx, cols } = props
  const entries = []
  for (let colIdx = 0; colIdx < cols; colIdx++) {
    const { contents, styles, type } = dataFrameGet(df, colIdx, rowIdx)
    const formattedContents = toFormattedString(contents)
    if (type === "corner") {
      entries.push(<th key={colIdx}>&nbsp;</th>)
    } else if (type === "row-header") {
      entries.push(
        <th key={colIdx} scope="row">
          {formattedContents}
        </th>
      )
    } else if (type === "col-header") {
      entries.push(<th key={colIdx}>{formattedContents}</th>)
    } else if (type === "data") {
      entries.push(
        <td style={styles} key={colIdx}>
          {formattedContents}
        </td>
      )
    } else {
      throw new Error(`Cannot parse type "${type}".`)
    }
  }
  return <Fragment>{entries}</Fragment>
}

<<<<<<< HEAD
class WithFullScreenWrapper extends Component<Props> {
  render(): JSX.Element {
    const { element, width } = this.props
    return (
      <FullScreenWrapper width={width}>
        {({ width }) => <Table element={element} width={width} />}
      </FullScreenWrapper>
    )
  }
}

export default WithFullScreenWrapper
=======
export default withFullScreenWrapper(Table)
>>>>>>> 98ec6b09
<|MERGE_RESOLUTION|>--- conflicted
+++ resolved
@@ -15,19 +15,12 @@
  * limitations under the License.
  */
 
-import React, { Component, Fragment, PureComponent, SFC } from "react"
+import React, { Fragment, PureComponent, SFC } from "react"
 import { Table as ReactTable } from "reactstrap"
-<<<<<<< HEAD
-import { Map as ImmutableMap } from "immutable"
-import FullScreenWrapper from "components/shared/FullScreenWrapper"
-import { toFormattedString } from "lib/format"
-import { dataFrameGet, dataFrameGetDimensions } from "lib/dataFrameProto"
-=======
 import { toFormattedString } from "lib/format"
 import { Map as ImmutableMap } from "immutable"
 import { dataFrameGet, dataFrameGetDimensions } from "lib/dataFrameProto"
 import withFullScreenWrapper from "hocs/withFullScreenWrapper"
->>>>>>> 98ec6b09
 import "./Table.scss"
 
 /**
@@ -154,19 +147,4 @@
   return <Fragment>{entries}</Fragment>
 }
 
-<<<<<<< HEAD
-class WithFullScreenWrapper extends Component<Props> {
-  render(): JSX.Element {
-    const { element, width } = this.props
-    return (
-      <FullScreenWrapper width={width}>
-        {({ width }) => <Table element={element} width={width} />}
-      </FullScreenWrapper>
-    )
-  }
-}
-
-export default WithFullScreenWrapper
-=======
-export default withFullScreenWrapper(Table)
->>>>>>> 98ec6b09
+export default withFullScreenWrapper(Table)