--- conflicted
+++ resolved
@@ -26,22 +26,14 @@
   }
 
   .dataframe-container {
-<<<<<<< HEAD
-    border: 1px solid #e6e9ee;
-=======
     border: 1px solid $gray-lightest;
->>>>>>> 8da05275
     box-sizing: content-box; /* Fix borders going under other elements. */
   }
 
   .dataframe.row-header,
   .dataframe.col-header,
   .dataframe.corner {
-<<<<<<< HEAD
-    background-color: #f0f3f9;
-=======
     background-color: $gray-lightest;
->>>>>>> 8da05275
     color: #768096;
     z-index: 1;
   }
@@ -82,20 +74,12 @@
 
   .table-top-right {
     overflow-x: hidden !important;
-<<<<<<< HEAD
-    background-color: #f0f3f9;
-=======
     background-color: $gray-lightest;
->>>>>>> 8da05275
   }
 
   .table-bottom-left {
     overflow-y: hidden !important;
-<<<<<<< HEAD
-    background-color: #f0f3f9;
-=======
     background-color: $gray-lightest;
->>>>>>> 8da05275
   }
 
   .empty-dataframe {
