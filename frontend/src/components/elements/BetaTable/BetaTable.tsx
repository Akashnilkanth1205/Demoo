/**
 * @license
 * Copyright 2018-2020 Streamlit Inc.
 *
 * Licensed under the Apache License, Version 2.0 (the "License");
 * you may not use this file except in compliance with the License.
 * You may obtain a copy of the License at
 *
 *    http://www.apache.org/licenses/LICENSE-2.0
 *
 * Unless required by applicable law or agreed to in writing, software
 * distributed under the License is distributed on an "AS IS" BASIS,
 * WITHOUT WARRANTIES OR CONDITIONS OF ANY KIND, either express or implied.
 * See the License for the specific language governing permissions and
 * limitations under the License.
 */

import { range } from "lodash"
import React, { ReactElement } from "react"

import withFullScreenWrapper from "src/hocs/withFullScreenWrapper"
import { Quiver } from "src/lib/Quiver"
import {
  StyledEmptyTableCell,
  StyledTable,
  StyledTableCell,
  StyledTableCellHeader,
  StyledTableContainer,
} from "./styled-components"

export interface TableProps {
  element: Quiver
}

export function BetaTable(props: TableProps): ReactElement {
  const table = props.element
  const { cssId, cssStyles, caption } = table
  const { headerRows, rows, columns } = table.dimensions
  const allRows = range(rows)
  const columnHeaders = allRows.slice(0, headerRows)
  const dataRows = allRows.slice(headerRows)

  return (
    <StyledTableContainer data-testid="stTable">
      {cssStyles && <style>{cssStyles}</style>}
      <StyledTable id={cssId}>
        {caption && <caption>{caption}</caption>}
        {columnHeaders.length > 0 && (
          <thead>
            {columnHeaders.map(rowIndex =>
              generateTableRow(table, rowIndex, columns)
            )}
          </thead>
        )}
        <tbody>
          {dataRows.length === 0 ? (
            <tr>
              <StyledEmptyTableCell colSpan={columns || 1}>
                empty
              </StyledEmptyTableCell>
            </tr>
          ) : (
            dataRows.map(rowIndex =>
              generateTableRow(table, rowIndex, columns)
            )
          )}
        </tbody>
      </StyledTable>
    </StyledTableContainer>
  )
}

function generateTableRow(
  table: Quiver,
  rowIndex: number,
  columns: number
): ReactElement {
  return (
    <tr key={rowIndex}>
      {range(columns).map(columnIndex =>
        generateTableCell(table, rowIndex, columnIndex)
      )}
    </tr>
  )
}

function generateTableCell(
  table: Quiver,
  rowIndex: number,
  columnIndex: number
): ReactElement {
<<<<<<< HEAD
  const { type, cssId, cssClass, content, contentType } = table.getCell(
    rowIndex,
    columnIndex
  )
=======
  const {
    type,
    cssId,
    cssClass,
    content,
    contentType,
    displayContent,
  } = table.getCell(rowIndex, columnIndex)

  const formattedContent =
    displayContent || Quiver.format(content, contentType)
>>>>>>> eb350ac5

  const formattedContent = Quiver.format(content, contentType)

  switch (type) {
    case "blank": {
      return <StyledTableCellHeader key={columnIndex} className={cssClass} />
    }
    case "index": {
      return (
        <StyledTableCellHeader
          key={columnIndex}
          scope="row"
          id={cssId}
          className={cssClass}
        >
          {formattedContent}
        </StyledTableCellHeader>
      )
    }
    case "columns": {
      return (
        <StyledTableCellHeader
          key={columnIndex}
          scope="col"
          className={cssClass}
        >
          {formattedContent}
        </StyledTableCellHeader>
      )
    }
    case "data": {
      return (
        <StyledTableCell key={columnIndex} id={cssId}>
          {formattedContent}
        </StyledTableCell>
      )
    }
    default: {
      throw new Error(`Cannot parse type "${type}".`)
    }
  }
}

export default withFullScreenWrapper(BetaTable)<|MERGE_RESOLUTION|>--- conflicted
+++ resolved
@@ -89,12 +89,6 @@
   rowIndex: number,
   columnIndex: number
 ): ReactElement {
-<<<<<<< HEAD
-  const { type, cssId, cssClass, content, contentType } = table.getCell(
-    rowIndex,
-    columnIndex
-  )
-=======
   const {
     type,
     cssId,
@@ -106,9 +100,6 @@
 
   const formattedContent =
     displayContent || Quiver.format(content, contentType)
->>>>>>> eb350ac5
-
-  const formattedContent = Quiver.format(content, contentType)
 
   switch (type) {
     case "blank": {
