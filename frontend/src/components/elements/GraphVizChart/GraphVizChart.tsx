--- conflicted
+++ resolved
@@ -109,13 +109,7 @@
     this.updateChart()
   }
 
-<<<<<<< HEAD
   public render = (): ReactNode => {
-    const width: number = this.props.element.get("width") || this.props.width
-    const height: number =
-      this.props.element.get("height") || this.props.height
-=======
-  public render = (): React.ReactNode => {
     const elementDimensions = this.getChartDimensions()
     const width: number = elementDimensions.width
       ? elementDimensions.width
@@ -124,7 +118,6 @@
       ? elementDimensions.height
       : this.props.height
 
->>>>>>> 52800727
     return (
       <div
         className="graphviz stGraphVizChart"
