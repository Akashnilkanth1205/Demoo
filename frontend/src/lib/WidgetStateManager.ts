/**
 * @license
 * Copyright 2018-2020 Streamlit Inc.
 *
 * Licensed under the Apache License, Version 2.0 (the "License");
 * you may not use this file except in compliance with the License.
 * You may obtain a copy of the License at
 *
 *    http://www.apache.org/licenses/LICENSE-2.0
 *
 * Unless required by applicable law or agreed to in writing, software
 * distributed under the License is distributed on an "AS IS" BASIS,
 * WITHOUT WARRANTIES OR CONDITIONS OF ANY KIND, either express or implied.
 * See the License for the specific language governing permissions and
 * limitations under the License.
 */

import {
  FloatArray,
  IArrowTable,
  IntArray,
  StringArray,
  WidgetState,
  WidgetStates,
} from "autogen/proto"
<<<<<<< HEAD
import { Long } from "protobufjs"
=======

import { Set as ImmutableSet } from "immutable"
import { Long, util } from "protobufjs"
>>>>>>> ebbfed01

export interface Source {
  fromUi: boolean
}

/**
 * Coerce a `number | Long` to a `number`.
 *
 * Our "intValue" and "intArrayValue" widget protobuf fields represent their
 * values with sint64, because sint32 is too small to represent the full range
 * of JavaScript int values. Protobufjs uses `number | Long` to represent
 * sint64. However, we're never putting Longs *into* int and intArrays -
 * because none of our widgets use Longs - so we'll never get a Long back out.
 *
 * If the given value cannot be converted to `number` without a loss of
 * precision (which should not be possible!), throw an error instead.
 */
function requireNumberInt(value: number | Long): number {
  if (typeof value === "number") {
    return value
  }

  const longNumber = util.LongBits.from(value).toNumber()
  if (Number.isSafeInteger(longNumber)) {
    return longNumber
  }

  throw new Error(
    `value ${value} cannot be converted to number without a loss of precision!`
  )
}

/**
 * Manages widget values, and sends widget update messages back to the server.
 */
export class WidgetStateManager {
  // Called to deliver a message to the server
  private readonly sendRerunBackMsg: (widgetStates: WidgetStates) => void

  private readonly widgetStates: Map<string, WidgetState> = new Map<
    string,
    WidgetState
  >()

  constructor(sendRerunBackMsg: (widgetStates: WidgetStates) => void) {
    this.sendRerunBackMsg = sendRerunBackMsg
  }

  /**
   * True if our widget state dict is empty. This will be the case only when the browser
   * initially connects to the server for the first time.
   */
  public get isEmpty(): boolean {
    return this.widgetStates.size === 0
  }

  /**
   * Sets the trigger value for the given widget ID to true, sends a rerunScript message
   * to the server, and then immediately unsets the trigger value.
   */
  public setTriggerValue(widgetId: string, source: Source): void {
    this.createWidgetStateProto(widgetId).triggerValue = true
    this.maybeSendUpdateWidgetsMessage(source)
    this.deleteWidgetStateProto(widgetId)
  }

  public getBoolValue(widgetId: string): boolean | undefined {
    const state = this.getWidgetStateProto(widgetId)
    if (state != null && state.value === "boolValue") {
      return state.boolValue
    }

    return undefined
  }

  public setBoolValue(widgetId: string, value: boolean, source: Source): void {
    this.createWidgetStateProto(widgetId).boolValue = value
    this.maybeSendUpdateWidgetsMessage(source)
  }

  public getIntValue(widgetId: string): number | undefined {
    const state = this.getWidgetStateProto(widgetId)
    if (state != null && state.value === "intValue") {
      return requireNumberInt(state.intValue)
    }

    return undefined
  }

  public setIntValue(widgetId: string, value: number, source: Source): void {
    this.createWidgetStateProto(widgetId).intValue = value
    this.maybeSendUpdateWidgetsMessage(source)
  }

  public getFloatValue(widgetId: string): number | undefined {
    const state = this.getWidgetStateProto(widgetId)
    if (state != null && state.value === "floatValue") {
      return state.floatValue
    }

    return undefined
  }

  public setFloatValue(widgetId: string, value: number, source: Source): void {
    this.createWidgetStateProto(widgetId).floatValue = value
    this.maybeSendUpdateWidgetsMessage(source)
  }

  public getStringValue(widgetId: string): string | undefined {
    const state = this.getWidgetStateProto(widgetId)
    if (state != null && state.value === "stringValue") {
      return state.stringValue
    }

    return undefined
  }

  public setStringValue(
    widgetId: string,
    value: string,
    source: Source
  ): void {
    this.createWidgetStateProto(widgetId).stringValue = value
    this.maybeSendUpdateWidgetsMessage(source)
  }

  public setStringArrayValue(
    widgetId: string,
    value: string[],
    source: Source
  ): void {
    this.createWidgetStateProto(
      widgetId
    ).stringArrayValue = StringArray.fromObject({ data: value })
    this.maybeSendUpdateWidgetsMessage(source)
  }

  public getStringArrayValue(widgetId: string): string[] | undefined {
    const state = this.getWidgetStateProto(widgetId)
    if (
      state != null &&
      state.value === "stringArrayValue" &&
      state.stringArrayValue != null &&
      state.stringArrayValue.data != null
    ) {
      return state.stringArrayValue.data
    }

    return undefined
  }

  public getFloatArrayValue(widgetId: string): number[] | undefined {
    const state = this.getWidgetStateProto(widgetId)
    if (
      state != null &&
      state.value === "floatArrayValue" &&
      state.floatArrayValue != null &&
      state.floatArrayValue.value != null
    ) {
      return state.floatArrayValue.value
    }

    return undefined
  }

  public setFloatArrayValue(
    widgetId: string,
    value: number[],
    source: Source
  ): void {
    this.createWidgetStateProto(
      widgetId
    ).floatArrayValue = FloatArray.fromObject({ value })
    this.maybeSendUpdateWidgetsMessage(source)
  }

  public getIntArrayValue(widgetId: string): number[] | undefined {
    const state = this.getWidgetStateProto(widgetId)
    if (
      state != null &&
      state.value === "intArrayValue" &&
      state.intArrayValue != null &&
      state.intArrayValue.value != null
    ) {
      return state.intArrayValue.value.map(requireNumberInt)
    }

    return undefined
  }

  public setIntArrayValue(
    widgetId: string,
    value: number[],
    source: Source
  ): void {
    this.createWidgetStateProto(widgetId).intArrayValue = IntArray.fromObject({
      value,
    })
    this.maybeSendUpdateWidgetsMessage(source)
  }

  public getJsonValue(widgetId: string): string | undefined {
    const state = this.getWidgetStateProto(widgetId)
    if (state != null && state.value === "jsonValue") {
      return state.jsonValue
    }

    return undefined
  }

  public setJsonValue(widgetId: string, value: any, source: Source): void {
    this.createWidgetStateProto(widgetId).jsonValue = JSON.stringify(value)
    this.maybeSendUpdateWidgetsMessage(source)
  }

  public setArrowValue(
    widgetId: string,
    value: IArrowTable,
    source: Source
  ): void {
    this.createWidgetStateProto(widgetId).arrowValue = value
    this.maybeSendUpdateWidgetsMessage(source)
  }

  public getArrowValue(widgetId: string): IArrowTable | undefined {
    const state = this.getWidgetStateProto(widgetId)
    if (
      state != null &&
      state.value === "arrowValue" &&
      state.arrowValue != null
    ) {
      return state.arrowValue
    }

    return undefined
  }

  public setBytesValue(
    widgetId: string,
    value: Uint8Array,
    source: Source
  ): void {
    this.createWidgetStateProto(widgetId).bytesValue = value
    this.maybeSendUpdateWidgetsMessage(source)
  }

  public getBytesValue(widgetId: string): Uint8Array | undefined {
    const state = this.getWidgetStateProto(widgetId)
    if (state != null && state.value === "bytesValue") {
      return state.bytesValue
    }

    return undefined
  }

  private maybeSendUpdateWidgetsMessage(source: Source): void {
    if (source.fromUi) {
      this.sendUpdateWidgetsMessage()
    }
  }

  public sendUpdateWidgetsMessage(): void {
    this.sendRerunBackMsg(this.createWidgetStatesMsg())
  }

  /**
   * Remove the state of widgets that are not contained in `active_ids`.
   */
  public clean(activeIds: Set<string>): void {
    this.widgetStates.forEach((value, key) => {
      if (!activeIds.has(key)) {
        this.deleteWidgetStateProto(key)
      }
    })
  }

  private createWidgetStatesMsg(): WidgetStates {
    const msg = new WidgetStates()
    this.widgetStates.forEach(value => msg.widgets.push(value))
    return msg
  }

  /**
   * Create a new WidgetState proto for the widget with the given ID,
   * overwriting any that currently exists.
   */
  private createWidgetStateProto(id: string): WidgetState {
    const state = new WidgetState({ id })
    this.widgetStates.set(id, state)
    return state
  }

  /**
   * Removes the WidgetState proto with the given id, if it exists
   */
  private deleteWidgetStateProto(id: string): void {
    this.widgetStates.delete(id)
  }

  private getWidgetStateProto(id: string): WidgetState | undefined {
    return this.widgetStates.get(id)
  }
}<|MERGE_RESOLUTION|>--- conflicted
+++ resolved
@@ -23,13 +23,9 @@
   WidgetState,
   WidgetStates,
 } from "autogen/proto"
-<<<<<<< HEAD
-import { Long } from "protobufjs"
-=======
 
 import { Set as ImmutableSet } from "immutable"
 import { Long, util } from "protobufjs"
->>>>>>> ebbfed01
 
 export interface Source {
   fromUi: boolean
