/**
 * Copyright (c) Streamlit Inc. (2018-2022) Snowflake Inc. (2022)
 *
 * Licensed under the Apache License, Version 2.0 (the "License");
 * you may not use this file except in compliance with the License.
 * You may obtain a copy of the License at
 *
 *     http://www.apache.org/licenses/LICENSE-2.0
 *
 * Unless required by applicable law or agreed to in writing, software
 * distributed under the License is distributed on an "AS IS" BASIS,
 * WITHOUT WARRANTIES OR CONDITIONS OF ANY KIND, either express or implied.
 * See the License for the specific language governing permissions and
 * limitations under the License.
 */

import { GridCell, GridCellKind, TextCell } from "@glideapps/glide-data-grid"
import moment, { Moment } from "moment"
import "moment-timezone"

import { notNullOrUndefined, isNullOrUndefined } from "src/lib/util/utils"

import {
  BaseColumn,
  BaseColumnProps,
  mergeColumnParameters,
  toSafeDate,
  getErrorCell,
  toSafeString,
  formatMoment,
} from "./utils"
import { DateTimeCell } from "./cells/DateTimeCell"

/**
 * Apply a timezone to a MomentJS date.
 *
 * @param momentDate The date to apply the timezone to
 * @param timezone The timezone to apply. This can be a timezone name
 * (e.g. "America/New_York" or "UTC") or a UTC offset (e.g. "+05:00" or "-08:00")
 * @returns The date with the timezone applied
 */
function applyTimezone(momentDate: Moment, timezone: string): Moment {
  if (timezone.startsWith("+") || timezone.startsWith("-")) {
    // Timezone is a UTC offset (e.g. "+05:00" or "-08:00")
    momentDate = momentDate.utcOffset(timezone, false)
  } else {
    // Timezone is a timezone name (e.g. "America/New_York" or "UTC")
    momentDate = momentDate.tz(timezone)
  }
  return momentDate
}

export interface DateTimeColumnParams {
  // A momentJS formatting syntax to format the display value.
  readonly format?: string
  // Specifies the granularity that the value must adhere.
  // For time and datetime, this is the number of seconds between each allowed value.
  // For date, this is the number of days between each allowed value.
  readonly step?: number
  // A timezone identifier, e.g. "America/New_York", "+05:00", or "UTC"
  readonly timezone?: string
  // The minimum allowed value for editing. This needs to be an ISO formatted datetime/date/time string (UTC).
  readonly min_value?: string
  // The maximum allowed value for editing. This needs to be an ISO formatted datetime/date/time string (UTC).
  readonly max_value?: string
}

/**
 * Base class for datetime columns. This class is not meant to be used directly.
 * Instead, use the DateColumn, TimeColumn, or DateTimeColumn classes.
 *
 * @param kind The kind of column. This should be one of "date", "time", or "datetime".
 * @param props The column properties
 * @param defaultFormat The default format to use for rendering and copy data
 * @param defaultStep The default step to use, can be overridden by the user
 * @param inputType The type of input to use for editing. This should be one of "datetime-local", "time", or "date".
 * @param toISOString A function that converts a Date object to an ISO formatted string
 * @param timezone The timezone to use to make the datetime values timezone aware.
 *
 * @returns A BaseColumn object
 */
function BaseDateTimeColumn(
  kind: string,
  props: BaseColumnProps,
  defaultFormat: string, // used for rendering and copy data
  defaultStep: number,
  inputType: "datetime-local" | "time" | "date",
  toISOString: (date: Date) => string,
  timezone?: string
): BaseColumn {
  const parameters = mergeColumnParameters(
    // Default parameters:
    {
      format: defaultFormat,
      step: defaultStep,
      timezone,
    },
    // User parameters:
    props.columnTypeOptions
  ) as DateTimeColumnParams

  let defaultTimezoneOffset: number | undefined = undefined
  if (notNullOrUndefined(parameters.timezone)) {
    // We try to determine the timezone offset based on today's date
    // This is needed for the date picker to work correctly when the value is null
    // TODO(lukasmasuch): But this might not be correct for dates in the past or future
    // since the timezone offset might have changed based on a timezone name.
    try {
      defaultTimezoneOffset =
        applyTimezone(moment(), parameters.timezone)?.utcOffset() || undefined
    } catch (error) {
      // Do nothing
    }
  }

  let minDate: Date | undefined = undefined
  if (notNullOrUndefined(parameters.min_value)) {
    minDate = toSafeDate(parameters.min_value) || undefined
  }

  let maxDate: Date | undefined = undefined
  if (notNullOrUndefined(parameters.max_value)) {
    maxDate = toSafeDate(parameters.max_value) || undefined
  }

  const cellTemplate = {
    kind: GridCellKind.Custom,
    allowOverlay: true,
    copyData: "",
    readonly: !props.isEditable,
    contentAlign: props.contentAlignment,
    style: props.isIndex ? "faded" : "normal",
    data: {
      kind: "date-time-cell",
      date: undefined,
      displayDate: "",
      step: parameters.step?.toString() || "1",
      format: inputType,
      min: minDate,
      max: maxDate,
    },
  } as DateTimeCell

  const validateInput = (data?: any): boolean | Date => {
    const cellData: Date | null | undefined = toSafeDate(data)
    if (cellData === null) {
      if (props.isRequired) {
        return false
      }
      return true
    }

    if (cellData === undefined) {
      // Input cannot be interpreted as a date
      return false
    }

    // Apply min_value configuration option:
    if (
      notNullOrUndefined(minDate) &&
      // We compare on a string level so that it also works correctly for time and date values
      toISOString(cellData) < toISOString(minDate)
    ) {
      return false
    }

    // Apply min_value configuration option:
    if (
      notNullOrUndefined(maxDate) &&
      toISOString(cellData) > toISOString(maxDate)
    ) {
      return false
    }

    // TODO: validate step size

    return true
  }

  return {
    ...props,
    kind,
    sortMode: "default",
    validateInput,
    getCell(data?: any, validate?: boolean): GridCell {
      if (validate === true) {
        const validationResult = validateInput(data)
        if (validationResult === false) {
          // The input is invalid, we return an error cell which will
          // prevent this cell to be inserted into the table.
          return getErrorCell(toSafeString(data), "Invalid input.")
        } else if (validationResult instanceof Date) {
          // Apply corrections:
          data = validationResult
        }
      }

      const cellData = toSafeDate(data)

      let copyData = ""
      let displayDate = ""
      // Initialize with default offset base on today's date
      let timezoneOffset = defaultTimezoneOffset

      if (cellData === undefined) {
        return getErrorCell(
          toSafeString(data),
          "The value cannot be interpreted as a datetime object."
        )
      }

      if (cellData !== null) {
        // Convert to moment object
        let momentDate = moment.utc(cellData)

        if (!momentDate.isValid()) {
          // The moment date should never be invalid here.
          return getErrorCell(
            toSafeString(cellData),
            `This should never happen. Please report this bug. \nError: ${momentDate.toString()}`
          )
        }

        if (parameters.timezone) {
          try {
            momentDate = applyTimezone(momentDate, parameters.timezone)
          } catch (error) {
            return getErrorCell(
              momentDate.toISOString(),
              `Failed to adjust to the provided timezone: ${parameters.timezone}. \nError: ${error}`
            )
          }

          timezoneOffset = momentDate.utcOffset()
        }

        try {
          displayDate = formatMoment(
            momentDate,
            parameters.format || defaultFormat
          )
        } catch (error) {
          return getErrorCell(
            momentDate.toISOString(),
            `Failed to format the date for rendering with: ${parameters.format}. \nError: ${error}`
          )
        }
        // Copy data should always use the default format
        copyData = formatMoment(momentDate, defaultFormat)
      }

      if (!props.isEditable) {
        // TODO (lukasmasuch): This is a temporary workaround until the following PR is merged:
        // https://github.com/glideapps/glide-data-grid/pull/656
        // The issue is that measuring custom cells is not supported yet.
        // This results in datetime columns not correctly adapting the width to the content.
        // Therefore, we use a text cell here so that we are not affecting the current
        // behavior for read-only cells.

        return {
          kind: GridCellKind.Text,
          isMissingValue: isNullOrUndefined(cellData),
          data: copyData !== "" ? copyData : null,
          displayData: displayDate,
          allowOverlay: true,
          contentAlignment: props.contentAlignment,
          readonly: true,
          style: props.isIndex ? "faded" : "normal",
        } as TextCell
      }

      return {
        ...cellTemplate,
        copyData,
        isMissingValue: isNullOrUndefined(cellData),
        data: {
          ...cellTemplate.data,
          date: cellData,
          displayDate,
          timezoneOffset,
        },
      } as DateTimeCell
    },
    getCellValue(cell: DateTimeCell | TextCell): string | null {
      if (cell.kind === GridCellKind.Text) {
        return cell.data === undefined ? null : cell.data
      }
      return isNullOrUndefined(cell?.data?.date)
        ? null
        : toISOString(cell.data.date)
    },
  }
}

/**
 * Creates a new datetime column.
 * A datetime column supports optimized rendering and editing for datetime values.
 *
 * @param props The column properties.
 * @returns The new column.
 */
export default function DateTimeColumn(props: BaseColumnProps): BaseColumn {
  // Do a smart selection of the default format based on the step size
<<<<<<< HEAD
  let defaultFormat = "yyyy-MM-dd HH:mm:ss"
  if (props.columnTypeOptions?.step >= 60) {
    defaultFormat = "yyyy-MM-dd HH:mm"
  } else if (props.columnTypeOptions?.step < 1) {
    defaultFormat = "yyyy-MM-dd HH:mm:ss.SSS"
=======
  let defaultFormat = "YYYY-MM-DD HH:mm:ss"
  if (props.columnTypeOptions?.step >= 60) {
    defaultFormat = "YYYY-MM-DD HH:mm"
  } else if (props.columnTypeOptions?.step < 1) {
    defaultFormat = "YYYY-MM-DD HH:mm:ss.SSS"
>>>>>>> eb5da5df
  }

  const timezone: string | undefined = props.arrowType?.meta?.timezone
  const hasTimezone: boolean =
    notNullOrUndefined(timezone) ||
    // Timezone can also be configure by the user:
    notNullOrUndefined(props?.columnTypeOptions?.timezone)

  return BaseDateTimeColumn(
    "datetime",
    props,
<<<<<<< HEAD
    hasTimezone ? defaultFormat + "xxx" : defaultFormat,
=======
    hasTimezone ? defaultFormat + "Z" : defaultFormat,
>>>>>>> eb5da5df
    1,
    "datetime-local",
    (date: Date): string => {
      if (hasTimezone) {
        return date.toISOString()
      }
      return date.toISOString().replace("Z", "")
    },
    timezone
  )
}

DateTimeColumn.isEditableType = true

/**
 * Creates a new time column.
 * A time column supports optimized rendering and editing for time values.
 *
 * @param props The column properties.
 * @returns The new column.
 */
export function TimeColumn(props: BaseColumnProps): BaseColumn {
  // Do a smart selection of the default format based on the step size
  let defaultFormat = "HH:mm:ss"
  if (props.columnTypeOptions?.step >= 60) {
    defaultFormat = "HH:mm"
  } else if (props.columnTypeOptions?.step < 1) {
    defaultFormat = "HH:mm:ss.SSS"
  }

  return BaseDateTimeColumn(
    "time",
    props,
    defaultFormat,
    1,
    "time",
    (date: Date): string => {
      // Only return the time part of the ISO string:
      return date.toISOString().split("T")[1].replace("Z", "")
    }
  )
}

TimeColumn.isEditableType = true

/**
 * Creates a new date column.
 * A date column supports optimized rendering and editing for date values.
 *
 * @param props The column properties.
 * @returns The new column.
 */
export function DateColumn(props: BaseColumnProps): BaseColumn {
  return BaseDateTimeColumn(
    "date",
    props,
    "YYYY-MM-DD",
    1,
    "date",
    (date: Date): string => {
      // Only return the date part of the ISO string:
      return date.toISOString().split("T")[0]
    }
  )
}

DateColumn.isEditableType = true<|MERGE_RESOLUTION|>--- conflicted
+++ resolved
@@ -301,19 +301,11 @@
  */
 export default function DateTimeColumn(props: BaseColumnProps): BaseColumn {
   // Do a smart selection of the default format based on the step size
-<<<<<<< HEAD
-  let defaultFormat = "yyyy-MM-dd HH:mm:ss"
-  if (props.columnTypeOptions?.step >= 60) {
-    defaultFormat = "yyyy-MM-dd HH:mm"
-  } else if (props.columnTypeOptions?.step < 1) {
-    defaultFormat = "yyyy-MM-dd HH:mm:ss.SSS"
-=======
   let defaultFormat = "YYYY-MM-DD HH:mm:ss"
   if (props.columnTypeOptions?.step >= 60) {
     defaultFormat = "YYYY-MM-DD HH:mm"
   } else if (props.columnTypeOptions?.step < 1) {
     defaultFormat = "YYYY-MM-DD HH:mm:ss.SSS"
->>>>>>> eb5da5df
   }
 
   const timezone: string | undefined = props.arrowType?.meta?.timezone
@@ -325,11 +317,7 @@
   return BaseDateTimeColumn(
     "datetime",
     props,
-<<<<<<< HEAD
-    hasTimezone ? defaultFormat + "xxx" : defaultFormat,
-=======
     hasTimezone ? defaultFormat + "Z" : defaultFormat,
->>>>>>> eb5da5df
     1,
     "datetime-local",
     (date: Date): string => {
