/**
 * @license
 * Copyright 2018-2021 Streamlit Inc.
 *
 * Licensed under the Apache License, Version 2.0 (the "License");
 * you may not use this file except in compliance with the License.
 * You may obtain a copy of the License at
 *
 *    http://www.apache.org/licenses/LICENSE-2.0
 *
 * Unless required by applicable law or agreed to in writing, software
 * distributed under the License is distributed on an "AS IS" BASIS,
 * WITHOUT WARRANTIES OR CONDITIONS OF ANY KIND, either express or implied.
 * See the License for the specific language governing permissions and
 * limitations under the License.
 */

import url from "url"
import { FETCH_PARAMS } from "./baseconsts"

/**
 * Returns the local path for a static report resource.
<<<<<<< HEAD
 * @param sessionId the report ID of the resource to fetch
 * @param objName the name of the resource to fetch
 */
export function getReportObjectPath(
  sessionId: string,
=======
 * @param scriptRunId the report ID of the resource to fetch
 * @param objName the name of the resource to fetch
 */
export function getReportObjectPath(
  scriptRunId: string,
>>>>>>> 749c40f0
  objName: string
): string {
  const { pathname } = url.parse(window.location.href, true)

  let resourceRoot = ""
  if (pathname != null) {
    // If we have a pathname, it will look like either
    // 1) /some/s3/path/0.49.0-HdbX/index.html?id=1234 OR
    // 2) /index.html?id=1234
    // We want everything after the leading '/', and before the final '/'.

    // Strip the trailing "/" and everything after it
    resourceRoot = pathname.substring(0, pathname.lastIndexOf("/"))

    // Strip the leading slash, if it exists
    if (resourceRoot.startsWith("/")) {
      resourceRoot = resourceRoot.substring(1)
    }
  }

<<<<<<< HEAD
  const objectPath = `reports/${sessionId}/${objName}`
=======
  const objectPath = `reports/${scriptRunId}/${objName}`
>>>>>>> 749c40f0
  return resourceRoot === ""
    ? `/${objectPath}`
    : `/${resourceRoot}/${objectPath}`
}

/**
 * Fetch a static report resource from S3. Error if it doesn't exist.
 *
 * @param sessionId the report ID of the resource to fetch
 * @param objName the name of the resource to fetch
 */
export async function getReportObject(
<<<<<<< HEAD
  sessionId: string,
  objName: string
): Promise<Response> {
  const response = await fetch(
    getReportObjectPath(sessionId, objName),
=======
  scriptRunId: string,
  objName: string
): Promise<Response> {
  const response = await fetch(
    getReportObjectPath(scriptRunId, objName),
>>>>>>> 749c40f0
    FETCH_PARAMS
  )

  if (!response.ok) {
    if (response.status === 403) {
      // Can't subclass Error class in Babel, so this is my crappy solution.
      throw new Error("PermissionError")
    } else {
      const responseText = await response.text()
      throw new Error(
        `HTTP status code: ${response.status}\n` +
          `Response text: ${responseText}`
      )
    }
  }

  return response
}<|MERGE_RESOLUTION|>--- conflicted
+++ resolved
@@ -20,19 +20,11 @@
 
 /**
  * Returns the local path for a static report resource.
-<<<<<<< HEAD
- * @param sessionId the report ID of the resource to fetch
- * @param objName the name of the resource to fetch
- */
-export function getReportObjectPath(
-  sessionId: string,
-=======
  * @param scriptRunId the report ID of the resource to fetch
  * @param objName the name of the resource to fetch
  */
 export function getReportObjectPath(
   scriptRunId: string,
->>>>>>> 749c40f0
   objName: string
 ): string {
   const { pathname } = url.parse(window.location.href, true)
@@ -53,11 +45,7 @@
     }
   }
 
-<<<<<<< HEAD
-  const objectPath = `reports/${sessionId}/${objName}`
-=======
   const objectPath = `reports/${scriptRunId}/${objName}`
->>>>>>> 749c40f0
   return resourceRoot === ""
     ? `/${objectPath}`
     : `/${resourceRoot}/${objectPath}`
@@ -70,19 +58,11 @@
  * @param objName the name of the resource to fetch
  */
 export async function getReportObject(
-<<<<<<< HEAD
-  sessionId: string,
-  objName: string
-): Promise<Response> {
-  const response = await fetch(
-    getReportObjectPath(sessionId, objName),
-=======
   scriptRunId: string,
   objName: string
 ): Promise<Response> {
   const response = await fetch(
     getReportObjectPath(scriptRunId, objName),
->>>>>>> 749c40f0
     FETCH_PARAMS
   )
 
