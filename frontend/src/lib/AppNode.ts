--- conflicted
+++ resolved
@@ -31,20 +31,11 @@
 import {
   VegaLiteChartElement,
   WrappedNamedDataset,
-<<<<<<< HEAD
 } from "src/lib/components/elements/ArrowVegaLiteChart/ArrowVegaLiteChart"
 import { Quiver } from "src/lib/dataframes/Quiver"
 import { addRows } from "./dataframes/dataFrameProto"
 import { ensureError } from "./util/ErrorHandling"
 import { toImmutableProto } from "./util/immutableProto"
-import { MetricsManager } from "./MetricsManager"
-=======
-} from "src/components/elements/ArrowVegaLiteChart/ArrowVegaLiteChart"
-import { Quiver } from "src/lib/Quiver"
-import { addRows } from "./dataFrameProto"
-import { ensureError } from "./ErrorHandling"
-import { toImmutableProto } from "./immutableProto"
->>>>>>> 5591bc8e
 import {
   makeElementWithInfoText,
   makeElementWithErrorText,
