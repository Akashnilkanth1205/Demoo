--- conflicted
+++ resolved
@@ -19,7 +19,7 @@
 import { mockSessionInfo } from "src/lib/mocks/mocks"
 import { MapboxToken } from "./MapboxToken"
 
-import withMapboxToken from "./withMapboxToken"
+import withMapboxToken, { WrappedProps } from "./withMapboxToken"
 
 interface TestProps {
   label: string
@@ -39,29 +39,13 @@
   const token = "mockToken"
   const commandLine = "streamlit run test.py"
 
-<<<<<<< HEAD
-  function getProps(): Record<string, unknown> {
+  function getProps(): WrappedProps<TestProps> {
     return {
-      label: "label",
+      label: "mockLabel",
+      width: 123,
       sessionInfo: mockSessionInfo({ commandLine, userMapboxToken: token }),
     }
   }
-=======
-  beforeAll(() => {
-    SessionInfo.current = new SessionInfo({
-      appId: "aid",
-      sessionId: "mockSessionId",
-      streamlitVersion: "sv",
-      pythonVersion: "pv",
-      installationId: "iid",
-      installationIdV3: "iid3",
-      authorEmail: "ae",
-      maxCachedMessageAge: 2,
-      commandLine,
-      userMapboxToken: token,
-    })
-  })
->>>>>>> ba3f1524
 
   // Install a mock token in our token fetcher so that we don't hit
   // the network.
@@ -76,19 +60,17 @@
   })
 
   it("renders without crashing", async () => {
+    const props = getProps()
     const WrappedComponent = withMapboxToken("st.test")(TestComponent)
-    const wrapper = shallow(
-      <WrappedComponent label={"mockLabel"} width={100} />
-    )
+    const wrapper = shallow(<WrappedComponent {...props} />)
 
     expect(wrapper.find("Alert").exists()).toBe(true)
   })
 
   it("passes mapboxToken to wrapped component", async () => {
+    const props = getProps()
     const WrappedComponent = withMapboxToken("st.test")(TestComponent)
-    const wrapper = shallow(
-      <WrappedComponent label={"mockLabel"} width={100} />
-    )
+    const wrapper = shallow(<WrappedComponent {...props} />)
 
     // Wait one tick for our MapboxToken promise to resolve
     await waitOneTick()
