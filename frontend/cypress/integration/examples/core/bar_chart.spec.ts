--- conflicted
+++ resolved
@@ -17,15 +17,9 @@
 
 /// <reference types="cypress" />
 
-<<<<<<< HEAD
-describe('st.bar_chart', () => {
+describe("st.bar_chart", () => {
   before(() => {
-    cy.visit('http://localhost:3000/')
-=======
-describe("st.bar_chart", () => {
-  beforeEach(() => {
     cy.visit("http://localhost:3000/")
->>>>>>> 32cc7ffa
   })
 
   it("displays a bar chart", () => {
