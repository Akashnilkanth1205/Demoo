/**
 * @license
 * Copyright 2018-2019 Streamlit Inc.
 *
 * Licensed under the Apache License, Version 2.0 (the "License");
 * you may not use this file except in compliance with the License.
 * You may obtain a copy of the License at
 *
 *    http://www.apache.org/licenses/LICENSE-2.0
 *
 * Unless required by applicable law or agreed to in writing, software
 * distributed under the License is distributed on an "AS IS" BASIS,
 * WITHOUT WARRANTIES OR CONDITIONS OF ANY KIND, either express or implied.
 * See the License for the specific language governing permissions and
 * limitations under the License.
 */

/// <reference types="cypress" />

<<<<<<< HEAD
describe('st.text', () => {
  before(() => {
    cy.visit('http://localhost:3000/')
=======
describe("st.text", () => {
  beforeEach(() => {
    cy.visit("http://localhost:3000/")
>>>>>>> 32cc7ffa
  })

  it("displays a text", () => {
    cy.get(".element-container .stText").should(
      "contain",
      "This text is awesome!"
    )
  })
})<|MERGE_RESOLUTION|>--- conflicted
+++ resolved
@@ -17,15 +17,9 @@
 
 /// <reference types="cypress" />
 
-<<<<<<< HEAD
-describe('st.text', () => {
+describe("st.text", () => {
   before(() => {
-    cy.visit('http://localhost:3000/')
-=======
-describe("st.text", () => {
-  beforeEach(() => {
     cy.visit("http://localhost:3000/")
->>>>>>> 32cc7ffa
   })
 
   it("displays a text", () => {
