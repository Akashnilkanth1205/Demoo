--- conflicted
+++ resolved
@@ -17,17 +17,11 @@
 
 /// <reference types="cypress" />
 
-<<<<<<< HEAD
-describe('st.video', () => {
+describe("st.video", () => {
   before(() => {
     // Increasing timeout since we're requesting an external video file
-    Cypress.config('defaultCommandTimeout', 10000)
-    cy.visit('http://localhost:3000/')
-=======
-describe("st.video", () => {
-  beforeEach(() => {
+    Cypress.config("defaultCommandTimeout", 10000)
     cy.visit("http://localhost:3000/")
->>>>>>> 32cc7ffa
   })
 
   it("displays a video player", () => {
