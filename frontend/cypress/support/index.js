--- conflicted
+++ resolved
@@ -13,56 +13,34 @@
 // https://on.cypress.io/configuration
 // ***********************************************************
 
-<<<<<<< HEAD
-import "./commands";
-
-const addContext = require("mochawesome/addContext");
-
-// Thiago has anti-aliasing setup on his machine so we match it in the tests
-const isStyleLoaded = head => head.find("#st-font-antialiased").length > 0;
-=======
 import "./commands"
 
 const addContext = require("mochawesome/addContext")
 
 // Thiago has anti-aliasing setup on his machine so we match it in the tests
 const isStyleLoaded = head => head.find("#st-font-antialiased").length > 0
->>>>>>> 7d0805db
 
 beforeEach(() => {
-  const head = Cypress.$(parent.window.document.head);
+  const head = Cypress.$(parent.window.document.head)
 
   if (isStyleLoaded(head)) {
-    return;
+    return
   }
 
   const css = `
     body {
       -webkit-font-smoothing: antialiased;
     }
-<<<<<<< HEAD
-  `;
-  head.append(
-    `<style type="text/css" id="st-font-antialiased">\n${css}</style>`
-  );
-});
-=======
   `
   head.append(
     `<style type="text/css" id="st-font-antialiased">\n${css}</style>`
   )
 })
->>>>>>> 7d0805db
 
 // Add screenshots from failed tests to the Mochawesome report
 Cypress.on("test:after:run", (test, runnable) => {
   if (test.state === "failed") {
-<<<<<<< HEAD
-    const screenshotFileName = `${runnable.parent.title} -- ${test.title} (failed).png`;
-    addContext({ test }, `assets/${Cypress.spec.name}/${screenshotFileName}`);
-=======
     const screenshotFileName = `${runnable.parent.title} -- ${test.title} (failed).png`
     addContext({ test }, `assets/${Cypress.spec.name}/${screenshotFileName}`)
->>>>>>> 7d0805db
   }
-});+})