--- conflicted
+++ resolved
@@ -22,18 +22,9 @@
     cy.visit("http://localhost:3000/");
   });
 
-<<<<<<< HEAD
-  it('displays an area chart', () => {
-    cy.get('.element-container .stVegaLiteChart')
-      .find('canvas')
-      .should('have.css', 'height', '200px')
-  })
-})
-=======
   it("displays an area chart", () => {
-    cy.get(".element-container .stChart")
-      .find("svg")
-      .should("have.attr", "height", "200");
+    cy.get(".element-container .stVegaLiteChart")
+      .find("canvas")
+      .should("have.css", "height", "200px");
   });
-});
->>>>>>> c74227ac
+});