--- conflicted
+++ resolved
@@ -15,13 +15,9 @@
  * limitations under the License.
  */
 
-<<<<<<< HEAD
-const defaultTooltip = `This is a really long tooltip.\nLorem ipsum dolor sit am\
-=======
 import { cyGetIndexed } from "./spec_utils";
 
 const defaultTooltip = `This is a really long tooltip.Lorem ipsum dolor sit am\
->>>>>>> 3eb2e60e
 et, consectetur adipiscing elit. Ut ut turpis vitae\njusto ornare venenatis a \
 vitae leo. Donec mollis ornare ante, eu ultricies\ntellus ornare eu. Donec ero\
 s risus, ultrices ut eleifend vel, auctor eu turpis.\nIn consectetur erat vel \
