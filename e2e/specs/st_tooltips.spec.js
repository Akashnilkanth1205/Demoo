/**
 * @license
 * Copyright 2018-2020 Streamlit Inc.
 *
 * Licensed under the Apache License, Version 2.0 (the "License");
 * you may not use this file except in compliance with the License.
 * You may obtain a copy of the License at
 *
 *    http://www.apache.org/licenses/LICENSE-2.0
 *
 * Unless required by applicable law or agreed to in writing, software
 * distributed under the License is distributed on an "AS IS" BASIS,
 * WITHOUT WARRANTIES OR CONDITIONS OF ANY KIND, either express or implied.
 * See the License for the specific language governing permissions and
 * limitations under the License.
 */

<<<<<<< HEAD
import { cyGetIndexed } from "./spec_utils";

const defaultTooltip = `This is a really long tooltip.\nLorem ipsum dolor sit am\
=======
const defaultTooltip = `This is a really long tooltip.Lorem ipsum dolor sit am\
>>>>>>> 3fe96b21
et, consectetur adipiscing elit. Ut ut turpis vitae\njusto ornare venenatis a \
vitae leo. Donec mollis ornare ante, eu ultricies\ntellus ornare eu. Donec ero\
s risus, ultrices ut eleifend vel, auctor eu turpis.\nIn consectetur erat vel \
ante accumsan, a egestas urna aliquet. Nullam eget\nsapien eget diam euismod e\
leifend. Nulla purus enim, finibus ut velit eu,\nmalesuada dictum nulla. In no\
n arcu et risus maximus fermentum eget nec ante.`;

const tooltipCodeBlock1 = `This\nis\na\ncode\nblock!\n`;
const tooltipCodeBlock2 = `for i in range(10):\n    x = i * 10\n    print(x)\n`;

const tooltipTextBlock1 = `This is a regular text block!\nTest1\nTest2`;
const tooltipTextBlock2 = `thisisatooltipwithnoindents. It has some spaces but\
 no idents.`;

describe("tooltips on widgets", () => {
  before(() => {
    cy.loadApp("http://localhost:3000/");
  });

  it("displays tooltips on textinput", () => {
    cy.get(`.stTextInput .stTooltipIcon`).should("have.length", 1);
  });

  it("displays tooltips on numberinput", () => {
    cy.get(`.stNumberInput .stTooltipIcon`).should("have.length", 1);
  });

  it("displays tooltips on checkbox", () => {
    cy.get(`.stCheckbox .stTooltipIcon`).should("have.length", 1);
  });

  it("displays tooltips on radio", () => {
    cy.get(`.stRadio .stTooltipIcon`).should("have.length", 1);
  });

  it("displays tooltips on button", () => {
    // button mounts two .stTooltipIcon elements, one for mobile, one regular
    cy.get(`.stButton .stTooltipIcon`).should("have.length", 2);
  });

  it("displays tooltips on selectbox", () => {
    cy.get(`.stSelectbox .stTooltipIcon`).should("have.length", 1);
  });

  it("displays tooltips on timeinput", () => {
    cy.get(`.stTimeInput .stTooltipIcon`).should("have.length", 1);
  });

  it("displays tooltips on dateinput", () => {
    cy.get(`.stDateInput .stTooltipIcon`).should("have.length", 1);
  });

  it("displays tooltips on colorpicker", () => {
    cy.get(`[data-testid="stColorPicker"] .stTooltipIcon`).should(
      "have.length",
      1
    );
  });

  it("displays tooltips on fileuploader", () => {
    cy.get(`[data-testid="stFileUploader"] .stTooltipIcon`).should(
      "have.length",
      1
    );
  });

  it("displays tooltips on multiselect", () => {
    cy.get(`.stMultiSelect .stTooltipIcon`).should("have.length", 1);
  });

  it("displays tooltips on textarea", () => {
    cy.get(`.stTextArea .stTooltipIcon`).should("have.length", 1);
  });

  it("displays tooltips on sliders", () => {
    // two sliders, st.slider and st.select_slider
    cy.get(`.stSlider .stTooltipIcon`).should("have.length", 2);
  });
});

describe("tooltip text with dedent on widgets", () => {
  before(() => {
    cy.loadApp("http://localhost:3000/");
  });

  it("Display text properly on tooltips on text input", () => {
    cy.get(`.stTextInput .stTooltipIcon`)
      .invoke("show")
      .click();
    cy.get("[data-testid=stMarkdownContainer] .stCodeBlock").should(
      "not.exist"
    );
    cy.get("[data-testid=stMarkdownContainer]").should(
      "have.text",
      defaultTooltip
    );
  });

  it("Display text properly on tooltips on numberinput", () => {
    cy.get(`.stNumberInput .stTooltipIcon`)
      .invoke("show")
      .click();
    cy.get("[data-testid=stMarkdownContainer] .stCodeBlock").should(
      "have.text",
      tooltipCodeBlock1
    );
  });

  it("Display text properly on tooltips on checkbox", () => {
    cy.get(`.stCheckbox .stTooltipIcon`)
      .invoke("show")
      .click();
    cy.get("[data-testid=stMarkdownContainer] .stCodeBlock").should(
      "not.exist"
    );
    cy.get("[data-testid=stMarkdownContainer]").should(
      "have.text",
      tooltipTextBlock1
    );
  });

  it("Display text properly on tooltips on radio", () => {
    cy.get(`.stRadio .stTooltipIcon`)
      .invoke("show")
      .click();
    cy.get("[data-testid=stMarkdownContainer] .stCodeBlock").should(
      "have.text",
      tooltipCodeBlock2
    );
  });

  it("Display text properly on tooltips on Selectbox", () => {
    cy.get(`.stSelectbox .stTooltipIcon`)
      .invoke("show")
      .click();
    cy.get("[data-testid=stMarkdownContainer] .stCodeBlock").should(
      "not.exist"
    );
    cy.get("[data-testid=stMarkdownContainer]").should(
      "have.text",
      defaultTooltip
    );
  });

  it("Display text properly on tooltips on timeinput", () => {
    cy.get(`.stTimeInput .stTooltipIcon`)
      .invoke("show")
      .click();
    cy.get("[data-testid=stMarkdownContainer] .stCodeBlock").should(
      "have.text",
      tooltipCodeBlock1
    );
  });

  it("Display text properly on tooltips on dateinput", () => {
    cy.get(`.stDateInput .stTooltipIcon`)
      .invoke("show")
      .click();
    cy.get("[data-testid=stMarkdownContainer] .stCodeBlock").should(
      "not.exist"
    );
    cy.get("[data-testid=stMarkdownContainer]").should(
      "have.text",
      tooltipTextBlock1
    );
  });

  //This one needs to be the first slider
  it("Display text properly on tooltips on sliders", () => {
    cy.get(`.stSlider .stTooltipIcon`)
      .eq(0)
      .invoke("show")
      .click();
    cy.get("[data-testid=stMarkdownContainer] .stCodeBlock").should(
      "have.text",
      tooltipCodeBlock2
    );
  });

  it("Display text properly on tooltips on colorpicker", () => {
    cy.get(`[data-testid="stColorPicker"]  .stTooltipIcon`)
      .invoke("show")
      .click();
    cy.get("[data-testid=stMarkdownContainer] .stCodeBlock").should(
      "not.exist"
    );
    cy.get("[data-testid=stMarkdownContainer]").should(
      "have.text",
      tooltipTextBlock2
    );
  });

  it("Display text properly on tooltips on fileuploader", () => {
    cy.get(`[data-testid="stFileUploader"] .stTooltipIcon`)
      .invoke("show")
      .click();
    cy.get("[data-testid=stMarkdownContainer] .stCodeBlock").should(
      "not.exist"
    );
    cy.get("[data-testid=stMarkdownContainer]").should(
      "have.text",
      defaultTooltip
    );
  });

  it("Display text properly on tooltips on multiselect", () => {
    cy.get(`.stMultiSelect .stTooltipIcon`)
      .invoke("show")
      .click({ force: true })
      .trigger("mouseover");
    cy.get("[data-testid=stMarkdownContainer] .stCodeBlock").should(
      "have.text",
      tooltipCodeBlock1
    );
  });

  it("Display text properly on tooltips on textarea", () => {
    cy.get(`.stTextArea .stTooltipIcon`)
      .invoke("show")
      .click({ force: true })
      .trigger("mouseover");
    cy.get("[data-testid=stMarkdownContainer] .stCodeBlock").should(
      "not.exist"
    );
    cy.get("[data-testid=stMarkdownContainer]").should(
      "have.text",
      tooltipTextBlock1
    );
  });

  it("Display text properly on tooltips on sliders", () => {
    cy.getIndexed(".stSlider .stTooltipIcon", 1)
      .invoke("show")
      .trigger("mouseenter")
      .trigger("mouseover");
    cy.get("[data-testid=stMarkdownContainer] .stCodeBlock").should(
      "have.text",
      tooltipCodeBlock2
    );
  });

  it("Display text properly on tooltips on button", () => {
    cy.get(".stButton [data-testid=tooltipHoverTarget]").trigger("mouseover");
    cy.get("[data-testid=stMarkdownContainer]").should(
      "contain.text",
      tooltipTextBlock2
    );
  });
});<|MERGE_RESOLUTION|>--- conflicted
+++ resolved
@@ -15,13 +15,7 @@
  * limitations under the License.
  */
 
-<<<<<<< HEAD
-import { cyGetIndexed } from "./spec_utils";
-
-const defaultTooltip = `This is a really long tooltip.\nLorem ipsum dolor sit am\
-=======
 const defaultTooltip = `This is a really long tooltip.Lorem ipsum dolor sit am\
->>>>>>> 3fe96b21
 et, consectetur adipiscing elit. Ut ut turpis vitae\njusto ornare venenatis a \
 vitae leo. Donec mollis ornare ante, eu ultricies\ntellus ornare eu. Donec ero\
 s risus, ultrices ut eleifend vel, auctor eu turpis.\nIn consectetur erat vel \
