--- conflicted
+++ resolved
@@ -275,16 +275,6 @@
           { fileContent: file2, fileName: fileName2, mimeType: "text/plain" }
         ];
 
-<<<<<<< HEAD
-        cy.get("[data-testid='stFileUploadDropzone']")
-          .should("have.length.at.least", uploaderIndex + 1)
-          .eq(uploaderIndex)
-          .attachFile(files[0], {
-            force: true,
-            subjectType: "drag-n-drop",
-            events: ["dragenter", "drop"]
-          });
-=======
         cyGetIndexed(
           "[data-testid='stFileUploadDropzone']",
           uploaderIndex
@@ -293,7 +283,6 @@
           subjectType: "drag-n-drop",
           events: ["dragenter", "drop"]
         });
->>>>>>> d15594b8
 
         cy.get(".uploadedFileName").each(uploadedFileName => {
           cy.get(uploadedFileName).should("have.text", fileName1);
