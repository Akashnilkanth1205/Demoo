--- conflicted
+++ resolved
@@ -43,16 +43,9 @@
 )
 
 st.download_button(
-<<<<<<< HEAD
-    "Primary download button",
-    data="Hello world!",
-    file_name="hello.txt",
-    type="primary",
-=======
     "Download button with help text and use_container_width=True",
     data="Hello world!",
     file_name="hello.txt",
     use_container_width=True,
     help="Example help text",
->>>>>>> 9a20fa69
 )