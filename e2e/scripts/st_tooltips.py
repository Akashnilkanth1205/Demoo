# Copyright 2018-2020 Streamlit Inc.
#
# Licensed under the Apache License, Version 2.0 (the "License");
# you may not use this file except in compliance with the License.
# You may obtain a copy of the License at
#
#    http://www.apache.org/licenses/LICENSE-2.0
#
# Unless required by applicable law or agreed to in writing, software
# distributed under the License is distributed on an "AS IS" BASIS,
# WITHOUT WARRANTIES OR CONDITIONS OF ANY KIND, either express or implied.
# See the License for the specific language governing permissions and
# limitations under the License.

import streamlit as st
from datetime import datetime
from datetime import time

st.text_input("some input text", "default text", help="tooltip")
<<<<<<< HEAD
st.number_input("number input", value=1, help="tooltip")
st.checkbox("some checkbox", help="this is a checkbox")
st.radio("best animal", ("tiger", "giraffe", "bear"), 0, help="select the best animal")
=======
st.button("some button", help="tooltip")
st.selectbox("selectbox", ("a", "b", "c"), 0, help="tooltip")
st.time_input("time", datetime(2019, 7, 6, 21, 15), help="tooltip")
st.date_input("date", datetime(2019, 7, 6, 21, 15), help="tooltip")
>>>>>>> fa072a56


def future_tests():
    import numpy as np
    from numpy.random import randn
    from plotly import figure_factory
    import pandas as pd

<<<<<<< HEAD
    st.button("some button", help="tooltip")
=======
    st.checkbox("some checkbox", help="tooltip")
    st.number_input("number input", value=1, help="tooltip")
    st.radio("some radio", ("a", "b", "c"), 0, help="tooltip")
>>>>>>> fa072a56

    st.write("here is some text", help="tooltip")
    st.markdown("here is some text", help="tooltip")
    st.header("some header", help="tooltip")
    st.subheader("some subheader", help="tooltip")
    st.code("import streamlit as st", language="python", help="tooltip")
    st.latex(r"\LaTeX", help="tooltip")
    st.image(np.repeat(0, 10000).reshape(100, 100), help="tooltip")
    st.line_chart(pd.DataFrame(randn(20, 3), columns=["a", "b", "c"]), help="tooltip")

    def get_plotly_chart():
        x1, x2, x3 = randn(200) - 2, randn(200), randn(200) + 2
        return figure_factory.create_distplot(
            [x1, x2, x3], ["a", "b", "c"], [0.1, 0.25, 0.5]
        )

    st.plotly_chart(get_plotly_chart())<|MERGE_RESOLUTION|>--- conflicted
+++ resolved
@@ -17,16 +17,13 @@
 from datetime import time
 
 st.text_input("some input text", "default text", help="tooltip")
-<<<<<<< HEAD
 st.number_input("number input", value=1, help="tooltip")
 st.checkbox("some checkbox", help="this is a checkbox")
 st.radio("best animal", ("tiger", "giraffe", "bear"), 0, help="select the best animal")
-=======
 st.button("some button", help="tooltip")
 st.selectbox("selectbox", ("a", "b", "c"), 0, help="tooltip")
 st.time_input("time", datetime(2019, 7, 6, 21, 15), help="tooltip")
 st.date_input("date", datetime(2019, 7, 6, 21, 15), help="tooltip")
->>>>>>> fa072a56
 
 
 def future_tests():
@@ -34,14 +31,6 @@
     from numpy.random import randn
     from plotly import figure_factory
     import pandas as pd
-
-<<<<<<< HEAD
-    st.button("some button", help="tooltip")
-=======
-    st.checkbox("some checkbox", help="tooltip")
-    st.number_input("number input", value=1, help="tooltip")
-    st.radio("some radio", ("a", "b", "c"), 0, help="tooltip")
->>>>>>> fa072a56
 
     st.write("here is some text", help="tooltip")
     st.markdown("here is some text", help="tooltip")
