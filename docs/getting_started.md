--- conflicted
+++ resolved
@@ -3,18 +3,6 @@
 If you've made it this far, you probably have an idea of what you can do with
 Streamlit (if you don't, watch [this
 video](https://streamlit.io/secret/demo/)). In this guide, we'll introduce you
-<<<<<<< HEAD
-to Streamlit's core features and how they are used to create a report.
-
-The easiest way to learn how to use Streamlit is to try things out yourself. As
-you read through this guide, test each method. As long as your report is
-running, every time you add a new element to your script and save, Streamlit's
-UI will ask if you'd like to rerun the report and view the changes. This allows
-you to work in a fast interactive loop: you write some code, save it, review
-the output, write some more, and so on, until you’re happy with the results.
-The goal is to use Streamlit to review your code, debug it, perfect it, and
-share it. What's drawn in the report is completely up to you.
-=======
 to Streamlit's core features and how they are used.
 
 The easiest way to learn how to use Streamlit is to try things out yourself. As
@@ -26,7 +14,6 @@
 The goal is to use Streamlit to create an interactive app for your data or model
 and along the way to use Streamlit to review, debug, perfect, and share your
 code.
->>>>>>> 7d0805db
 
 Use the links below to jump to a specific section:
 
@@ -40,21 +27,12 @@
 
 Before you get started, you're going to need a few things:
 
-<<<<<<< HEAD
-* Your favorite IDE or text editor
-* [Python 2.7.0 or later / Python 3.6.x or later](https://www.python.org/downloads/)
-* One of these package management tools:
-  * [PIP](https://pip.pypa.io/en/stable/installing/)
-  * [Conda](https://docs.conda.io/projects/conda/en/latest/user-guide/install/)
-* [Streamlit](index.md) - Follow these instructions to install Streamlit if you
-=======
 - Your favorite IDE or text editor
 - [Python 2.7.0 or later / Python 3.6.x or later](https://www.python.org/downloads/)
 - One of these package management tools:
   - [PIP](https://pip.pypa.io/en/stable/installing/)
   - [Conda](https://docs.conda.io/projects/conda/en/latest/user-guide/install/)
 - [Streamlit](index.md) - Follow these instructions to install Streamlit if you
->>>>>>> 7d0805db
   haven't already.
 
 ## Set up your virtual environment
@@ -78,21 +56,12 @@
 
 Now that everything's installed, let's create a new Python script and import
 Streamlit.
-<<<<<<< HEAD
-
-1. Create a new Python file named `first_report.py`, then open it with your IDE
-   or text editor.
-
-2. Import Streamlit and add a title. At least one call to Streamlit is required
-   to generate a report.
-=======
 
 1. Create a new Python file named `first_app.py`, then open it with your IDE
    or text editor.
 
 2. Import Streamlit and add a title. At least one call to Streamlit is required
    to generate an app.
->>>>>>> 7d0805db
 
    ```Python
    import streamlit as st
@@ -102,48 +71,28 @@
    import pandas
 
    # Don't worry, we'll explain this method in the next section. We need to
-<<<<<<< HEAD
-   # make at least one call to Streamlit in order to generate a report.
-   st.title('My first report')
-   ```
-
-3. Run your report. A new tab will open in your default browser, and you should
-   see a title. In the next few sections we'll populate the report with
-=======
    # make at least one call to Streamlit in order to generate an app.
    st.title('My first app')
    ```
 
 3. Run your app. A new tab will open in your default browser, and you should
    see a title. In the next few sections we'll populate the app with
->>>>>>> 7d0805db
    additional text, tables, and charts.
 
    ```bash
    $ streamlit run first_app.py
    ```
 
-<<<<<<< HEAD
-   Running a Streamlit report is no different than any other Python script.
-   Whenever you need to view the report, you can use this command.
-=======
    Running a Streamlit app is no different than any other Python script.
    Whenever you need to view the app, you can use this command.
->>>>>>> 7d0805db
 
 4. You can kill the app at any time by typing **Ctrl+c** in the terminal.
 
 ## Add text to an app
 
-<<<<<<< HEAD
-A good report isn't just charts and data visualizations, it needs clear and
-detailed explanations. Streamlit provides a handful of methods that let you add
-titles, headers, and text to your reports.
-=======
 A good app isn't just charts and data visualizations, it needs clear and
 detailed explanations. Streamlit provides a handful of methods that let you add
 titles, headers, and text to your apps.
->>>>>>> 7d0805db
 
 ```eval_rst
 .. tip::
@@ -155,13 +104,8 @@
 
 ### Start with a title
 
-<<<<<<< HEAD
-Most reports start with a title. With Streamlit, you'll use
-[`st.title`](api.html#streamlit.title) to add a title to your report.
-=======
 Most apps start with a title. With Streamlit, you'll use
 [`st.title`](api.html#streamlit.title) to add a title to your app.
->>>>>>> 7d0805db
 
 ```eval_rst
 .. tip::
@@ -171,20 +115,12 @@
 This should look familiar. You added this line below the import statement:
 
 ```python
-<<<<<<< HEAD
-st.title('My first report')
-=======
 st.title('My first app')
->>>>>>> 7d0805db
 ```
 
 ### Organize with headers
 
-<<<<<<< HEAD
-To help you organize the content of your report, there are two methods that
-=======
 To help you organize the content of your app, there are two methods that
->>>>>>> 7d0805db
 allow you to create headers: [`st.header()`](api.html#streamlit.header) and
 [`st.subheader()`](api.html#streamlit.subheader).
 
@@ -195,15 +131,6 @@
 
 ### Write some sentences
 
-<<<<<<< HEAD
-There's more than one way to add text to your reports. Whether you're working
-with plain text, markdown, or want the flexibility to use both, Streamlit's got
-you covered. Let's take a look at each method and when you should use it. Don't
-forget, you need to save after adding a method to your report so that it'll
-show up in the browser.
-
-If you want to add some simple fixed-width text to your report use
-=======
 There's more than one way to add text to your apps. Whether you're working
 with plain text, markdown, or want the flexibility to use both, Streamlit's got
 you covered. Let's take a look at each method and when you should use it. Don't
@@ -211,7 +138,6 @@
 show up in the browser.
 
 If you want to add some simple fixed-width text to your app use
->>>>>>> 7d0805db
 [`st.text()`](api.html#streamlit.text).
 
 ```python
@@ -220,31 +146,13 @@
 
 There are times when you need more than plain text. With
 [`st.markdown`](api.html#streamlit.markdown) you can write content for your
-<<<<<<< HEAD
-report in [Github-flavored markdown](https://github.github.com/gfm/). This
-=======
 app in [Github-flavored markdown](https://github.github.com/gfm/). This
->>>>>>> 7d0805db
 method is perfect for when you need to emphasize text with bold or italics, or
 add a link to related documentation.
 
 ```python
 st.markdown(
     '**NOTE:** Markdown is perfect for when you want to _emphasize_ elements '
-<<<<<<< HEAD
-    'in your report.')
-```
-
-There's one more method we're going to cover that allows you to add text to a
-report. [`st.write()`](api.html##streamlit.write) is the only text method that
-accepts multiple arguments and data types. We consider it the "Swiss Army
-knife" of Streamlit commands.
-
-You can pass almost anything to `st.write()`: text, data, Matplotlib figures,
-Altair charts, and more. Don't worry, Streamlit will figure it our and render
-it the right way. While powerful, there are limitations, so we encourage you to
-review the [API reference](api.html#streamlit.write).
-=======
     'in your app.')
 ```
 
@@ -259,7 +167,6 @@
 figure it our and render it the right way. While powerful, there are
 limitations, so we encourage you to review the [API
 reference](api.html#streamlit.write).
->>>>>>> 7d0805db
 
 Let's take a look at how you can use `st.write()` to display text and a Pandas
 data frame:
@@ -318,18 +225,6 @@
 ### Display data and tables
 
 There are a few ways to display data (tables, arrays, data frames) in Streamlit
-<<<<<<< HEAD
-reports. In the previous section, you were introduced to `st.write()`, which
-can be used to write anything from text to tables. Now let's take a look at
-methods designed specifically for visualizing data. You might be asking
-yourself, "why wouldn't I always you `st.write()`?" The main reason is that you
-can't reuse the slot in the report created by `st.write()`. Put simply, you
-can't update any elements created with `st.write()`.
-
-Let's create a data frame. In this sample, you'll use Numpy to generate a
-random sample, and the [`st.dataframe()`](api.html#streamlit.dataframe) method
-to draw the interactive table.
-=======
 apps. In the previous section, you were introduced to _magic_ and `st.write()`,
 which can be used to write anything from text to tables. Now let's take a look
 at methods designed specifically for visualizing data. You might be asking
@@ -349,7 +244,6 @@
 Styler object. In this sample, you'll use Numpy to generate a random sample,
 and the [`st.dataframe()`](api.html#streamlit.dataframe) method to draw the
 interactive table.
->>>>>>> 7d0805db
 
 ```eval_rst
 .. note::
@@ -392,15 +286,6 @@
 ### Draw bar charts, line charts, and maps
 
 Streamlit supports several popular data charting libraries that allow you to
-<<<<<<< HEAD
-add different types of charts and data representations to your reports, like
-Matplotlib, Altair, Deck.Gl, and more. In this section, you'll add a bar chart,
-line chart, and a map to your report. If you'd like to see a full list of
-supported charts and libraries, see [API reference](api.html#display-charts).
-
-The [`st.bar_chart()`](api.html#streamlit.bar_chart) allows you to add bar
-charts to your report. This example uses a Pandas data frame with three columns
-=======
 add different types of charts and data representations to your apps, like
 Matplotlib, Altair, Deck.Gl, and more. In this section, you'll add a bar chart,
 line chart, and a map to your app. If you'd like to see a full list of
@@ -408,7 +293,6 @@
 
 The [`st.bar_chart()`](api.html#streamlit.bar_chart) allows you to add bar
 charts to your app. This example uses a Pandas data frame with three columns
->>>>>>> 7d0805db
 as the data source.
 
 ```Python
@@ -444,15 +328,9 @@
 
 ## Update existing elements
 
-<<<<<<< HEAD
-Every time you update your report and save, Streamlit's UI will ask if you'd
-like to **rerun** the report. Then Streamlit, does a bunch of computer-sciencey
-magic to make sure your report is updated efficiently and rendered in the
-=======
 Every time you update your app and save, Streamlit's UI will ask if you'd
 like to **rerun** the app. Then Streamlit, does a bunch of computer-sciencey
 magic to make sure your app is updated efficiently and rendered in the
->>>>>>> 7d0805db
 browser.
 
 In this section, you'll learn how to update existing elements in an app.
@@ -460,11 +338,7 @@
 ### Replace text with text
 
 Whenever you use a Streamlit method to place text, charts, or data into your
-<<<<<<< HEAD
-Streamlit report, a reference to that element is returned. You can call methods
-=======
 Streamlit app, a reference to that element is returned. You can call methods
->>>>>>> 7d0805db
 on that reference to update the element with more data, or completely replace
 it with something else.
 
@@ -473,19 +347,11 @@
 
 ```Python
 my_element = st.text('Hello sun.')
-<<<<<<< HEAD
-# Draws 'Hello sun' in the Streamlit report,
-# and saves that reference. This slot can be reused.
-
-my_element.text('Goodnight moon.')
-# Replaces 'Hello sun' with 'Goodnight moon' in the report.
-=======
 # Draws 'Hello sun' in the Streamlit app,
 # and saves that reference. This slot can be reused.
 
 my_element.text('Goodnight moon.')
 # Replaces 'Hello sun' with 'Goodnight moon' in the app.
->>>>>>> 7d0805db
 ```
 
 ### Replace text with a data frame/chart
@@ -496,11 +362,7 @@
 # You'll use time to simulate loading data
 import time
 
-<<<<<<< HEAD
-# Draws 'Loading data...' in the Streamlit report.
-=======
 # Draws 'Loading data...' in the Streamlit app.
->>>>>>> 7d0805db
 my_second_element = st.text('Loading data...')
 
 update_dataframe = pandas.DataFrame(
@@ -539,11 +401,7 @@
 
 ## Show progress
 
-<<<<<<< HEAD
-When adding long running computations to a report, you can use
-=======
 When adding long running computations to an app, you can use
->>>>>>> 7d0805db
 [`st.progess`](api.html#streamlit.progress) to
 display status in real time.
 
@@ -619,34 +477,19 @@
 ## Order the elements of an app
 
 So far you've learned how to use the methods exposed by Streamlit to add new
-<<<<<<< HEAD
-elements to a report. These have all been additive, with the assumption that
-you already know what you want to add to the report. What if you're unsure of
-the structure, or need to add a placeholder for content that isn't quite ready?
-That's where [`st.empty()`](api.html#streamlit.empty) comes in handy. It allows
-you to add an empty slot to your report that you can update at any time.
-=======
 elements to an app. These have all been additive, with the assumption that
 you already know what you want to add to the app. What if you're unsure of
 the structure, or need to add a placeholder for content that isn't quite ready?
 That's where [`st.empty()`](api.html#streamlit.empty) comes in handy. It allows
 you to add an empty slot to your app that you can update at any time.
->>>>>>> 7d0805db
 
 Let's take a look at how you can use `st.empty` to add structure to an app.
 
 ```Python
-<<<<<<< HEAD
-## Appends a title to the report.
-st.title('Report with placeholders')
-
-# Appends some text to the report.
-=======
 ## Appends a title to the app.
 st.title('App with placeholders')
 
 # Appends some text to the app.
->>>>>>> 7d0805db
 st.text('Some interesting text about your interesting project.')
 
 # Appends an empty slot to the app.
@@ -655,11 +498,7 @@
 # Appends another empty slot to the app.
 my_slot2 = st.empty()
 
-<<<<<<< HEAD
-# Appends some more text to the report.
-=======
 # Appends some more text to the app.
->>>>>>> 7d0805db
 st.text('This is where you provide a killer conclusion.')
 
 # Replaces the first empty slot with a text string.
