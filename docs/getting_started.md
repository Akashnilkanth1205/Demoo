--- conflicted
+++ resolved
@@ -512,8 +512,4 @@
 
 ## What's next?
 
-<<<<<<< HEAD
-- [Learn how to speed up your reports with caching](api.md#optimize-performance)
-=======
-- [Learn how to speed up your apps with caching](api.md#optimize-performance)
->>>>>>> 97e8e0f1
+- [Learn how to speed up your apps with caching](api.md#optimize-performance)