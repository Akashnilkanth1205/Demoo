import streamlit as st

<<<<<<< HEAD
if st.button('Say hello'):
    st.write('Why hello there')
else:
    st.write('Goodbye')
=======
if st.button("Say hello"):
    st.write("Why hello there")
else:
    st.write("Goodbye")
>>>>>>> 7d0805db
<|MERGE_RESOLUTION|>--- conflicted
+++ resolved
@@ -1,13 +1,6 @@
 import streamlit as st
 
-<<<<<<< HEAD
-if st.button('Say hello'):
-    st.write('Why hello there')
-else:
-    st.write('Goodbye')
-=======
 if st.button("Say hello"):
     st.write("Why hello there")
 else:
-    st.write("Goodbye")
->>>>>>> 7d0805db
+    st.write("Goodbye")