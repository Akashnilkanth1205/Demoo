--- conflicted
+++ resolved
@@ -1,19 +1,9 @@
 import streamlit as st
 
-<<<<<<< HEAD
-st.subheader('Slider')
-age = st.slider('How old are you?', 0, 130, 25)
-st.write("I\'m ", age, 'years old.' )
-
-st.subheader('Range slider')
-values = st.slider(
-    'Select a range of values', 0.0, 100.0, (25.0, 75.0))
-=======
 st.subheader("Slider")
 age = st.slider("How old are you?", 0, 130, 25)
 st.write("I'm ", age, "years old.")
 
 st.subheader("Range slider")
 values = st.slider("Select a range of values", 0.0, 100.0, (25.0, 75.0))
->>>>>>> 7d0805db
 st.write("Values:", values)