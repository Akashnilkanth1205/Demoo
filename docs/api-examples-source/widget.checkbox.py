--- conflicted
+++ resolved
@@ -1,11 +1,5 @@
 import streamlit as st
 
-<<<<<<< HEAD
-agree = st.checkbox('I agree')
-if agree:
-    st.write('Great!')
-=======
 agree = st.checkbox("I agree")
 if agree:
-    st.write("Great!")
->>>>>>> 7d0805db
+    st.write("Great!")