--- conflicted
+++ resolved
@@ -24,11 +24,7 @@
 
 ## Version 0.57.0
 
-<<<<<<< HEAD
-_Release date: March 24, 2020_
-=======
 _Release date: March 26, 2020_
->>>>>>> f7470571
 
 **Highlights:**
 
