--- conflicted
+++ resolved
@@ -28,16 +28,15 @@
 
 # Welcome to Streamlit
 
-<<<<<<< HEAD
-Streamlit is a Python app framework built specifically for Machine Learning and
-Data Science teams.
+Streamlit is an open-source Python library that makes it easy to build
+beautiful apps for machine learning.
 
-Install Streamlit, import it, write a few lines of code, and run your script.
-Streamlit watches for changes on each save and updates automatically,
-visualizing your output while you're coding. Code runs from top to bottom,
-always from a clean state, and with no need for callbacks. It's a simple and
-powerful app model that lets you build rich UIs incredibly quickly. To learn
-more about how Streamlit works, see [Main concepts](main_concepts.md).
+Install Streamlit, import it, write some code, and run your script. Streamlit
+watches for changes on each save and updates automatically, visualizing your
+output while you're coding. Code runs from top to bottom, always from a clean
+state, and with no need for callbacks. It's a simple and powerful app model
+that lets you build rich UIs incredibly quickly. To learn more about how
+Streamlit works, see [Main concepts](main_concepts.md).
 
 ```eval_rst
 .. raw:: html
@@ -51,11 +50,6 @@
     allow="accelerometer; autoplay; encrypted-media; gyroscope; picture-in-picture"
     allowfullscreen></iframe>
 ```
-=======
-Streamlit is an open-source Python library that makes it easy to build beautiful apps for machine learning.
-
-Install Streamlit, import it, write some code, and run your script. Streamlit watches for changes on each save and updates automatically, visualizing your output while you're coding. Code runs from top to bottom, always from a clean state, and with no need for callbacks. It's a simple and powerful app model that lets you build rich UIs incredibly quickly. To learn more about how Streamlit works, see [Main concepts](main_concepts.md).
->>>>>>> a1ba987c
 
 ## Install Streamlit
 
@@ -84,13 +78,9 @@
 
 ## Build your first app
 
-<<<<<<< HEAD
 [Create an app](tutorial/create_a_data_explorer_app.md) to explore an Uber
 dataset for pickups in New York City. You'll learn about caching, drawing
 charts, plotting data on a map, and how to use interactive widgets.
-=======
-[Create an app](tutorial/create_a_data_explorer_app.md) to explore an Uber dataset for pickups in New York City. You'll learn about caching, drawing charts, plotting data on a map, and how to use interactive widgets.
->>>>>>> a1ba987c
 
 ## Join the community
 
