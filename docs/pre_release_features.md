# Try pre-release features

At Streamlit, we like to move quick while keeping things stable. In our latest effort to move even faster without sacrificing stability, we're offering our bold and fearless users two ways to try out Streamlit's most bleeding edge features:

1. [Nightly releases](#nightly-releases)
2. [Beta and experimental namespaces](#beta-and-experimental-namespaces)

## Nightly releases

At the end of each day (at night 🌛), our bots run automated tests against the latest Streamlit code and, if everything looks good, it publishes them as the `streamlit-nightly` package. This means the nightly build includes all our latest features, bug fixes, and other enhancements on the same day they land on our codebase.

**How does this differ from official releases?**

Official Streamlit releases go not only through both automated tests but also rigorous manual testing, while nightly releases only have automated tests. It's important to keep in mind that new features introduced in nightly releases often lack polish. In our official releases, we always make double-sure all new features are ready for prime time.

**How do I use the nightly release?**

All you need to do is install the `streamlit-nightly` package:

```
pip uninstall streamlit
pip install streamlit-nightly --upgrade
```

```eval_rst
.. warning::

   You should never have both `streamlit` and `streamlit-nightly` installed in the same environment!
```

**Why should I use the nightly release?**

Because you can't wait for official releases, and you want to help us find bugs early!

**Why shouldn't I use the nightly release?**

While our automated tests have high coverage, there's still a significant likelihood that there will be some bugs in the nightly code.

**Can I choose which nightly release I want to install?**

If you'd like to use a specific version, you can find the version number in our [Release history](https://pypi.org/project/streamlit-nightly/#history). Just specify the desired version using `pip` as usual: `pip install streamlit-nightly==x.yy.zz-123456`.

**Can I compare changes between releases?**

If you'd like to review the changes for a nightly release, you can use the [comparison tool on GitHub](https://github.com/streamlit/streamlit/compare/0.57.3...0.57.4.dev20200412).

## Beta and Experimental Namespaces

In addition to nightly releases, we're also introducing two new namespaces for Streamlit features: `st.beta` and `st.experimental`. These are basically prefixes we attach to our function names to make sure their status is clear to everyone.

Here's a quick rundown of what you get from each namespace:

- **st**: this is where our core features like `st.write` and `st.dataframe` live. If we ever make backward-incompatible changes to these, they will take place gradually and with months of announcements and warnings.
- **st.beta**: this is where all new features land before they find their way to `st`. This gives you a chance to try the next big thing we're cooking up weeks or months before we're ready to stabilize its API.
- **st.experimental**: this is where we'll put features that may or may not ever make it into `st`. We don't know whether these features have a future, but we want you to have access to everything we're trying, and work with us to figure them out.

The main difference between `st.beta` and `st.experimental` is that beta features are expected to make it into the `st` namespace at some point soon, while experimental features may never make it.

### Beta

Features in the beta namespace are all scheduled to become part of `st`, or core Streamlit. While in beta, a feature's API and behaviors may not be stable, and it's possible they could change in ways that aren't backward-compatible.

**The lifecycle of a beta feature**

1. A feature is added to the beta namespace.
2. The feature's API stabilizes and the feature is _cloned_ into the `st` namespace, so it exists in both st and `st.beta`. At this point, users will see a warning when using the version of the feature that lives in the beta namespace -- but the `st.beta` feature will still work.
<<<<<<< HEAD
3. The feature is _removed_ from the `st.beta` namespace, but there will still be a stub in `st.beta` that shows an error with appropriate instructions.
4. The stub in `st.beta` is removed.

**Keeping up-to-date with beta features**

- Beta features are announced in the changelogs.
- Beta features show up in our documentation alongside normal features. For example, `st.beta.color_picker()` will be documented on the same page as `st.slider()`.
- We'll announce big feature releases in the Discuss forum.
=======
3. At some point, the feature is _removed_ from the `st.beta` namespace, but there will still be a stub in `st.beta` that shows an error with appropriate instructions.
4. Finally, at a later date the stub in `st.beta` is removed.
>>>>>>> 78511762

### Experimental

Features in the experimental namespace are things that we're still working on or trying to understand. If these features are successful, at some point they'll become part of core Streamlit, by moving to the `st.beta` namespace and then to `st`. If unsuccessful, these features are removed without much notice.

```eval_rst
.. warning::

   Experimental features and their APIs may change or be removed at any time.
```

**The lifecycle of an experimental feature**

1. A feature is added to the experimental namespace.
2. The feature is potentially tweaked over time, with possible API/behavior breakages.
3. At some point, we either move the feature into `st.beta` or remove it from `st.experimental`. Either way, we leave a stub in `st.experimental` that shows an error with instructions.

Let us know if you have any [questions or feedback](https://discuss.streamlit.io/) about the new namespaces!<|MERGE_RESOLUTION|>--- conflicted
+++ resolved
@@ -64,19 +64,8 @@
 
 1. A feature is added to the beta namespace.
 2. The feature's API stabilizes and the feature is _cloned_ into the `st` namespace, so it exists in both st and `st.beta`. At this point, users will see a warning when using the version of the feature that lives in the beta namespace -- but the `st.beta` feature will still work.
-<<<<<<< HEAD
-3. The feature is _removed_ from the `st.beta` namespace, but there will still be a stub in `st.beta` that shows an error with appropriate instructions.
-4. The stub in `st.beta` is removed.
-
-**Keeping up-to-date with beta features**
-
-- Beta features are announced in the changelogs.
-- Beta features show up in our documentation alongside normal features. For example, `st.beta.color_picker()` will be documented on the same page as `st.slider()`.
-- We'll announce big feature releases in the Discuss forum.
-=======
 3. At some point, the feature is _removed_ from the `st.beta` namespace, but there will still be a stub in `st.beta` that shows an error with appropriate instructions.
 4. Finally, at a later date the stub in `st.beta` is removed.
->>>>>>> 78511762
 
 ### Experimental
 
