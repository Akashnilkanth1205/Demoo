--- conflicted
+++ resolved
@@ -84,11 +84,7 @@
 values:
 
 ```bash
-<<<<<<< HEAD
-# last updated 2021-01-25
-=======
 # last updated 2021-02-22
->>>>>>> 6f860d45
 
 [global]
 
