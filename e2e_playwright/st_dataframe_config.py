--- conflicted
+++ resolved
@@ -218,11 +218,7 @@
             "Link with display text",
             width="medium",
             help="This is a link column with a displayText value",
-<<<<<<< HEAD
-            display_text="https:\\/\\/(.*?)\\.streamlit\\.app",
-=======
             display_text="https://(.*?)\.streamlit\.app",
->>>>>>> c0176ead
         ),
     },
 )
