--- conflicted
+++ resolved
@@ -124,8 +124,6 @@
 def test_single_row_select_with_sorted_column(app: Page):
     canvas = _get_single_row_select_df(app)
     # select first row
-<<<<<<< HEAD
-=======
     _click_on_row_selector(canvas, 1)
     wait_for_app_run(app)
     # The dataframe is not sorted yet, so the first row is the first row:
@@ -184,320 +182,261 @@
 def test_multi_row_select(app: Page):
     canvas = _get_multi_row_select_df(app)
 
->>>>>>> 848be831
     _click_on_row_selector(canvas, 1)
-    wait_for_app_run(app)
-    # The dataframe is not sorted yet, so the first row is the first row:
-    expected = (
-        "Dataframe single-row selection: {'selection': {'rows': [0], 'columns': []}}"
-    )
-    selection_text = app.get_by_test_id("stMarkdownContainer").filter(has_text=expected)
-    expect(selection_text).to_have_count(1)
-
-    # Click on the column header to sort the column.
-    # this is expected to clear the previous row selection:
+    _click_on_row_selector(canvas, 3)
+    wait_for_app_run(app)
+
+    _expect_written_text(
+        app,
+        "Dataframe multi-row selection:",
+        "{'selection': {'rows': [0, 2], 'columns': []}}",
+    )
+
+
+def test_multi_row_select_all_at_once(app: Page):
+    """Test that all rows are selected when clicking on the top-row checkbox."""
+    canvas = _get_multi_row_select_df(app)
+
+    _click_on_row_selector(canvas, 0)
+    wait_for_app_run(app)
+
+    _expect_written_text(
+        app,
+        "Dataframe multi-row selection:",
+        "{'selection': {'rows': [0, 1, 2, 3, 4], 'columns': []}}",
+    )
+
+
+def test_multi_row_by_keeping_mouse_pressed(app: Page):
+    canvas = _get_multi_row_select_df(app)
+    # we have to scroll into view, otherwise the bounding_box is not correct
+    canvas.scroll_into_view_if_needed()
+    bounding_box = canvas.bounding_box()
+    assert bounding_box is not None
+    canvas_start_x_px = bounding_box.get("x", 0)
+    canvas_start_y_px = bounding_box.get("y", 0)
+    x, y = _get_row_position(2)
+    app.mouse.move(canvas_start_x_px + x, canvas_start_y_px + y)
+    app.mouse.down()
+    x, y = _get_row_position(4)
+    app.mouse.move(canvas_start_x_px + x, canvas_start_y_px + y)
+    app.mouse.up()
+
+    _expect_written_text(
+        app,
+        "Dataframe multi-row selection:",
+        "{'selection': {'rows': [1, 2, 3], 'columns': []}}",
+    )
+
+
+def test_multi_column_select(app: Page):
+    canvas = _get_multi_column_select_df(app)
+
+    _click_on_column_selector(canvas, 1)
+    app.keyboard.down(_command_key)
+    _click_on_column_selector(canvas, 3)
+    _click_on_column_selector(canvas, 4)
+    app.keyboard.up(_command_key)
+    wait_for_app_run(app)
+
+    _expect_written_text(
+        app,
+        "Dataframe multi-column selection:",
+        "{'selection': {'rows': [], 'columns': ['col_1', 'col_3', 'col_4']}}",
+    )
+
+
+def _select_some_rows_and_columns(app: Page, canvas: Locator):
+    _click_on_row_selector(canvas, 1)
+    _click_on_column_selector(canvas, 1)
+    app.keyboard.down(_command_key)
+    _click_on_column_selector(canvas, 3)
+    _click_on_column_selector(canvas, 4)
+    app.keyboard.up(_command_key)
+    _click_on_row_selector(canvas, 3)
+    wait_for_app_run(app)
+
+
+def _expect_multi_row_multi_column_selection(app: Page):
+    _expect_written_text(
+        app,
+        "Dataframe multi-row-multi-column selection:",
+        "{'selection': {'rows': [0, 2], 'columns': ['col_1', 'col_3', 'col_4']}}",
+    )
+
+
+def test_multi_row_and_multi_column_select(app: Page):
+    canvas = _get_multi_row_and_column_select_df(app)
+    _select_some_rows_and_columns(app, canvas)
+    _expect_multi_row_multi_column_selection(app)
+
+
+def test_clear_selection_via_escape(app: Page):
+    canvas = _get_multi_row_and_column_select_df(app)
+    _select_some_rows_and_columns(app, canvas)
+
+    # make sure we have something selected before clearing it to avoid false-positives
+    _expect_multi_row_multi_column_selection(app)
+
+    app.keyboard.press("Escape")
+    wait_for_app_run(app)
+
+    _expect_written_text(
+        app,
+        "Dataframe multi-row-multi-column selection:",
+        "{'selection': {'rows': [], 'columns': []}}",
+    )
+
+
+def test_clear_selection_via_toolbar(app: Page):
+    canvas = _get_multi_row_and_column_select_df(app)
+
+    # toolbar has three buttons: download, search, fullscreen
+    dataframe_toolbar = canvas.get_by_test_id("stElementToolbar")
+    toolbar_buttons = dataframe_toolbar.get_by_test_id("stElementToolbarButton")
+    expect(toolbar_buttons).to_have_count(3)
+
+    _select_some_rows_and_columns(app, canvas)
+    _expect_multi_row_multi_column_selection(app)
+    # toolbar has one more button now: clear selection
+    toolbar_buttons = dataframe_toolbar.get_by_test_id("stElementToolbarButton")
+    expect(toolbar_buttons).to_have_count(4)
+    # click on the clear-selection button which is the first in the toolbar
+    toolbar_buttons.nth(0).click()
+    wait_for_app_run(app)
+
+    _expect_written_text(
+        app,
+        "Dataframe multi-row-multi-column selection:",
+        "{'selection': {'rows': [], 'columns': []}}",
+    )
+
+
+def test_in_form_selection_and_session_state(app: Page):
+    canvas = _get_in_form_df(app)
+    _select_some_rows_and_columns(app, canvas)
+
+    _markdown_prefix = "Dataframe-in-form selection:"
+    # nothing should be shown yet because we did not submit the form
+    _expect_written_text(
+        app,
+        _markdown_prefix,
+        "{'selection': {'rows': [], 'columns': []}}",
+    )
+
+    # submit the form. The selection uses a debounce of 200ms; if we click too early, the state is not updated correctly and we submit the old, unselected values
+    app.wait_for_timeout(210)
+    app.get_by_test_id("baseButton-secondaryFormSubmit").click()
+    wait_for_app_run(app)
+
+    _expect_written_text(
+        app,
+        _markdown_prefix,
+        "{'selection': {'rows': [0, 2], 'columns': ['col_1', 'col_3', 'col_4']}}",
+    )
+
+    _expect_written_text(
+        app,
+        "Dataframe-in-form selection in session state:",
+        "{'selection': {'rows': [0, 2], 'columns': ['col_1', 'col_3', 'col_4']}}",
+    )
+
+
+def test_multi_row_and_multi_column_selection_with_callback(app: Page):
+    canvas = _get_callback_df(app)
+    _select_some_rows_and_columns(app, canvas)
+
+    _expect_written_text(
+        app,
+        "Dataframe selection callback:",
+        "{'selection': {'rows': [0, 2], 'columns': ['col_1', 'col_3', 'col_4']}}",
+    )
+
+
+def test_multi_row_and_multi_column_select_snapshot(
+    app: Page, assert_snapshot: ImageCompareFunction
+):
+    """Take a snapshot of multi-select to ensure visual consistency."""
+    canvas = _get_multi_row_and_column_select_df(app)
+    _select_some_rows_and_columns(app, canvas)
+    _expect_multi_row_multi_column_selection(app)
+
+    canvas.scroll_into_view_if_needed()
+    assert_snapshot(canvas, name="st_dataframe-multi_row_multi_column_selection")
+
+
+# Skip firefox since it takes a snapshot with a slightly different size
+# compared to the one in the test_multi_row_and_multi_column_select_snapshot test
+@pytest.mark.skip_browser("firefox")
+def test_selection_state_remains_after_unmounting(
+    app: Page, assert_snapshot: ImageCompareFunction
+):
+    """Test that the selection state remains after unmounting the component."""
+    canvas = _get_multi_row_and_column_select_df(app)
+    _select_some_rows_and_columns(app, canvas)
+    _expect_multi_row_multi_column_selection(app)
+
+    # Click button to unmount the component
+    app.get_by_test_id("stButton").locator("button").click()
+    wait_for_app_run(app, 4000)
+
+    expect(canvas).to_be_visible()
+    # Check that the selection is still returned correctly
+    _expect_multi_row_multi_column_selection(app)
+
+    canvas.scroll_into_view_if_needed()
+    # Use the same snapshot name as the previous test to ensure visual consistency
+    assert_snapshot(canvas, name="st_dataframe-multi_row_multi_column_selection")
+
+
+def test_multi_row_and_multi_column_selection_in_fragment(app: Page):
+    canvas = _get_fragment_df(app)
+    canvas.scroll_into_view_if_needed()
+    expect(canvas).to_be_visible()
+    _select_some_rows_and_columns(app, canvas)
+
+    _expect_written_text(
+        app,
+        "Dataframe-in-fragment selection:",
+        "{'selection': {'rows': [0, 2], 'columns': ['col_1', 'col_3', 'col_4']}}",
+    )
+
+    # Check that the main script has run once (the initial run), but not after the selection:
+    expect(app.get_by_text("Runs: 1")).to_be_visible()
+
+
+def test_that_index_cannot_be_selected(app: Page):
+    canvas = _get_df_with_index(app)
+    canvas.scroll_into_view_if_needed()
+    # Try select a selectable columnÖ
+    _click_on_column_selector(canvas, 2)
+    wait_for_app_run(app)
+
+    # Check selection:
+    _expect_written_text(
+        app,
+        "No selection on index column:",
+        "{'selection': {'rows': [], 'columns': ['col_3']}}",
+    )
+
+    # Select index column:
     _click_on_column_selector(canvas, 0)
     wait_for_app_run(app)
 
-    # The dataframe selection should be cleared
-    expected = (
-        "Dataframe single-row selection: {'selection': {'rows': [], 'columns': []}}"
-    )
-    selection_text = app.get_by_test_id("stMarkdownContainer").filter(has_text=expected)
-    expect(selection_text).to_have_count(1)
-
-    # select first row again:
-    _click_on_row_selector(canvas, 1)
-    wait_for_app_run(app)
-
-    # The first row got selected, but the real numerical row index
-    # should be different since the first column is sorted
-    expected = (
-        "Dataframe single-row selection: {'selection': {'rows': [4], 'columns': []}}"
-    )
-    selection_text = app.get_by_test_id("stMarkdownContainer").filter(has_text=expected)
-    expect(selection_text).to_have_count(1)
-
-
-# def test_single_column_select(app: Page):
-#     canvas = _get_single_column_select_df(app)
-
-#     _click_on_column_selector(canvas, 1)
-#     wait_for_app_run(app)
-
-#     _expect_written_text(
-#         app,
-#         "Dataframe single-column selection:",
-#         "{'selection': {'rows': [], 'columns': ['col_1']}}",
-#     )
-
-#     _click_on_column_selector(canvas, 2)
-#     wait_for_app_run(app)
-#     _expect_written_text(
-#         app,
-#         "Dataframe single-column selection:",
-#         "{'selection': {'rows': [], 'columns': ['col_2']}}",
-#     )
-
-
-# def test_multi_row_select(app: Page):
-#     canvas = _get_multi_row_select_df(app)
-
-#     _click_on_row_selector(canvas, 1)
-#     _click_on_row_selector(canvas, 3)
-#     wait_for_app_run(app)
-
-#     _expect_written_text(
-#         app,
-#         "Dataframe multi-row selection:",
-#         "{'selection': {'rows': [0, 2], 'columns': []}}",
-#     )
-
-
-# def test_multi_row_select_all_at_once(app: Page):
-#     """Test that all rows are selected when clicking on the top-row checkbox."""
-#     canvas = _get_multi_row_select_df(app)
-
-#     _click_on_row_selector(canvas, 0)
-#     wait_for_app_run(app)
-
-#     _expect_written_text(
-#         app,
-#         "Dataframe multi-row selection:",
-#         "{'selection': {'rows': [0, 1, 2, 3, 4], 'columns': []}}",
-#     )
-
-
-# def test_multi_row_by_keeping_mouse_pressed(app: Page):
-#     canvas = _get_multi_row_select_df(app)
-#     # we have to scroll into view, otherwise the bounding_box is not correct
-#     canvas.scroll_into_view_if_needed()
-#     bounding_box = canvas.bounding_box()
-#     assert bounding_box is not None
-#     canvas_start_x_px = bounding_box.get("x", 0)
-#     canvas_start_y_px = bounding_box.get("y", 0)
-#     x, y = _get_row_position(2)
-#     app.mouse.move(canvas_start_x_px + x, canvas_start_y_px + y)
-#     app.mouse.down()
-#     x, y = _get_row_position(4)
-#     app.mouse.move(canvas_start_x_px + x, canvas_start_y_px + y)
-#     app.mouse.up()
-
-#     _expect_written_text(
-#         app,
-#         "Dataframe multi-row selection:",
-#         "{'selection': {'rows': [1, 2, 3], 'columns': []}}",
-#     )
-
-
-# def test_multi_column_select(app: Page):
-#     canvas = _get_multi_column_select_df(app)
-
-#     _click_on_column_selector(canvas, 1)
-#     app.keyboard.down(_command_key)
-#     _click_on_column_selector(canvas, 3)
-#     _click_on_column_selector(canvas, 4)
-#     app.keyboard.up(_command_key)
-#     wait_for_app_run(app)
-
-#     _expect_written_text(
-#         app,
-#         "Dataframe multi-column selection:",
-#         "{'selection': {'rows': [], 'columns': ['col_1', 'col_3', 'col_4']}}",
-#     )
-
-
-# def _select_some_rows_and_columns(app: Page, canvas: Locator):
-#     _click_on_row_selector(canvas, 1)
-#     _click_on_column_selector(canvas, 1)
-#     app.keyboard.down(_command_key)
-#     _click_on_column_selector(canvas, 3)
-#     _click_on_column_selector(canvas, 4)
-#     app.keyboard.up(_command_key)
-#     _click_on_row_selector(canvas, 3)
-#     wait_for_app_run(app)
-
-
-# def _expect_multi_row_multi_column_selection(app: Page):
-#     _expect_written_text(
-#         app,
-#         "Dataframe multi-row-multi-column selection:",
-#         "{'selection': {'rows': [0, 2], 'columns': ['col_1', 'col_3', 'col_4']}}",
-#     )
-
-
-# def test_multi_row_and_multi_column_select(app: Page):
-#     canvas = _get_multi_row_and_column_select_df(app)
-#     _select_some_rows_and_columns(app, canvas)
-#     _expect_multi_row_multi_column_selection(app)
-
-
-# def test_clear_selection_via_escape(app: Page):
-#     canvas = _get_multi_row_and_column_select_df(app)
-#     _select_some_rows_and_columns(app, canvas)
-
-#     # make sure we have something selected before clearing it to avoid false-positives
-#     _expect_multi_row_multi_column_selection(app)
-
-#     app.keyboard.press("Escape")
-#     wait_for_app_run(app)
-
-#     _expect_written_text(
-#         app,
-#         "Dataframe multi-row-multi-column selection:",
-#         "{'selection': {'rows': [], 'columns': []}}",
-#     )
-
-
-# def test_clear_selection_via_toolbar(app: Page):
-#     canvas = _get_multi_row_and_column_select_df(app)
-
-#     # toolbar has three buttons: download, search, fullscreen
-#     dataframe_toolbar = canvas.get_by_test_id("stElementToolbar")
-#     toolbar_buttons = dataframe_toolbar.get_by_test_id("stElementToolbarButton")
-#     expect(toolbar_buttons).to_have_count(3)
-
-#     _select_some_rows_and_columns(app, canvas)
-#     _expect_multi_row_multi_column_selection(app)
-#     # toolbar has one more button now: clear selection
-#     toolbar_buttons = dataframe_toolbar.get_by_test_id("stElementToolbarButton")
-#     expect(toolbar_buttons).to_have_count(4)
-#     # click on the clear-selection button which is the first in the toolbar
-#     toolbar_buttons.nth(0).click()
-#     wait_for_app_run(app)
-
-#     _expect_written_text(
-#         app,
-#         "Dataframe multi-row-multi-column selection:",
-#         "{'selection': {'rows': [], 'columns': []}}",
-#     )
-
-
-# def test_in_form_selection_and_session_state(app: Page):
-#     canvas = _get_in_form_df(app)
-#     _select_some_rows_and_columns(app, canvas)
-
-#     _markdown_prefix = "Dataframe-in-form selection:"
-#     # nothing should be shown yet because we did not submit the form
-#     _expect_written_text(
-#         app,
-#         _markdown_prefix,
-#         "{'selection': {'rows': [], 'columns': []}}",
-#     )
-
-#     # submit the form. The selection uses a debounce of 200ms; if we click too early, the state is not updated correctly and we submit the old, unselected values
-#     app.wait_for_timeout(210)
-#     app.get_by_test_id("baseButton-secondaryFormSubmit").click()
-#     wait_for_app_run(app)
-
-#     _expect_written_text(
-#         app,
-#         _markdown_prefix,
-#         "{'selection': {'rows': [0, 2], 'columns': ['col_1', 'col_3', 'col_4']}}",
-#     )
-
-#     _expect_written_text(
-#         app,
-#         "Dataframe-in-form selection in session state:",
-#         "{'selection': {'rows': [0, 2], 'columns': ['col_1', 'col_3', 'col_4']}}",
-#     )
-
-
-# def test_multi_row_and_multi_column_selection_with_callback(app: Page):
-#     canvas = _get_callback_df(app)
-#     _select_some_rows_and_columns(app, canvas)
-
-#     _expect_written_text(
-#         app,
-#         "Dataframe selection callback:",
-#         "{'selection': {'rows': [0, 2], 'columns': ['col_1', 'col_3', 'col_4']}}",
-#     )
-
-
-# def test_multi_row_and_multi_column_select_snapshot(
-#     app: Page, assert_snapshot: ImageCompareFunction
-# ):
-#     """Take a snapshot of multi-select to ensure visual consistency."""
-#     canvas = _get_multi_row_and_column_select_df(app)
-#     _select_some_rows_and_columns(app, canvas)
-#     _expect_multi_row_multi_column_selection(app)
-
-#     canvas.scroll_into_view_if_needed()
-#     assert_snapshot(canvas, name="st_dataframe-multi_row_multi_column_selection")
-
-
-# # Skip firefox since it takes a snapshot with a slightly different size
-# # compared to the one in the test_multi_row_and_multi_column_select_snapshot test
-# @pytest.mark.skip_browser("firefox")
-# def test_selection_state_remains_after_unmounting(
-#     app: Page, assert_snapshot: ImageCompareFunction
-# ):
-#     """Test that the selection state remains after unmounting the component."""
-#     canvas = _get_multi_row_and_column_select_df(app)
-#     _select_some_rows_and_columns(app, canvas)
-#     _expect_multi_row_multi_column_selection(app)
-
-#     # Click button to unmount the component
-#     app.get_by_test_id("stButton").locator("button").click()
-#     wait_for_app_run(app, 4000)
-
-#     expect(canvas).to_be_visible()
-#     # Check that the selection is still returned correctly
-#     _expect_multi_row_multi_column_selection(app)
-
-#     canvas.scroll_into_view_if_needed()
-#     # Use the same snapshot name as the previous test to ensure visual consistency
-#     assert_snapshot(canvas, name="st_dataframe-multi_row_multi_column_selection")
-
-
-# def test_multi_row_and_multi_column_selection_in_fragment(app: Page):
-#     canvas = _get_fragment_df(app)
-#     canvas.scroll_into_view_if_needed()
-#     expect(canvas).to_be_visible()
-#     _select_some_rows_and_columns(app, canvas)
-
-#     _expect_written_text(
-#         app,
-#         "Dataframe-in-fragment selection:",
-#         "{'selection': {'rows': [0, 2], 'columns': ['col_1', 'col_3', 'col_4']}}",
-#     )
-
-#     # Check that the main script has run once (the initial run), but not after the selection:
-#     expect(app.get_by_text("Runs: 1")).to_be_visible()
-
-
-# def test_that_index_cannot_be_selected(app: Page):
-#     canvas = _get_df_with_index(app)
-#     canvas.scroll_into_view_if_needed()
-#     # Try select a selectable columnÖ
-#     _click_on_column_selector(canvas, 2)
-#     wait_for_app_run(app)
-
-#     # Check selection:
-#     _expect_written_text(
-#         app,
-#         "No selection on index column:",
-#         "{'selection': {'rows': [], 'columns': ['col_3']}}",
-#     )
-
-#     # Select index column:
-#     _click_on_column_selector(canvas, 0)
-#     wait_for_app_run(app)
-
-#     # Nothing should be selected:
-#     _expect_written_text(
-#         app,
-#         "No selection on index column:",
-#         "{'selection': {'rows': [], 'columns': []}}",
-#     )
-
-#     # Try to click on another column and check that in can be selected:
-#     _click_on_column_selector(canvas, 1)
-#     wait_for_app_run(app)
-
-#     # Check selection:
-#     _expect_written_text(
-#         app,
-#         "No selection on index column:",
-#         "{'selection': {'rows': [], 'columns': ['col_1']}}",
-#     )+    # Nothing should be selected:
+    _expect_written_text(
+        app,
+        "No selection on index column:",
+        "{'selection': {'rows': [], 'columns': []}}",
+    )
+
+    # Try to click on another column and check that in can be selected:
+    _click_on_column_selector(canvas, 1)
+    wait_for_app_run(app)
+
+    # Check selection:
+    _expect_written_text(
+        app,
+        "No selection on index column:",
+        "{'selection': {'rows': [], 'columns': ['col_1']}}",
+    )