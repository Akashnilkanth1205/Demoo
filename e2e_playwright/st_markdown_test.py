# Copyright (c) Streamlit Inc. (2018-2022) Snowflake Inc. (2022-2024)
#
# Licensed under the Apache License, Version 2.0 (the "License");
# you may not use this file except in compliance with the License.
# You may obtain a copy of the License at
#
#     http://www.apache.org/licenses/LICENSE-2.0
#
# Unless required by applicable law or agreed to in writing, software
# distributed under the License is distributed on an "AS IS" BASIS,
# WITHOUT WARRANTIES OR CONDITIONS OF ANY KIND, either express or implied.
# See the License for the specific language governing permissions and
# limitations under the License.

from playwright.sync_api import Locator, Page, expect

from e2e_playwright.conftest import ImageCompareFunction
from e2e_playwright.shared.app_utils import expect_help_tooltip


def test_different_markdown_elements_in_one_block_displayed(
    themed_app: Page, assert_snapshot: ImageCompareFunction
):
    """Test that the block containing a mixture of different markdown elements is displayed correctly."""

    markdown_elements = themed_app.get_by_test_id("stMarkdown")

    expect(markdown_elements).to_have_count(53)

    # Snapshot one big markdown block containing a variety of elements to reduce number of snapshots
    multi_markdown_format_container = markdown_elements.nth(14)
    multi_markdown_format_container.scroll_into_view_if_needed()
    assert_snapshot(
        multi_markdown_format_container,
        name="st_markdown-many_elements_in_one_block",
    )


def test_displays_individual_markdowns(app: Page):
    """Verifies the correct text content of markdown elements."""

    # get markdown elements in main app view, not sidebar
    markdown_elements = app.get_by_test_id("stAppViewBlockContainer").get_by_test_id(
        "stMarkdown"
    )

    # Assert the text content of each markdown element
    text = [
        "This markdown is awesome! 😎",
        "This <b>HTML tag</b> is escaped!",
        "This HTML tag is not escaped!",
        "[text]",
        "link",
        "[][]",
        "Inline math with KaTeX\\KaTeXKATE​X",
        "ax2+bx+c=0ax^2 + bx + c = 0ax2+bx+c=0",
        "Col1Col2SomeData",
        "Bold text within blue background",
        "Italic text within red background",
        "Link within rainbow background",
        "LaTeX math within green background: ax2+bx+c=0ax^2 + bx + c = 0ax2+bx+c=0",
    ]

    for i in range(len(text)):
        expect(markdown_elements.nth(i)).to_have_text(text[i])

    # Check that the style contains the correct background color
    blue_background = markdown_elements.nth(9).locator("span").first
    red_background = markdown_elements.nth(10).locator("span").first
    rainbow_background = markdown_elements.nth(11).locator("span").first
    green_background = markdown_elements.nth(12).locator("span").first

    expect(blue_background).to_have_css("background-color", "rgba(28, 131, 225, 0.1)")
    expect(red_background).to_have_css("background-color", "rgba(255, 43, 43, 0.1)")
    expect(rainbow_background).to_have_css(
        "background-image",
        "linear-gradient(to right, rgba(255, 43, 43, 0.1), rgba(255, 227, 18, 0.1), rgba(255, 227, 18, 0.1), rgba(33, 195, 84, 0.1), rgba(28, 131, 225, 0.1), rgba(128, 61, 245, 0.1), rgba(88, 63, 132, 0.1))",
    )
    expect(green_background).to_have_css("background-color", "rgba(33, 195, 84, 0.1)")

    # Additional checks for specific elements like links
    expect(markdown_elements.nth(3).locator("a")).to_have_count(0)
    expect(markdown_elements.nth(4).locator("a")).to_have_attribute("href", "href")


# Headers in markdown tests


def test_markdown_displays_long_headers_above_other_elements(
    app: Page, assert_snapshot: ImageCompareFunction
):
    """Displays long headers above other elements in the markdown block"""

    long_header = (
        app.get_by_test_id("stVerticalBlock").get_by_test_id("stVerticalBlock").nth(0)
    )

    assert_snapshot(long_header, name="st_markdown-header_long_above_markdown_table")


def _get_container_of_text(app: Page, text: str) -> Locator:
    """Get the parent container in which the passed text is located.
    The tests are written in a way that the text and the headers are put
    into the same container.
    """

    # take the 2nd match because the first would be the most outer block
    return (
        app.get_by_test_id("stVerticalBlock")
        .filter(has=app.get_by_text(text, exact=True))
        .nth(1)
    )


def test_header_attributes(app: Page):
    # Test that headers with ids exist
    h1 = app.locator("h1#header-header1")
    h2 = app.locator("h2#header-header2")
    h3 = app.locator("h3#header-header3")
    h4 = app.locator("h4#header-header4")
    h5 = app.locator("h5#header-header5")
    h6 = app.locator("h6#header-header6")

    expect(h1).to_have_count(7)
    expect(h2).to_have_count(7)
    expect(h3).to_have_count(7)
    expect(h4).to_have_count(7)
    expect(h5).to_have_count(7)
    expect(h6).to_have_count(7)


def test_match_snapshot_for_headers_in_sidebar(
    app: Page, assert_snapshot: ImageCompareFunction
):
    """Test that headers in sidebar are rendered correctly."""
    # expand the sidebar
    app.get_by_test_id("collapsedControl").click()
    sidebar = app.get_by_test_id("stSidebar")
    expect(sidebar).to_be_visible()
    assert_snapshot(sidebar, name="st_markdown-headers_in_sidebar")


def test_match_snapshot_for_headers_in_single_markdown_command(
    app: Page, assert_snapshot: ImageCompareFunction
):
    """Test that snapshot of headers joined in a single string and written in a single st.markdown command is correct."""
    container = _get_container_of_text(app, "Headers in single st.markdown command")
    assert_snapshot(container, name="st_markdown-headers_joined_in_single_command")


def test_match_snapshot_for_headers_in_multiple_markdown_commands(
    app: Page, assert_snapshot: ImageCompareFunction
):
    """Test that snapshot of headers written in multiple st.markdown commands is correct"""
    container = _get_container_of_text(app, "Headers in multiple st.markdown command")
    assert_snapshot(container, name="st_markdown-headers_via_multiple_commands")


def test_match_snapshot_for_columns(app: Page, assert_snapshot: ImageCompareFunction):
    """Test that the st.markdown columns snapshot is correct."""
    container = _get_container_of_text(app, "Headers in columns")
    assert_snapshot(container, name="st_markdown-headers_in_columns")


def test_match_snapshot_for_columns_with_elements_above(
    app: Page, assert_snapshot: ImageCompareFunction
):
    """Test that the st.markdown columns with elements above snapshot is correct."""
    container = _get_container_of_text(
        app, "Headers in columns with other elements above"
    )
    assert_snapshot(container, name="st_markdown-headers_in_labeled_columns")


def test_match_snapshot_for_column_beside_widget(
    app: Page, assert_snapshot: ImageCompareFunction
):
    """Test that the st.markdown columns beside widget snapshot is correct."""
    container = _get_container_of_text(app, "Headers in column beside widget")
    assert_snapshot(container, name="st_markdown-headers_beside_widget")


def test_help_tooltip_works(app: Page):
    """Test that the help tooltip is displayed on hover."""
    # Get the first element in the main view:
    markdown_with_help = (
        app.get_by_test_id("stAppViewBlockContainer")
        .get_by_test_id("stMarkdown")
        .nth(0)
    )
<<<<<<< HEAD
    hover_target = markdown_with_help.get_by_test_id("stTooltipHoverTarget")
    expect(hover_target).to_be_visible()

    tooltip_content = app.get_by_test_id("stTooltipContent")
    expect(tooltip_content).not_to_be_attached()

    hover_target.hover()

    expect(tooltip_content).to_be_visible()
    indented_code_tooltip = """
Code:

    for i in range(10):
        x = i * 10
        print(x)
    """
    expect(tooltip_content).to_have_text(indented_code_tooltip)
=======
    expect_help_tooltip(app, markdown_with_help, "This is a help tooltip!")
>>>>>>> e7359c98


# def test_latex_elements(themed_app: Page, assert_snapshot: ImageCompareFunction):
#     expect(themed_app.get_by_test_id("stMarkdown").nth(50)).to_contain_text("LATE​X")
#     expect(themed_app.get_by_test_id("stMarkdown").nth(51)).to_contain_text("a + b")
#     latex_elements = themed_app.get_by_test_id("stMarkdown")

#     for i in range(50, 53):
#         assert_snapshot(latex_elements.nth(i), name=f"st_latex-{i}")<|MERGE_RESOLUTION|>--- conflicted
+++ resolved
@@ -188,33 +188,13 @@
         .get_by_test_id("stMarkdown")
         .nth(0)
     )
-<<<<<<< HEAD
-    hover_target = markdown_with_help.get_by_test_id("stTooltipHoverTarget")
-    expect(hover_target).to_be_visible()
-
-    tooltip_content = app.get_by_test_id("stTooltipContent")
-    expect(tooltip_content).not_to_be_attached()
-
-    hover_target.hover()
-
-    expect(tooltip_content).to_be_visible()
-    indented_code_tooltip = """
-Code:
-
-    for i in range(10):
-        x = i * 10
-        print(x)
-    """
-    expect(tooltip_content).to_have_text(indented_code_tooltip)
-=======
     expect_help_tooltip(app, markdown_with_help, "This is a help tooltip!")
->>>>>>> e7359c98
-
-
-# def test_latex_elements(themed_app: Page, assert_snapshot: ImageCompareFunction):
-#     expect(themed_app.get_by_test_id("stMarkdown").nth(50)).to_contain_text("LATE​X")
-#     expect(themed_app.get_by_test_id("stMarkdown").nth(51)).to_contain_text("a + b")
-#     latex_elements = themed_app.get_by_test_id("stMarkdown")
-
-#     for i in range(50, 53):
-#         assert_snapshot(latex_elements.nth(i), name=f"st_latex-{i}")+
+
+def test_latex_elements(themed_app: Page, assert_snapshot: ImageCompareFunction):
+    expect(themed_app.get_by_test_id("stMarkdown").nth(50)).to_contain_text("LATE​X")
+    expect(themed_app.get_by_test_id("stMarkdown").nth(51)).to_contain_text("a + b")
+    latex_elements = themed_app.get_by_test_id("stMarkdown")
+
+    for i in range(50, 53):
+        assert_snapshot(latex_elements.nth(i), name=f"st_latex-{i}")