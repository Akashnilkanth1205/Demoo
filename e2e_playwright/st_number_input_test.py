# Copyright (c) Streamlit Inc. (2018-2022) Snowflake Inc. (2022-2024)
#
# Licensed under the Apache License, Version 2.0 (the "License");
# you may not use this file except in compliance with the License.
# You may obtain a copy of the License at
#
#     http://www.apache.org/licenses/LICENSE-2.0
#
# Unless required by applicable law or agreed to in writing, software
# distributed under the License is distributed on an "AS IS" BASIS,
# WITHOUT WARRANTIES OR CONDITIONS OF ANY KIND, either express or implied.
# See the License for the specific language governing permissions and
# limitations under the License.


from playwright.sync_api import Page, expect

from e2e_playwright.conftest import ImageCompareFunction, wait_for_app_run
<<<<<<< HEAD
from e2e_playwright.shared.app_utils import expect_help_tooltip, get_element_by_key
=======
from e2e_playwright.shared.app_utils import check_top_level_class, expect_help_tooltip
>>>>>>> e91bea84


def test_number_input_widget_display(
    themed_app: Page, assert_snapshot: ImageCompareFunction
):
    """Test that st.number_input renders correctly."""
    number_input_elements = themed_app.get_by_test_id("stNumberInput")
    expect(number_input_elements).to_have_count(12)

    assert_snapshot(number_input_elements.nth(0), name="st_number_input-default")
    assert_snapshot(number_input_elements.nth(1), name="st_number_input-value_1")
    assert_snapshot(number_input_elements.nth(2), name="st_number_input-min_max")
    assert_snapshot(number_input_elements.nth(3), name="st_number_input-step_2")
    assert_snapshot(number_input_elements.nth(4), name="st_number_input-max_10")
    assert_snapshot(number_input_elements.nth(5), name="st_number_input-disabled_true")
    assert_snapshot(number_input_elements.nth(6), name="st_number_input-label_hidden")
    assert_snapshot(
        number_input_elements.nth(7), name="st_number_input-label_collapsed"
    )
    assert_snapshot(number_input_elements.nth(8), name="st_number_input-on_change")
    assert_snapshot(number_input_elements.nth(9), name="st_number_input-small_width")
    assert_snapshot(number_input_elements.nth(10), name="st_number_input-value_none")
    assert_snapshot(
        number_input_elements.nth(11), name="st_number_input-value_none_min_1"
    )


def test_help_tooltip_works(app: Page):
    expect_help_tooltip(app, app.get_by_test_id("stNumberInput").nth(0), "Help text")


def test_number_input_has_correct_default_values(app: Page):
    """Test that st.number_input has the correct initial values."""
    markdown_elements = app.get_by_test_id("stMarkdown")
    expect(markdown_elements).to_have_count(13)

    expected = [
        "number input 1 (default) - value: 0.0",
        "number input 2 (value=1) - value: 1",
        "number input 3 (min & max) - value: 1",
        "number input 4 (step=2) - value: 0",
        "number input 5 (max=10) - value: 0",
        "number input 6 (disabled=True) - value: 0.0",
        "number input 7 (label=hidden) - value: 0.0",
        "number input 8 (label=collapsed) - value: 0.0",
        "number input 9 (on_change) - value: 0.0",
        "number input 9 (on_change) - changed: False",
        "number input 10 (small width) - value: 0",
        "number input 11 (value=None) - value: None",
        "number input 12 (value from state & min=1) - value: 10",
    ]

    for markdown_element, expected_text in zip(markdown_elements.all(), expected):
        expect(markdown_element).to_have_text(expected_text, use_inner_text=True)


def test_number_input_shows_instructions_when_dirty(
    app: Page, assert_snapshot: ImageCompareFunction
):
    """Test that st.number_input shows the instructions correctly when dirty."""
    first_number_input = app.get_by_test_id("stNumberInput").first
    first_number_input.locator("input").fill("10")

    assert_snapshot(first_number_input, name="st_number_input-input_instructions")


def test_number_input_updates_value_correctly_on_enter(app: Page):
    """Test that st.number_input updates the value correctly on enter."""
    first_number_input_field = (
        app.get_by_test_id("stNumberInput").nth(0).locator("input")
    )
    first_number_input_field.fill("10")
    first_number_input_field.press("Enter")

    expect(app.get_by_test_id("stMarkdown").nth(0)).to_have_text(
        "number input 1 (default) - value: 10.0", use_inner_text=True
    )


def test_number_input_has_correct_value_on_increment_click(app: Page):
    """Test that st.number_input has the correct value on increment click."""
    number_input_up_buttons = app.get_by_test_id("stNumberInput").get_by_test_id(
        "stNumberInputStepUp"
    )
    expect(number_input_up_buttons).to_have_count(11)
    for i, button in enumerate(number_input_up_buttons.all()):
        if i not in [5, 9]:
            button.click()
            wait_for_app_run(app)

    markdown_elements = app.get_by_test_id("stMarkdown")

    expected = [
        "number input 1 (default) - value: 0.01",
        "number input 2 (value=1) - value: 2",
        "number input 3 (min & max) - value: 2",
        "number input 4 (step=2) - value: 2",
        "number input 5 (max=10) - value: 1",
        "number input 6 (disabled=True) - value: 0.0",
        "number input 7 (label=hidden) - value: 0.01",
        "number input 8 (label=collapsed) - value: 0.01",
        "number input 9 (on_change) - value: 0.01",
        "number input 9 (on_change) - changed: True",
        "number input 10 (small width) - value: 0",
        "number input 11 (value=None) - value: None",
        "number input 12 (value from state & min=1) - value: 11",
    ]

    for markdown_element, expected_text in zip(markdown_elements.all(), expected):
        expect(markdown_element).to_have_text(expected_text, use_inner_text=True)


def test_number_input_has_correct_value_on_arrow_up(app: Page):
    """Test that st.number_input has the correct value on arrow up."""
    first_number_input_field = (
        app.get_by_test_id("stNumberInput").nth(0).locator("input")
    )
    first_number_input_field.press("ArrowUp")

    expect(app.get_by_test_id("stMarkdown").nth(0)).to_have_text(
        "number input 1 (default) - value: 0.01", use_inner_text=True
    )


def test_number_input_has_correct_value_on_blur(app: Page):
    """Test that st.number_input has the correct value on blur."""

    first_number_input_field = (
        app.get_by_test_id("stNumberInput").nth(0).locator("input")
    )
    first_number_input_field.focus()
    first_number_input_field.fill("10")
    first_number_input_field.blur()

    expect(app.get_by_test_id("stMarkdown").nth(0)).to_have_text(
        "number input 1 (default) - value: 10.0", use_inner_text=True
    )


def test_empty_number_input_behaves_correctly(
    app: Page, assert_snapshot: ImageCompareFunction
):
    """Test that st.number_input behaves correctly when empty."""
    # Enter 10 in the first empty input:
    empty_number_input = app.get_by_test_id("stNumberInput").nth(10)
    empty_number_input_field = empty_number_input.locator("input").first
    empty_number_input_field.fill("10")
    empty_number_input_field.press("Enter")

    expect(app.get_by_test_id("stMarkdown").nth(11)).to_have_text(
        "number input 11 (value=None) - value: 10.0", use_inner_text=True
    )

    assert_snapshot(empty_number_input, name="st_number_input-clearable_input")

    # Press escape to clear value:
    empty_number_input.focus()
    empty_number_input.press("Escape")
    empty_number_input.press("Enter")

    # Should be empty again:
    expect(app.get_by_test_id("stMarkdown").nth(11)).to_have_text(
        "number input 11 (value=None) - value: None", use_inner_text=True
    )

    # Check with second empty input, this one should be integer since the min_value was
    # set to an integer:
    empty_number_input_with_min = (
        app.get_by_test_id("stNumberInput").nth(11).locator("input").first
    )
    empty_number_input_with_min.fill("15")
    empty_number_input_with_min.press("Enter")

    expect(app.get_by_test_id("stMarkdown").nth(12)).to_have_text(
        "number input 12 (value from state & min=1) - value: 15", use_inner_text=True
    )


<<<<<<< HEAD
def test_custom_css_class_via_key(app: Page):
    """Test that the element can have a custom css class via the key argument."""
    expect(get_element_by_key(app, "number_input_9")).to_be_visible()
=======
def test_check_top_level_class(app: Page):
    """Check that the top level class is correctly set."""
    check_top_level_class(app, "stNumberInput")
>>>>>>> e91bea84
<|MERGE_RESOLUTION|>--- conflicted
+++ resolved
@@ -16,11 +16,11 @@
 from playwright.sync_api import Page, expect
 
 from e2e_playwright.conftest import ImageCompareFunction, wait_for_app_run
-<<<<<<< HEAD
-from e2e_playwright.shared.app_utils import expect_help_tooltip, get_element_by_key
-=======
-from e2e_playwright.shared.app_utils import check_top_level_class, expect_help_tooltip
->>>>>>> e91bea84
+from e2e_playwright.shared.app_utils import (
+    check_top_level_class,
+    expect_help_tooltip,
+    get_element_by_key,
+)
 
 
 def test_number_input_widget_display(
@@ -199,12 +199,11 @@
     )
 
 
-<<<<<<< HEAD
 def test_custom_css_class_via_key(app: Page):
     """Test that the element can have a custom css class via the key argument."""
     expect(get_element_by_key(app, "number_input_9")).to_be_visible()
-=======
+
+
 def test_check_top_level_class(app: Page):
     """Check that the top level class is correctly set."""
-    check_top_level_class(app, "stNumberInput")
->>>>>>> e91bea84
+    check_top_level_class(app, "stNumberInput")