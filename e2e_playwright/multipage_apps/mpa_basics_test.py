# Copyright (c) Streamlit Inc. (2018-2022) Snowflake Inc. (2022-2024)
#
# Licensed under the Apache License, Version 2.0 (the "License");
# you may not use this file except in compliance with the License.
# You may obtain a copy of the License at
#
#     http://www.apache.org/licenses/LICENSE-2.0
#
# Unless required by applicable law or agreed to in writing, software
# distributed under the License is distributed on an "AS IS" BASIS,
# WITHOUT WARRANTIES OR CONDITIONS OF ANY KIND, either express or implied.
# See the License for the specific language governing permissions and
# limitations under the License.

from playwright.sync_api import Page, expect

from e2e_playwright.conftest import (
    ImageCompareFunction,
    wait_for_app_loaded,
    wait_for_app_run,
)


def test_loads_main_script_on_initial_page_load(app: Page):
    """Test that the main script is loaded on initial page load."""
    expect(app.get_by_test_id("stHeading")).to_contain_text("Main Page")


def test_renders_sidebar_nav_correctly(
    themed_app: Page, assert_snapshot: ImageCompareFunction
):
    """Test that the sidebar nav is rendered correctly."""
    assert_snapshot(themed_app.get_by_test_id("stSidebarNav"), name="mpa-sidebar_nav")


def test_can_switch_between_pages_by_clicking_on_sidebar_links(app: Page):
    """Test that we can switch between pages by clicking on sidebar links."""
    app.get_by_test_id("stSidebarNav").locator("a").nth(1).click()
    wait_for_app_run(app)
    expect(app.get_by_test_id("stHeading")).to_contain_text("Page 2")


def test_supports_navigating_to_page_directly_via_url(page: Page, app_port: int):
    """Test that we can navigate to a page directly via URL."""
    page.goto(f"http://localhost:{app_port}/page2")
    wait_for_app_loaded(page)

    expect(page.get_by_test_id("stHeading")).to_contain_text("Page 2")


def test_can_switch_between_pages_and_edit_widgets(app: Page):
    """Test that we can switch between pages and edit widgets."""
    slider = app.locator('.stSlider [role="slider"]')
    slider.click()
    slider.press("ArrowRight")
    wait_for_app_run(app, wait_delay=500)

    app.get_by_test_id("stSidebarNav").locator("a").nth(2).click()
    wait_for_app_run(app, wait_delay=1000)

    expect(app.get_by_test_id("stHeading")).to_contain_text("Page 3")
    expect(app.get_by_test_id("stMarkdown")).to_contain_text("x is 0")

    slider.click()
    slider.press("ArrowRight")
    wait_for_app_run(app)

    expect(app.get_by_test_id("stMarkdown")).to_contain_text("x is 1")


def test_can_switch_to_the_first_page_with_a_duplicate_name(app: Page):
    """Test that we can switch to the first page with a duplicate name."""
    app.get_by_test_id("stSidebarNav").locator("a").nth(3).click()
    wait_for_app_run(app)
    expect(app.get_by_test_id("stHeading")).to_contain_text("Page 4")


def test_can_switch_to_the_second_page_with_a_duplicate_name(app: Page):
    """Test that we can switch to the second page with a duplicate name."""
    app.get_by_test_id("stSidebarNav").locator("a").nth(4).click()
    wait_for_app_run(app)
    expect(app.get_by_test_id("stHeading")).to_contain_text("Page 5")


def test_runs_the_first_page_with_a_duplicate_name_if_navigating_via_url(
    page: Page, app_port: int
):
    """Test that we run the first page with a duplicate name if navigating via URL."""
    page.goto(f"http://localhost:{app_port}/page_with_duplicate_name")
    wait_for_app_loaded(page)

    expect(page.get_by_test_id("stHeading")).to_contain_text("Page 4")


def test_show_not_found_dialog(page: Page, app_port: int):
    """Test that we show a not found dialog if the page doesn't exist."""
    page.goto(f"http://localhost:{app_port}/not_a_page")
    wait_for_app_loaded(page)

    expect(page.locator('[role="dialog"]')).to_contain_text("Page not found")


def test_handles_expand_collapse_of_mpa_nav_correctly(
    page: Page, app_port: int, assert_snapshot: ImageCompareFunction
):
    """Test that we handle expand/collapse of MPA nav correctly."""

    page.goto(f"http://localhost:{app_port}/page_7")
    wait_for_app_loaded(page)

    view_button = page.get_by_test_id("stSidebarNavViewButton")

    expect(view_button).to_be_visible()

    # Expand the nav
    view_button.click(force=True)
    # We apply a quick timeout here so that the UI has some time to
    # adjust for the screenshot after the click
    page.wait_for_timeout(250)
    assert_snapshot(
        page.get_by_test_id("stSidebarNav"), name="mpa-sidebar_nav_expanded"
    )

    # Collapse the nav
    view_button.click(force=True)
    page.wait_for_timeout(250)
    assert_snapshot(
        page.get_by_test_id("stSidebarNav"), name="mpa-sidebar_nav_collapsed"
    )

    # Expand the nav again
    view_button.click(force=True)
    page.wait_for_timeout(250)
    assert_snapshot(
        page.get_by_test_id("stSidebarNav"), name="mpa-sidebar_nav_expanded"
    )


def test_switch_page(app: Page):
    """Test that we can switch between pages by triggering st.switch_page."""

    # Click the button to trigger st.switch_page using relative path
    app.get_by_test_id("stButton").nth(0).locator("button").first.click()
    wait_for_app_run(app)

    # Check that we are on the correct page
    expect(app.get_by_test_id("stHeading")).to_contain_text("Page 2")

    # st.switch_page using relative path & leading /
    app.get_by_test_id("baseButton-secondary").click()
    wait_for_app_run(app)
    expect(app.get_by_test_id("stHeading")).to_contain_text("Page 6")

    # st.switch_page using relative path & leading ./
    app.get_by_test_id("baseButton-secondary").click()
    wait_for_app_run(app)
    expect(app.get_by_test_id("stHeading")).to_contain_text("Main Page")


def test_switch_page_preserves_embed_params(page: Page, app_port: int):
    """Test that st.switch_page only preserves embed params."""

    # Start at main page with embed & other query params
    page.goto(
        f"http://localhost:{app_port}/?embed=true&embed_options=light_theme&bar=foo"
    )
    wait_for_app_loaded(page, embedded=True)
    expect(page.get_by_test_id("stJson")).to_contain_text('{"bar":"foo"}')

    # Trigger st.switch_page
    page.get_by_test_id("stButton").nth(0).locator("button").first.click()
    wait_for_app_loaded(page, embedded=True)

    # Check that only embed query params persist
    expect(page).to_have_url(
        f"http://localhost:{app_port}/page2?embed=true&embed_options=light_theme"
    )
    expect(page.get_by_test_id("stJson")).not_to_contain_text('{"bar":"foo"}')


def test_switch_page_removes_query_params(page: Page, app_port: int):
    """Test that query params are removed when navigating via st.switch_page"""

    # Start at main page with query params
    page.goto(f"http://localhost:{app_port}/?foo=bar")
    wait_for_app_loaded(page)

    # Trigger st.switch_page
    page.get_by_test_id("stButton").nth(0).locator("button").first.click()
    wait_for_app_loaded(page)
    # Check that query params don't persist
    expect(page).to_have_url(f"http://localhost:{app_port}/page2")


def test_switch_page_switches_immediately_if_second_page_is_slow(app: Page):
    app.get_by_test_id("stButton").nth(1).locator("button").first.click()

    # Wait for the view container and main menu to appear (like in wait_for_app_loaded),
    # but don't wait for the script to finish running.
    app.wait_for_selector(
        "[data-testid='stAppViewContainer']", timeout=30000, state="attached"
    )
    app.wait_for_selector("[data-testid='stMainMenu']", timeout=20000, state="attached")

    # We expect to see the page transition to the slow page by the time this call times
    # out in 5s. Otherwise, the page contents aren't being rendered until the script has
    # fully completed, and we've run into https://github.com/streamlit/streamlit/issues/7954
    expect(app.get_by_test_id("stHeading")).to_contain_text("Slow page")


def test_widget_state_reset_on_page_switch(app: Page):
    # Regression test for GH issue 7338

    # Page 3
    app.get_by_test_id("stSidebarNav").locator("a").nth(2).click()

    slider = app.locator('.stSlider [role="slider"]')
    slider.click()
    slider.press("ArrowRight")
    wait_for_app_run(app, wait_delay=500)
    expect(app.get_by_test_id("stMarkdown")).to_contain_text("x is 1")

    # Switch to the slow page
    app.get_by_test_id("stSidebarNav").locator("a").nth(7).click()

    # Wait for the view container and main menu to appear (like in wait_for_app_loaded),
    # but don't wait for the script to finish running.
    app.wait_for_selector(
        "[data-testid='stAppViewContainer']", timeout=30000, state="attached"
    )
    app.wait_for_selector("[data-testid='stMainMenu']", timeout=20000, state="attached")

    # Back to page 3
    app.get_by_test_id("stSidebarNav").locator("a").nth(2).click()
    wait_for_app_run(app, wait_delay=500)

    # Slider reset
    expect(app.get_by_test_id("stMarkdown")).to_contain_text("x is 0")


def test_removes_query_params_when_swapping_pages(page: Page, app_port: int):
    """Test that query params are removed when swapping pages"""

    page.goto(f"http://localhost:{app_port}/page_7?foo=bar")
    wait_for_app_loaded(page)

    page.get_by_test_id("stSidebarNav").locator("a").nth(2).click()
    wait_for_app_loaded(page)
    expect(page).to_have_url(f"http://localhost:{app_port}/page3")


def test_removes_non_embed_query_params_when_swapping_pages(page: Page, app_port: int):
    """Test that query params are removed when swapping pages"""

    page.goto(
        f"http://localhost:{app_port}/page_7?foo=bar&embed=True&embed_options=show_toolbar&embed_options=show_colored_line"
    )
    wait_for_app_loaded(page)

    page.get_by_test_id("stSidebarNav").locator("a").nth(2).click()
    wait_for_app_loaded(page)

    expect(page).to_have_url(
        f"http://localhost:{app_port}/page3?embed=true&embed_options=show_toolbar&embed_options=show_colored_line"
    )


def test_renders_logos(app: Page, assert_snapshot: ImageCompareFunction):
    """Test that logos display properly in sidebar and main sections"""

    # Go to logo page & wait short moment for logo to appear
    app.get_by_test_id("stSidebarNav").locator("a").nth(8).click()
    wait_for_app_loaded(app)

    # Sidebar logo
    expect(app.get_by_test_id("stSidebarHeader").locator("a")).to_have_attribute(
        "href", "https://www.example.com"
    )
    assert_snapshot(app.get_by_test_id("stSidebar"), name="sidebar-logo")

    # Collapse the sidebar
    app.get_by_test_id("stSidebarContent").hover()
    app.get_by_test_id("stSidebarCollapseButton").locator("button").click()
    app.wait_for_timeout(500)

    # Collapsed logo
<<<<<<< HEAD
    expect(app.get_by_test_id("collapsedControl").locator("a")).to_have_attribute(
        "href", "https://www.example.com"
    )
    assert_snapshot(app.get_by_test_id("collapsedControl"), name="collapsed-logo")


def test_renders_small_logos(app: Page, assert_snapshot: ImageCompareFunction):
    """Test that small logos display properly in sidebar and main sections"""

    # Go to small logo page & wait short moment for logo to appear
    app.get_by_test_id("stSidebarNav").locator("a").nth(9).click()
    wait_for_app_loaded(app)

    # Sidebar logo
    expect(app.get_by_test_id("stSidebarHeader").locator("a")).to_have_attribute(
        "href", "https://www.example.com"
    )
    assert_snapshot(app.get_by_test_id("stSidebar"), name="small-sidebar-logo")

    # Collapse the sidebar
    app.get_by_test_id("stSidebarContent").hover()
    app.get_by_test_id("stSidebarCollapseButton").locator("button").click()
    app.wait_for_timeout(500)

    # Collapsed logo
    expect(app.get_by_test_id("collapsedControl").locator("a")).to_have_attribute(
        "href", "https://www.example.com"
    )
    assert_snapshot(app.get_by_test_id("collapsedControl"), name="small-collapsed-logo")


def test_renders_large_logos(app: Page, assert_snapshot: ImageCompareFunction):
    """Test that large logos display properly in sidebar and main sections"""

    # Go to large logo page & wait short moment for logo to appear
    app.get_by_test_id("stSidebarNav").locator("a").nth(10).click()
    wait_for_app_loaded(app)

    # Sidebar logo
    expect(app.get_by_test_id("stSidebarHeader").locator("a")).to_have_attribute(
        "href", "https://www.example.com"
    )
    assert_snapshot(app.get_by_test_id("stSidebar"), name="large-sidebar-logo")

    # Collapse the sidebar
    app.get_by_test_id("stSidebarContent").hover()
    app.get_by_test_id("stSidebarCollapseButton").locator("button").click()
    app.wait_for_timeout(500)

    # Collapsed logo
    expect(app.get_by_test_id("collapsedControl").locator("a")).to_have_attribute(
        "href", "https://www.example.com"
    )
    assert_snapshot(app.get_by_test_id("collapsedControl"), name="large-collapsed-logo")
=======
    expect(
        app.get_by_test_id("stSidebarCollapsedControl").locator("a")
    ).to_have_attribute("href", "https://www.example.com")
    assert_snapshot(
        app.get_by_test_id("stSidebarCollapsedControl"), name="collapsed-logo"
    )
>>>>>>> 8a71e6db
<|MERGE_RESOLUTION|>--- conflicted
+++ resolved
@@ -284,11 +284,12 @@
     app.wait_for_timeout(500)
 
     # Collapsed logo
-<<<<<<< HEAD
-    expect(app.get_by_test_id("collapsedControl").locator("a")).to_have_attribute(
-        "href", "https://www.example.com"
-    )
-    assert_snapshot(app.get_by_test_id("collapsedControl"), name="collapsed-logo")
+    expect(
+        app.get_by_test_id("stSidebarCollapsedControl").locator("a")
+    ).to_have_attribute("href", "https://www.example.com")
+    assert_snapshot(
+        app.get_by_test_id("stSidebarCollapsedControl"), name="collapsed-logo"
+    )
 
 
 def test_renders_small_logos(app: Page, assert_snapshot: ImageCompareFunction):
@@ -310,10 +311,12 @@
     app.wait_for_timeout(500)
 
     # Collapsed logo
-    expect(app.get_by_test_id("collapsedControl").locator("a")).to_have_attribute(
-        "href", "https://www.example.com"
-    )
-    assert_snapshot(app.get_by_test_id("collapsedControl"), name="small-collapsed-logo")
+    expect(
+        app.get_by_test_id("stSidebarCollapsedControl").locator("a")
+    ).to_have_attribute("href", "https://www.example.com")
+    assert_snapshot(
+        app.get_by_test_id("stSidebarCollapsedControl"), name="small-collapsed-logo"
+    )
 
 
 def test_renders_large_logos(app: Page, assert_snapshot: ImageCompareFunction):
@@ -335,15 +338,9 @@
     app.wait_for_timeout(500)
 
     # Collapsed logo
-    expect(app.get_by_test_id("collapsedControl").locator("a")).to_have_attribute(
-        "href", "https://www.example.com"
-    )
-    assert_snapshot(app.get_by_test_id("collapsedControl"), name="large-collapsed-logo")
-=======
     expect(
         app.get_by_test_id("stSidebarCollapsedControl").locator("a")
     ).to_have_attribute("href", "https://www.example.com")
     assert_snapshot(
-        app.get_by_test_id("stSidebarCollapsedControl"), name="collapsed-logo"
-    )
->>>>>>> 8a71e6db
+        app.get_by_test_id("stSidebarCollapsedControl"), name="large-collapsed-logo"
+    )